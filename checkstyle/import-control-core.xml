<!DOCTYPE import-control PUBLIC
"-//Puppy Crawl//DTD Import Control 1.1//EN"
"http://www.puppycrawl.com/dtds/import_control_1_1.dtd">
<!--
 Licensed to the Apache Software Foundation (ASF) under one or more
 contributor license agreements.  See the NOTICE file distributed with
 this work for additional information regarding copyright ownership.
 The ASF licenses this file to You under the Apache License, Version 2.0
 (the "License"); you may not use this file except in compliance with
 the License.  You may obtain a copy of the License at

    http://www.apache.org/licenses/LICENSE-2.0

 Unless required by applicable law or agreed to in writing, software
 distributed under the License is distributed on an "AS IS" BASIS,
 WITHOUT WARRANTIES OR CONDITIONS OF ANY KIND, either express or implied.
 See the License for the specific language governing permissions and
 limitations under the License.
-->

<import-control pkg="kafka">

  <!-- THINK HARD ABOUT THE LAYERING OF THE PROJECT BEFORE CHANGING THIS FILE -->

  <!-- common library dependencies -->
  <allow pkg="java" />
  <allow pkg="scala" />
  <allow pkg="javax.management" />
  <allow pkg="org.slf4j" />
  <allow pkg="org.junit" />
  <allow pkg="java.security" />
  <allow pkg="javax.net.ssl" />
  <allow pkg="javax.security" />

  <allow pkg="kafka.common" />
  <allow pkg="kafka.utils" />
  <allow pkg="kafka.serializer" />
  <allow pkg="org.apache.kafka.common" />
  <allow pkg="org.mockito" class="AssignmentsManagerTest"/>

  <!-- see KIP-544 for why KafkaYammerMetrics should be used instead of the global default yammer metrics registry
       https://cwiki.apache.org/confluence/display/KAFKA/KIP-544%3A+Make+metrics+exposed+via+JMX+configurable -->
  <disallow class="com.yammer.metrics.Metrics" />
  <allow pkg="com.yammer.metrics"/>

  <subpackage name="testkit">
    <allow pkg="kafka.metrics"/>
    <allow pkg="kafka.raft"/>
    <allow pkg="kafka.server"/>
    <allow pkg="kafka.tools"/>
    <allow pkg="org.apache.kafka.clients"/>
    <allow pkg="org.apache.kafka.controller"/>
    <allow pkg="org.apache.kafka.raft"/>
    <allow pkg="org.apache.kafka.test"/>
    <allow pkg="org.apache.kafka.metadata" />
    <allow pkg="org.apache.kafka.metalog" />
    <allow pkg="org.apache.kafka.server.common" />
    <allow pkg="org.apache.kafka.server.fault" />
    <allow class="org.apache.kafka.storage.internals.log.CleanerConfig" />
  </subpackage>

  <subpackage name="tools">
    <allow pkg="org.apache.kafka.clients.admin" />
    <allow pkg="kafka.admin" />
    <allow pkg="org.apache.kafka.clients.consumer" />
    <allow pkg="org.apache.kafka.server.util" />
    <allow pkg="joptsimple" />
  </subpackage>

  <subpackage name="coordinator">
    <allow class="kafka.server.MetadataCache" />
  </subpackage>

  <subpackage name="examples">
    <allow pkg="org.apache.kafka.clients" />
  </subpackage>

  <subpackage name="log.remote">
    <allow pkg="org.apache.kafka.server.common" />
    <allow pkg="org.apache.kafka.server.log.remote" />
    <allow pkg="org.apache.kafka.server.metrics" />
    <allow pkg="org.apache.kafka.storage.internals" />
    <allow pkg="kafka.log" />
    <allow pkg="kafka.cluster" />
    <allow pkg="kafka.server" />
    <allow pkg="org.mockito" />
    <allow pkg="org.apache.kafka.test" />
  </subpackage>

  <subpackage name="server">
    <allow pkg="kafka" />
    <allow pkg="org.apache.kafka" />
  </subpackage>

  <subpackage name="test">
    <allow pkg="org.apache.kafka.controller"/>
    <allow pkg="org.apache.kafka.metadata"/>
    <allow pkg="org.apache.kafka.server.authorizer"/>
    <allow pkg="org.apache.kafka.server.common" />
    <allow pkg="org.apache.kafka.test" />
    <allow pkg="kafka.testkit"/>
    <allow pkg="kafka.test.annotation"/>
    <allow pkg="kafka.test.junit"/>
    <allow pkg="kafka.network"/>
    <allow pkg="kafka.api"/>
    <allow pkg="kafka.server"/>
    <allow pkg="kafka.zk" />
    <allow pkg="org.apache.kafka.clients.admin"/>
<<<<<<< HEAD
    <allow pkg="org.apache.kafka.clients.consumer"/>
    <allow pkg="org.apache.kafka.clients.producer"/>
=======
>>>>>>> ec3c6e51
    <subpackage name="annotation">
      <allow pkg="kafka.test"/>
    </subpackage>
    <subpackage name="junit">
      <allow pkg="kafka.test"/>
      <allow pkg="org.apache.kafka.clients"/>
      <allow pkg="org.apache.kafka.metadata" />
    </subpackage>
  </subpackage>
</import-control><|MERGE_RESOLUTION|>--- conflicted
+++ resolved
@@ -106,11 +106,8 @@
     <allow pkg="kafka.server"/>
     <allow pkg="kafka.zk" />
     <allow pkg="org.apache.kafka.clients.admin"/>
-<<<<<<< HEAD
     <allow pkg="org.apache.kafka.clients.consumer"/>
     <allow pkg="org.apache.kafka.clients.producer"/>
-=======
->>>>>>> ec3c6e51
     <subpackage name="annotation">
       <allow pkg="kafka.test"/>
     </subpackage>

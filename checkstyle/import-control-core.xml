--- conflicted
+++ resolved
@@ -105,12 +105,8 @@
     <allow pkg="kafka.server"/>
     <allow pkg="kafka.zk" />
     <allow pkg="org.apache.kafka.clients.admin"/>
-<<<<<<< HEAD
-=======
     <allow pkg="org.apache.kafka.clients.consumer"/>
     <allow pkg="org.apache.kafka.clients.producer"/>
-    <allow pkg="integration.kafka.server" class="IntegrationTestHelper"/>
->>>>>>> 1edff38e
     <subpackage name="annotation">
       <allow pkg="kafka.test"/>
     </subpackage>

--- conflicted
+++ resolved
@@ -13,44 +13,10 @@
 // See the License for the specific language governing permissions and
 // limitations under the License.
 
-<<<<<<< HEAD
-=======
 plugins {
-    id 'com.gradle.enterprise' version '3.14.1'
-    id 'com.gradle.common-custom-user-data-gradle-plugin' version '1.11.1'
     // Using 0.10.0 for JDK 8 compatibility (1.0.0 requires JDK 17)
     id 'org.gradle.toolchains.foojay-resolver-convention' version '0.10.0'
 }
-
-def isGithubActions = System.getenv('GITHUB_ACTIONS') != null
-def isJenkins = System.getenv('JENKINS_URL') != null
-def isCI = isGithubActions || isJenkins
-
-gradleEnterprise {
-    server = "https://ge.apache.org"
-    buildScan {
-        capture { taskInputFiles = true }
-        uploadInBackground = !isCI
-        publishAlways()
-        publishIfAuthenticated()
-        obfuscation {
-            // This obfuscates the IP addresses of the build machine in the build scan.
-            // Alternatively, the build scan will provide the hostname for troubleshooting host-specific issues.
-            ipAddresses { addresses -> addresses.collect { address -> "0.0.0.0"} }
-        }
-    }
-}
-
-buildCache {
-    local {
-        enabled = !isCI
-    }
-
-    remote(gradleEnterprise.buildCache) {
-        enabled = false
-    }
-}
->>>>>>> d19a0cc0
 
 //DO NOT MERGE gradle enterprise from AK due to licensing issues
 //see more discussion here https://github.com/apache/kafka/pull/13676#issuecomment-1599025907

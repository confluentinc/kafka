// Licensed to the Apache Software Foundation (ASF) under one or more
// contributor license agreements.  See the NOTICE file distributed with
// this work for additional information regarding copyright ownership.
// The ASF licenses this file to You under the Apache License, Version 2.0
// (the "License"); you may not use this file except in compliance with
// the License.  You may obtain a copy of the License at
//
//    http://www.apache.org/licenses/LICENSE-2.0
//
// Unless required by applicable law or agreed to in writing, software
// distributed under the License is distributed on an "AS IS" BASIS,
// WITHOUT WARRANTIES OR CONDITIONS OF ANY KIND, either express or implied.
// See the License for the specific language governing permissions and
// limitations under the License.

<<<<<<< HEAD
=======
plugins {
    id 'com.gradle.develocity' version '3.17.6'
    id 'com.gradle.common-custom-user-data-gradle-plugin' version '2.0.2'
}

def isGithubActions = System.getenv('GITHUB_ACTIONS') != null
def isJenkins = System.getenv('JENKINS_URL') != null
def isCI = isGithubActions || isJenkins

develocity {
    server = "https://ge.apache.org"
    projectId = "kafka"
    buildScan {
        uploadInBackground = !isCI
        publishing.onlyIf { it.authenticated }
        obfuscation {
            // This obfuscates the IP addresses of the build machine in the build scan.
            // Alternatively, the build scan will provide the hostname for troubleshooting host-specific issues.
            ipAddresses { addresses -> addresses.collect { address -> "0.0.0.0"} }
        }
        if (isJenkins) {
            tag "jenkins"
        } else if (isGithubActions) {
            tag "github"
        } else {
            tag "local"
        }
    }
}

buildCache {
    local {
        // This allows the build cache to be used locally or on GitHub Actions.
        // Using the cache on GH should be safe since each job is run on a new VM
        enabled = !isJenkins
    }

    remote(develocity.buildCache) {
        enabled = false
    }
}
>>>>>>> 95ef75aa

//DO NOT MERGE gradle enterprise from AK due to licensing issues
//see more discussion here https://github.com/apache/kafka/pull/13676#issuecomment-1599025907
include 'clients',
    'connect:api',
    'connect:basic-auth-extension',
    'connect:file',
    'connect:json',
    'connect:mirror',
    'connect:mirror-client',
    'connect:runtime',
    'connect:test-plugins',
    'connect:transforms',
    'coordinator-common',
    'core',
    'examples',
    'generator',
    'group-coordinator',
    'group-coordinator:group-coordinator-api',
    'jmh-benchmarks',
    'log4j-appender',
    'metadata',
    'raft',
    'server',
    'server-common',
    'share',
    'share-coordinator',
    'shell',
    'storage',
    'storage:api',
    'streams',
    'streams:examples',
    'streams:streams-scala',
    'streams:test-utils',
    'streams:upgrade-system-tests-0100',
    'streams:upgrade-system-tests-0101',
    'streams:upgrade-system-tests-0102',
    'streams:upgrade-system-tests-0110',
    'streams:upgrade-system-tests-10',
    'streams:upgrade-system-tests-11',
    'streams:upgrade-system-tests-20',
    'streams:upgrade-system-tests-21',
    'streams:upgrade-system-tests-22',
    'streams:upgrade-system-tests-23',
    'streams:upgrade-system-tests-24',
    'streams:upgrade-system-tests-25',
    'streams:upgrade-system-tests-26',
    'streams:upgrade-system-tests-27',
    'streams:upgrade-system-tests-28',
    'streams:upgrade-system-tests-30',
    'streams:upgrade-system-tests-31',
    'streams:upgrade-system-tests-32',
    'streams:upgrade-system-tests-33',
    'streams:upgrade-system-tests-34',
    'streams:upgrade-system-tests-35',
    'streams:upgrade-system-tests-36',
    'streams:upgrade-system-tests-37',
    'streams:upgrade-system-tests-38',
    'tools',
    'tools:tools-api',
    'transaction-coordinator',
    'trogdor'

project(":storage:api").name = "storage-api"
rootProject.name = 'kafka'
<|MERGE_RESOLUTION|>--- conflicted
+++ resolved
@@ -13,8 +13,6 @@
 // See the License for the specific language governing permissions and
 // limitations under the License.
 
-<<<<<<< HEAD
-=======
 plugins {
     id 'com.gradle.develocity' version '3.17.6'
     id 'com.gradle.common-custom-user-data-gradle-plugin' version '2.0.2'
@@ -56,7 +54,6 @@
         enabled = false
     }
 }
->>>>>>> 95ef75aa
 
 //DO NOT MERGE gradle enterprise from AK due to licensing issues
 //see more discussion here https://github.com/apache/kafka/pull/13676#issuecomment-1599025907

--- conflicted
+++ resolved
@@ -107,11 +107,7 @@
         return DEV_BRANCH
 
 DEV_BRANCH = KafkaVersion("dev")
-<<<<<<< HEAD
 DEV_VERSION = KafkaVersion("8.0.0-0-ccs")
-=======
-DEV_VERSION = KafkaVersion("4.1.0-SNAPSHOT")
->>>>>>> 4bcbf9fa
 
 # This should match the LATEST_PRODUCTION version defined in MetadataVersion.java
 LATEST_STABLE_METADATA_VERSION = "4.0-IV0"

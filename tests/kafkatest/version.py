--- conflicted
+++ resolved
@@ -120,11 +120,7 @@
         return DEV_BRANCH
 
 DEV_BRANCH = KafkaVersion("dev")
-<<<<<<< HEAD
-DEV_VERSION = KafkaVersion("7.5.0-0")
-=======
-DEV_VERSION = KafkaVersion("3.5.1-SNAPSHOT")
->>>>>>> d54062c5
+DEV_VERSION = KafkaVersion("7.5.1-0-ccs")
 
 LATEST_METADATA_VERSION = "3.3"
 

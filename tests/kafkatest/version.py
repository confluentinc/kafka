# Licensed to the Apache Software Foundation (ASF) under one or more
# contributor license agreements.  See the NOTICE file distributed with
# this work for additional information regarding copyright ownership.
# The ASF licenses this file to You under the Apache License, Version 2.0
# (the "License"); you may not use this file except in compliance with
# the License.  You may obtain a copy of the License at
#
#    http://www.apache.org/licenses/LICENSE-2.0
#
# Unless required by applicable law or agreed to in writing, software
# distributed under the License is distributed on an "AS IS" BASIS,
# WITHOUT WARRANTIES OR CONDITIONS OF ANY KIND, either express or implied.
# See the License for the specific language governing permissions and
# limitations under the License.


from distutils.version import LooseVersion
from kafkatest.utils import kafkatest_version


class KafkaVersion(LooseVersion):
    """Container for kafka versions which makes versions simple to compare.

    distutils.version.LooseVersion (and StrictVersion) has robust comparison and ordering logic.

    Example:

        v10 = KafkaVersion("0.10.0")
        v9 = KafkaVersion("0.9.0.1")
        assert v10 > v9  # assertion passes!
    """
    def __init__(self, version_string):
        self.is_dev = (version_string.lower() == "dev")
        if self.is_dev:
            version_string = kafkatest_version()

            # Drop dev suffix if present
            dev_suffix_index = version_string.find(".dev")
            if dev_suffix_index >= 0:
                version_string = version_string[:dev_suffix_index]

        # Don't use the form super.(...).__init__(...) because
        # LooseVersion is an "old style" python class
        LooseVersion.__init__(self, version_string)

    def __str__(self):
        if self.is_dev:
            return "dev"
        else:
            return LooseVersion.__str__(self)

    def _cmp(self, other):
        if isinstance(other, str):
            other = KafkaVersion(other)

        if other.is_dev:
            if self.is_dev:
                return 0
            return -1
        elif self.is_dev:
            return 1

        return LooseVersion._cmp(self, other)

    def consumer_supports_bootstrap_server(self):
        """
        Kafka supported a new consumer beginning with v0.9.0 where
        we can specify --bootstrap-server instead of --zookeeper.

        This version also allowed a --consumer-config file where we could specify
        a security protocol other than PLAINTEXT.

        :return: true if the version of Kafka supports a new consumer with --bootstrap-server
        """
        return self >= V_0_9_0_0

    def supports_named_listeners(self):
        return self >= V_0_10_2_0

    def acl_command_supports_bootstrap_server(self):
        return self >= V_2_1_0

    def topic_command_supports_bootstrap_server(self):
        return self >= V_2_3_0

    def topic_command_supports_if_not_exists_with_bootstrap_server(self):
        return self >= V_2_6_0

    def supports_tls_to_zookeeper(self):
        # indicate if KIP-515 is available
        return self >= V_2_5_0

    def reassign_partitions_command_supports_bootstrap_server(self):
        return self >= V_2_5_0

    def kafka_configs_command_uses_bootstrap_server(self):
        # everything except User SCRAM Credentials (KIP-554)
        return self >= V_2_6_0

    def kafka_configs_command_uses_bootstrap_server_scram(self):
        # User SCRAM Credentials (KIP-554)
        return self >= V_2_7_0

    def supports_topic_ids_when_using_zk(self):
        # Supports topic IDs as described by KIP-516.
        # Self-managed clusters always support topic ID, so this method only applies to ZK clusters.
        return self >= V_2_8_0

    def supports_fk_joins(self):
        # while we support FK joins since 2.4, rolling upgrade is broken in older versions
        # it's only fixed in 3.3.3 (unreleased) and 3.4.0
        # -> https://issues.apache.org/jira/browse/KAFKA-14646
        return hasattr(self, "version") and self >= V_3_4_0

def get_version(node=None):
    """Return the version attached to the given node.
    Default to DEV_BRANCH if node or node.version is undefined (aka None)
    """
    if node is not None and hasattr(node, "version") and node.version is not None:
        return node.version
    else:
        return DEV_BRANCH

DEV_BRANCH = KafkaVersion("dev")
<<<<<<< HEAD
DEV_VERSION = KafkaVersion("7.8.0-0-ccs")
=======
DEV_VERSION = KafkaVersion("3.9.0-SNAPSHOT")
>>>>>>> 8af063a1

# This should match the LATEST_PRODUCTION version defined in MetadataVersion.java
LATEST_STABLE_METADATA_VERSION = "3.9-IV0"

# 0.8.2.x versions
V_0_8_2_1 = KafkaVersion("0.8.2.1")
V_0_8_2_2 = KafkaVersion("0.8.2.2")
LATEST_0_8_2 = V_0_8_2_2

# 0.9.0.x versions
V_0_9_0_0 = KafkaVersion("0.9.0.0")
V_0_9_0_1 = KafkaVersion("0.9.0.1")
LATEST_0_9 = V_0_9_0_1

# 0.10.0.x versions
V_0_10_0_0 = KafkaVersion("0.10.0.0")
V_0_10_0_1 = KafkaVersion("0.10.0.1")
LATEST_0_10_0 = V_0_10_0_1

# 0.10.1.x versions
V_0_10_1_0 = KafkaVersion("0.10.1.0")
V_0_10_1_1 = KafkaVersion("0.10.1.1")
LATEST_0_10_1 = V_0_10_1_1

# 0.10.2.x versions
V_0_10_2_0 = KafkaVersion("0.10.2.0")
V_0_10_2_1 = KafkaVersion("0.10.2.1")
V_0_10_2_2 = KafkaVersion("0.10.2.2")
LATEST_0_10_2 = V_0_10_2_2

LATEST_0_10 = LATEST_0_10_2

# 0.11.0.x versions
V_0_11_0_0 = KafkaVersion("0.11.0.0")
V_0_11_0_1 = KafkaVersion("0.11.0.1")
V_0_11_0_2 = KafkaVersion("0.11.0.2")
V_0_11_0_3 = KafkaVersion("0.11.0.3")
LATEST_0_11_0 = V_0_11_0_3
LATEST_0_11 = LATEST_0_11_0

# 1.0.x versions
V_1_0_0 = KafkaVersion("1.0.0")
V_1_0_1 = KafkaVersion("1.0.1")
V_1_0_2 = KafkaVersion("1.0.2")
LATEST_1_0 = V_1_0_2

# 1.1.x versions
V_1_1_0 = KafkaVersion("1.1.0")
V_1_1_1 = KafkaVersion("1.1.1")
LATEST_1_1 = V_1_1_1

# 2.0.x versions
V_2_0_0 = KafkaVersion("2.0.0")
V_2_0_1 = KafkaVersion("2.0.1")
LATEST_2_0 = V_2_0_1

# 2.1.x versions
V_2_1_0 = KafkaVersion("2.1.0")
V_2_1_1 = KafkaVersion("2.1.1")
LATEST_2_1 = V_2_1_1

# 2.2.x versions
V_2_2_0 = KafkaVersion("2.2.0")
V_2_2_1 = KafkaVersion("2.2.1")
V_2_2_2 = KafkaVersion("2.2.2")
LATEST_2_2 = V_2_2_2

# 2.3.x versions
V_2_3_0 = KafkaVersion("2.3.0")
V_2_3_1 = KafkaVersion("2.3.1")
LATEST_2_3 = V_2_3_1

# 2.4.x versions
V_2_4_0 = KafkaVersion("2.4.0")
V_2_4_1 = KafkaVersion("2.4.1")
LATEST_2_4 = V_2_4_1

# 2.5.x versions
V_2_5_0 = KafkaVersion("2.5.0")
V_2_5_1 = KafkaVersion("2.5.1")
LATEST_2_5 = V_2_5_1

# 2.6.x versions
V_2_6_0 = KafkaVersion("2.6.0")
V_2_6_1 = KafkaVersion("2.6.1")
V_2_6_2 = KafkaVersion("2.6.2")
V_2_6_3 = KafkaVersion("2.6.3")
LATEST_2_6 = V_2_6_3

# 2.7.x versions
V_2_7_0 = KafkaVersion("2.7.0")
V_2_7_1 = KafkaVersion("2.7.1")
V_2_7_2 = KafkaVersion("2.7.2")
LATEST_2_7 = V_2_7_2

# 2.8.x versions
V_2_8_0 = KafkaVersion("2.8.0")
V_2_8_1 = KafkaVersion("2.8.1")
V_2_8_2 = KafkaVersion("2.8.2")
LATEST_2_8 = V_2_8_2

# 3.0.x versions
V_3_0_0 = KafkaVersion("3.0.0")
V_3_0_1 = KafkaVersion("3.0.1")
V_3_0_2 = KafkaVersion("3.0.2")
LATEST_3_0 = V_3_0_2

# 3.1.x versions
V_3_1_0 = KafkaVersion("3.1.0")
V_3_1_1 = KafkaVersion("3.1.1")
V_3_1_2 = KafkaVersion("3.1.2")
LATEST_3_1 = V_3_1_2

# 3.2.x versions
V_3_2_0 = KafkaVersion("3.2.0")
V_3_2_1 = KafkaVersion("3.2.1")
V_3_2_2 = KafkaVersion("3.2.2")
V_3_2_3 = KafkaVersion("3.2.3")
LATEST_3_2 = V_3_2_3

# 3.3.x versions
V_3_3_0 = KafkaVersion("3.3.0")
V_3_3_1 = KafkaVersion("3.3.1")
V_3_3_2 = KafkaVersion("3.3.2")
LATEST_3_3 = V_3_3_2

# 3.4.x versions
V_3_4_0 = KafkaVersion("3.4.0")
V_3_4_1 = KafkaVersion("3.4.1")
LATEST_3_4 = V_3_4_1

# 3.5.x versions
V_3_5_0 = KafkaVersion("3.5.0")
V_3_5_1 = KafkaVersion("3.5.1")
V_3_5_2 = KafkaVersion("3.5.2")
LATEST_3_5 = V_3_5_2

# 3.6.x versions
V_3_6_0 = KafkaVersion("3.6.0")
V_3_6_1 = KafkaVersion("3.6.1")
V_3_6_2 = KafkaVersion("3.6.2")
LATEST_3_6 = V_3_6_2

# 3.7.x version
V_3_7_0 = KafkaVersion("3.7.0")
V_3_7_1 = KafkaVersion("3.7.1")
LATEST_3_7 = V_3_7_1

# 3.8.x version
V_3_8_0 = KafkaVersion("3.8.0")
LATEST_3_8 = V_3_8_0

# 3.9.x version
V_3_9_0 = KafkaVersion("3.9.0")
LATEST_3_9 = V_3_9_0<|MERGE_RESOLUTION|>--- conflicted
+++ resolved
@@ -122,11 +122,7 @@
         return DEV_BRANCH
 
 DEV_BRANCH = KafkaVersion("dev")
-<<<<<<< HEAD
 DEV_VERSION = KafkaVersion("7.8.0-0-ccs")
-=======
-DEV_VERSION = KafkaVersion("3.9.0-SNAPSHOT")
->>>>>>> 8af063a1
 
 # This should match the LATEST_PRODUCTION version defined in MetadataVersion.java
 LATEST_STABLE_METADATA_VERSION = "3.9-IV0"

# Licensed to the Apache Software Foundation (ASF) under one or more
# contributor license agreements.  See the NOTICE file distributed with
# this work for additional information regarding copyright ownership.
# The ASF licenses this file to You under the Apache License, Version 2.0
# (the "License"); you may not use this file except in compliance with
# the License.  You may obtain a copy of the License at
#
#    http://www.apache.org/licenses/LICENSE-2.0
#
# Unless required by applicable law or agreed to in writing, software
# distributed under the License is distributed on an "AS IS" BASIS,
# WITHOUT WARRANTIES OR CONDITIONS OF ANY KIND, either express or implied.
# See the License for the specific language governing permissions and
# limitations under the License.

import re

from ducktape.mark import ignore, parametrize
from ducktape.mark.resource import cluster
from ducktape.tests.test import Test
from ducktape.utils.util import wait_until

from kafkatest.services.trogdor.degraded_network_fault_spec import DegradedNetworkFaultSpec
from kafkatest.services.trogdor.trogdor import TrogdorService
from kafkatest.services.kafka import KafkaService, quorum


class NetworkDegradeTest(Test):
    """
    These tests ensure that the network degrade Trogdor specs (which use "tc") are working as expected in whatever
    environment the system tests may be running in. The linux tools "ping" and "iperf" are used for validation
    and need to be available along with "tc" in the test environment.
    """

    def __init__(self, test_context):
        super(NetworkDegradeTest, self).__init__(test_context)
        self.kafka = KafkaService(test_context, num_nodes=2, zk=None, controller_num_nodes_override=2)
        self.trogdor = TrogdorService(context=self.test_context, client_services=[self.kafka.controller_quorum])

    def setUp(self):
        self.kafka.start()
        self.trogdor.start()

    def teardown(self):
        self.trogdor.stop()
        self.kafka.stop()

<<<<<<< HEAD
    @ignore
    @cluster(num_nodes=5)
    @parametrize(task_name="latency-100", device_name="eth0", latency_ms=50, rate_limit_kbit=0)
    @parametrize(task_name="latency-100-rate-1000", device_name="eth0", latency_ms=50, rate_limit_kbit=1000)
    def test_latency(self, task_name, device_name, latency_ms, rate_limit_kbit):
=======
    @cluster(num_nodes=3)
    @parametrize(task_name="latency-100", device_name="eth0", latency_ms=50, rate_limit_kbit=0, metadata_quorum=quorum.combined_kraft)
    @parametrize(task_name="latency-100-rate-1000", device_name="eth0", latency_ms=50, rate_limit_kbit=1000, metadata_quorum=quorum.combined_kraft)
    def test_latency(self, task_name, device_name, latency_ms, rate_limit_kbit, metadata_quorum=quorum.combined_kraft):
>>>>>>> 7fc59b0c
        spec = DegradedNetworkFaultSpec(0, 10000)
        for node in self.kafka.controller_quorum.nodes:
            spec.add_node_spec(node.name, device_name, latency_ms, rate_limit_kbit)

        latency = self.trogdor.create_task(task_name, spec)

        quorum0 = self.kafka.controller_quorum.nodes[0]
        quorum1 = self.kafka.controller_quorum.nodes[1]
        

        # Capture the ping times from the ping stdout
        # 64 bytes from ducker01 (172.24.0.2): icmp_seq=1 ttl=64 time=0.325 ms
        r = re.compile(r".*time=(?P<time>[\d.]+)\sms.*")

        times = []
        for line in quorum0.account.ssh_capture("ping -i 1 -c 20 %s" % quorum1.account.hostname):
            self.logger.debug("Ping output: %s" % line)
            m = r.match(line)
            if m is not None and m.group("time"):
                times.append(float(m.group("time")))
                self.logger.info("Parsed ping time of %d" % float(m.group("time")))
        self.logger.debug("Captured ping times: %s" % times)

        # We expect to see some low ping times (before and after the task runs) as well as high ping times
        # (during the task). For the high time, it's twice the configured latency since both links apply the
        # rule, 80% for a little variance buffer
        high_time_ms = 0.8 * 2 * latency_ms
        low_time_ms = 10
        slow_times = [t for t in times if t > high_time_ms]
        fast_times = [t for t in times if t < low_time_ms]

        latency.stop()
        latency.wait_for_done()

        # We captured 20 ping times. Assert that at least 5 were "fast" and 5 were "slow"
        assert len(slow_times) > 5, "Expected to see more slow ping times (lower than %d)" % low_time_ms
        assert len(fast_times) > 5, "Expected to see more fast ping times (higher than %d)" % high_time_ms

    @cluster(num_nodes=3)
    @parametrize(task_name="rate-1000", device_name="eth0", latency_ms=0, rate_limit_kbit=1000000, metadata_quorum=quorum.combined_kraft)
    @parametrize(task_name="rate-1000-latency-50", device_name="eth0", latency_ms=50, rate_limit_kbit=1000000, metadata_quorum=quorum.combined_kraft)
    def test_rate(self, task_name, device_name, latency_ms, rate_limit_kbit, metadata_quorum=quorum.combined_kraft):
        quorum0 = self.kafka.controller_quorum.nodes[0]
        quorum1 = self.kafka.controller_quorum.nodes[1]

        spec = DegradedNetworkFaultSpec(0, 60000)
        spec.add_node_spec(quorum0.name, device_name, latency_ms, rate_limit_kbit)

        # start the task and wait
        rate_limit = self.trogdor.create_task(task_name, spec)
        wait_until(lambda: rate_limit.running(),
                   timeout_sec=10,
                   err_msg="%s failed to start within 10 seconds." % rate_limit)

        # Run iperf server on quorum1, iperf client on quorum0
        iperf_server = quorum1.account.ssh_capture("iperf -s")

        # Wait until iperf server is listening before starting the client
        for line in iperf_server:
          self.logger.debug("iperf server output %s" % line)
          if "server listening" in line.lower():
            self.logger.info("iperf server is ready")
            break

        # Capture the measured kbps between the two nodes.
        # [  3]  0.0- 1.0 sec  2952576 KBytes  24187503 Kbits/sec
        r = re.compile(r"^.*\s(?P<rate>[\d.]+)\sKbits/sec$")

        measured_rates = []
        for line in quorum0.account.ssh_capture("iperf -i 1 -t 20 -f k -c %s" % quorum1.account.hostname):
            self.logger.info("iperf output %s" % line)
            m = r.match(line)
            if m is not None:
                measured_rate = float(m.group("rate"))
                measured_rates.append(measured_rate)
                self.logger.info("Parsed rate of %d kbit/s from iperf" % measured_rate)

        # kill iperf server and consume the stdout to ensure clean exit
        quorum1.account.kill_process("iperf")
        for _ in iperf_server:
            continue

        rate_limit.stop()
        rate_limit.wait_for_done()

        self.logger.info("Measured rates: %s" % measured_rates)

        # We expect to see measured rates within an order of magnitude of our target rate
        low_kbps = rate_limit_kbit // 10
        high_kbps = rate_limit_kbit * 10
        acceptable_rates = [r for r in measured_rates if low_kbps < r < high_kbps]

        msg = "Expected most of the measured rates to be within an order of magnitude of target %d." % rate_limit_kbit
        msg += " This means `tc` did not limit the bandwidth as expected."
        assert len(acceptable_rates) > 5, msg<|MERGE_RESOLUTION|>--- conflicted
+++ resolved
@@ -45,18 +45,10 @@
         self.trogdor.stop()
         self.kafka.stop()
 
-<<<<<<< HEAD
-    @ignore
-    @cluster(num_nodes=5)
-    @parametrize(task_name="latency-100", device_name="eth0", latency_ms=50, rate_limit_kbit=0)
-    @parametrize(task_name="latency-100-rate-1000", device_name="eth0", latency_ms=50, rate_limit_kbit=1000)
-    def test_latency(self, task_name, device_name, latency_ms, rate_limit_kbit):
-=======
     @cluster(num_nodes=3)
     @parametrize(task_name="latency-100", device_name="eth0", latency_ms=50, rate_limit_kbit=0, metadata_quorum=quorum.combined_kraft)
     @parametrize(task_name="latency-100-rate-1000", device_name="eth0", latency_ms=50, rate_limit_kbit=1000, metadata_quorum=quorum.combined_kraft)
     def test_latency(self, task_name, device_name, latency_ms, rate_limit_kbit, metadata_quorum=quorum.combined_kraft):
->>>>>>> 7fc59b0c
         spec = DegradedNetworkFaultSpec(0, 10000)
         for node in self.kafka.controller_quorum.nodes:
             spec.add_node_spec(node.name, device_name, latency_ms, rate_limit_kbit)

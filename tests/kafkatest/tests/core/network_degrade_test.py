--- conflicted
+++ resolved
@@ -45,18 +45,11 @@
         self.trogdor.stop()
         self.kafka.stop()
 
-<<<<<<< HEAD
     @ignore
     @cluster(num_nodes=5)
-    @parametrize(task_name="latency-100", device_name="eth0", latency_ms=50, rate_limit_kbit=0)
-    @parametrize(task_name="latency-100-rate-1000", device_name="eth0", latency_ms=50, rate_limit_kbit=1000)
-    def test_latency(self, task_name, device_name, latency_ms, rate_limit_kbit):
-=======
-    @cluster(num_nodes=3)
     @parametrize(task_name="latency-100", device_name="eth0", latency_ms=50, rate_limit_kbit=0, metadata_quorum=quorum.combined_kraft)
     @parametrize(task_name="latency-100-rate-1000", device_name="eth0", latency_ms=50, rate_limit_kbit=1000, metadata_quorum=quorum.combined_kraft)
     def test_latency(self, task_name, device_name, latency_ms, rate_limit_kbit, metadata_quorum=quorum.combined_kraft):
->>>>>>> 6cc059dc
         spec = DegradedNetworkFaultSpec(0, 10000)
         for node in self.kafka.controller_quorum.nodes:
             spec.add_node_spec(node.name, device_name, latency_ms, rate_limit_kbit)
@@ -95,7 +88,7 @@
         assert len(slow_times) > 5, "Expected to see more slow ping times (lower than %d)" % low_time_ms
         assert len(fast_times) > 5, "Expected to see more fast ping times (higher than %d)" % high_time_ms
 
-    @cluster(num_nodes=3)
+    @cluster(num_nodes=5)
     @parametrize(task_name="rate-1000", device_name="eth0", latency_ms=0, rate_limit_kbit=1000000, metadata_quorum=quorum.combined_kraft)
     @parametrize(task_name="rate-1000-latency-50", device_name="eth0", latency_ms=50, rate_limit_kbit=1000000, metadata_quorum=quorum.combined_kraft)
     def test_rate(self, task_name, device_name, latency_ms, rate_limit_kbit, metadata_quorum=quorum.combined_kraft):

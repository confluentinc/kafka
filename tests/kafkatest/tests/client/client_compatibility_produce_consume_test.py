# Licensed to the Apache Software Foundation (ASF) under one or more
# contributor license agreements.  See the NOTICE file distributed with
# this work for additional information regarding copyright ownership.
# The ASF licenses this file to You under the Apache License, Version 2.0
# (the "License"); you may not use this file except in compliance with
# the License.  You may obtain a copy of the License at
#
#    http://www.apache.org/licenses/LICENSE-2.0
#
# Unless required by applicable law or agreed to in writing, software
# distributed under the License is distributed on an "AS IS" BASIS,
# WITHOUT WARRANTIES OR CONDITIONS OF ANY KIND, either express or implied.
# See the License for the specific language governing permissions and
# limitations under the License.

from ducktape.mark import matrix, parametrize
from ducktape.mark.resource import cluster
from ducktape.utils.util import wait_until

from kafkatest.services.zookeeper import ZookeeperService
from kafkatest.services.kafka import KafkaService, quorum
from kafkatest.services.verifiable_producer import VerifiableProducer
from kafkatest.services.console_consumer import ConsoleConsumer
from kafkatest.tests.produce_consume_validate import ProduceConsumeValidateTest
from kafkatest.utils import is_int_with_prefix
from kafkatest.version import DEV_BRANCH, LATEST_0_10_0, LATEST_0_10_1, LATEST_0_10_2, LATEST_0_11_0, LATEST_1_0, LATEST_1_1, LATEST_2_0, LATEST_2_1, LATEST_2_2, LATEST_2_3, LATEST_2_4, LATEST_2_5, LATEST_2_6, LATEST_2_7, KafkaVersion

class ClientCompatibilityProduceConsumeTest(ProduceConsumeValidateTest):
    """
    These tests validate that we can use a new client to produce and consume from older brokers.
    """

    def __init__(self, test_context):
        """:type test_context: ducktape.tests.test.TestContext"""
        super(ClientCompatibilityProduceConsumeTest, self).__init__(test_context=test_context)

        self.topic = "test_topic"
        self.zk = ZookeeperService(test_context, num_nodes=3) if quorum.for_test(test_context) == quorum.zk else None
        self.kafka = KafkaService(test_context, num_nodes=3, zk=self.zk, topics={self.topic:{
                                                                    "partitions": 10,
                                                                    "replication-factor": 2}})
        self.num_partitions = 10
        self.timeout_sec = 60
        self.producer_throughput = 1000
        self.num_producers = 2
        self.messages_per_producer = 1000
        self.num_consumers = 1

    def setUp(self):
        if self.zk:
            self.zk.start()

    def min_cluster_size(self):
        # Override this since we're adding services outside of the constructor
        return super(ClientCompatibilityProduceConsumeTest, self).min_cluster_size() + self.num_producers + self.num_consumers

    @cluster(num_nodes=9)
    @matrix(broker_version=[str(DEV_BRANCH)], metadata_quorum=quorum.all_non_upgrade)
    @cluster(num_nodes=9)
    @parametrize(broker_version=str(LATEST_0_10_0))
    @parametrize(broker_version=str(LATEST_0_10_1))
    @parametrize(broker_version=str(LATEST_0_10_2))
    @parametrize(broker_version=str(LATEST_0_11_0))
    @parametrize(broker_version=str(LATEST_1_0))
    @parametrize(broker_version=str(LATEST_1_1))
    @parametrize(broker_version=str(LATEST_2_0))
    @parametrize(broker_version=str(LATEST_2_1))
    @parametrize(broker_version=str(LATEST_2_2))
    @parametrize(broker_version=str(LATEST_2_3))
    @parametrize(broker_version=str(LATEST_2_4))
    @parametrize(broker_version=str(LATEST_2_5))
<<<<<<< HEAD
    def test_produce_consume(self, broker_version, metadata_quorum=quorum.zk):
=======
    @parametrize(broker_version=str(LATEST_2_6))
    @parametrize(broker_version=str(LATEST_2_7))
    def test_produce_consume(self, broker_version):
>>>>>>> 61431f5b
        print("running producer_consumer_compat with broker_version = %s" % broker_version, flush=True)
        self.kafka.set_version(KafkaVersion(broker_version))
        self.kafka.security_protocol = "PLAINTEXT"
        self.kafka.interbroker_security_protocol = self.kafka.security_protocol
        self.producer = VerifiableProducer(self.test_context, self.num_producers, self.kafka,
                                           self.topic, throughput=self.producer_throughput,
                                           message_validator=is_int_with_prefix)
        self.consumer = ConsoleConsumer(self.test_context, self.num_consumers, self.kafka, self.topic,
                                        consumer_timeout_ms=60000,
                                        message_validator=is_int_with_prefix)
        self.kafka.start()

        self.run_produce_consume_validate(lambda: wait_until(
            lambda: self.producer.each_produced_at_least(self.messages_per_producer) == True,
            timeout_sec=120, backoff_sec=1,
            err_msg="Producer did not produce all messages in reasonable amount of time"))
<|MERGE_RESOLUTION|>--- conflicted
+++ resolved
@@ -69,13 +69,9 @@
     @parametrize(broker_version=str(LATEST_2_3))
     @parametrize(broker_version=str(LATEST_2_4))
     @parametrize(broker_version=str(LATEST_2_5))
-<<<<<<< HEAD
-    def test_produce_consume(self, broker_version, metadata_quorum=quorum.zk):
-=======
     @parametrize(broker_version=str(LATEST_2_6))
     @parametrize(broker_version=str(LATEST_2_7))
-    def test_produce_consume(self, broker_version):
->>>>>>> 61431f5b
+    def test_produce_consume(self, broker_version, metadata_quorum=quorum.zk):
         print("running producer_consumer_compat with broker_version = %s" % broker_version, flush=True)
         self.kafka.set_version(KafkaVersion(broker_version))
         self.kafka.security_protocol = "PLAINTEXT"

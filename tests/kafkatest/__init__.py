--- conflicted
+++ resolved
@@ -21,10 +21,5 @@
 #
 # Instead, in development branches, the version should have a suffix of the form ".devN"
 #
-<<<<<<< HEAD
-# For example, when Kafka is at version 1.0.0-SNAPSHOT, this should be something like "1.0.0.dev0"
-__version__ = '3.5.2.dev0'
-=======
 # For example, when Kafka is at version 1.0.0-0, this should be something like "1.0.0-0.dev0"
-__version__ = '7.5.3-0.dev0'
->>>>>>> 364b35df
+__version__ = '7.5.3-0.dev0'
--- conflicted
+++ resolved
@@ -48,12 +48,7 @@
       license="apache2.0",
       packages=find_packages(),
       include_package_data=True,
-<<<<<<< HEAD
-      install_requires=["ducktape==0.12.0", "requests==2.31.0"],
-      tests_require=["pytest", "mock"],
-=======
       install_requires=["ducktape==0.12.0", "requests==2.32.4", "psutil==5.7.2", "pytest==8.3.3", "mock==5.1.0"],
->>>>>>> d6654641
       cmdclass={'test': PyTest},
       zip_safe=False
       )
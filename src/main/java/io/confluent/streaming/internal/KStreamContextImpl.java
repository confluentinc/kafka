--- conflicted
+++ resolved
@@ -115,7 +115,6 @@
   }
 
   @Override
-<<<<<<< HEAD
   public void register(StateStore store, RestoreFunc restoreFunc) {
     ensureInitialization();
 
@@ -131,8 +130,6 @@
   public void flush() {
     stateMgr.flush();
   }
-
-  @Override
   public String topic() {
     if (streamGroup.record() == null)
       throw new IllegalStateException("this should not happen as topic() should only be called while a record is processed");
@@ -144,14 +141,10 @@
   public int partition() {
     if (streamGroup.record() == null)
       throw new IllegalStateException("this should not happen as partition() should only be called while a record is processed");
-=======
-  public void restore(StateStore store, RestoreFunc restoreFunc) {
-    ensureInitialization();
->>>>>>> 9b9d51f2
 
     return streamGroup.record().partition();
   }
-  
+
   @Override
   public long offset() {
     if (this.streamGroup.record() == null)
@@ -168,15 +161,9 @@
     return streamGroup.record().timestamp;
   }
 
-<<<<<<< HEAD
   @Override
   public void send(String topic, Object key, Object value) {
     collector.send(new ProducerRecord<>(topic, key, value));
-=======
-  public void ensureInitialization() {
-    if (!initialized)
-      throw new IllegalStateException("context initialization is already finished");
->>>>>>> 9b9d51f2
   }
 
   @Override
@@ -193,67 +180,10 @@
   }
 
   @Override
-<<<<<<< HEAD
   public void schedule(Processor processor, long interval) {
     streamGroup.schedule(processor, interval);
   }
 
-=======
-  public String topic() {
-    if (streamGroup.record() == null)
-      throw new IllegalStateException("this should not happen as topic() should only be called while a record is processed");
-
-    return streamGroup.record().topic();
-  }
-
-  @Override
-  public int partition() {
-    if (streamGroup.record() == null)
-      throw new IllegalStateException("this should not happen as partition() should only be called while a record is processed");
-
-    return streamGroup.record().partition();
-  }
-
-  @Override
-  public long offset() {
-    if (this.streamGroup.record() == null)
-      throw new IllegalStateException("this should not happen as offset() should only be called while a record is processed");
-
-    return this.streamGroup.record().offset();
-  }
-
-  @Override
-  public long timestamp() {
-    if (streamGroup.record() == null)
-      throw new IllegalStateException("this should not happen as timestamp() should only be called while a record is processed");
-
-    return streamGroup.record().timestamp;
-  }
-
-  @Override
-  public void send(String topic, Object key, Object value) {
-    collector.send(new ProducerRecord<>(topic, key, value));
-  }
-
-  @Override
-  public void send(String topic, Object key, Object value, Serializer<Object> keySerializer, Serializer<Object> valSerializer) {
-    if (keySerializer == null || valSerializer == null)
-      throw new IllegalStateException("key and value serializers must be specified");
-
-    collector.send(new ProducerRecord<>(topic, key, value), keySerializer, valSerializer);
-  }
-
-  @Override
-  public void commit() {
-    streamGroup.commitOffset();
-  }
-
-  @Override
-  public void schedule(Processor processor, long interval) {
-    streamGroup.schedule(processor, interval);
-  }
-
->>>>>>> 9b9d51f2
   void init(Collection<KStreamSource<?, ?>> streams) throws IOException {
     stateMgr.init();
 

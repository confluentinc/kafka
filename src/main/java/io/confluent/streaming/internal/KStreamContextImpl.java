--- conflicted
+++ resolved
@@ -121,13 +121,8 @@
 
     synchronized (this) {
       // if topics not specified, use all the topics be default
-<<<<<<< HEAD
-      if (topics == null) {
+      if (topics == null || topics.length == 0) {
         fromTopics = ingestor.topics();
-=======
-      if (topics == null || topics.length == 0) {
-        fromTopics = this.topics;
->>>>>>> 1953ba28
       } else {
         fromTopics = Collections.unmodifiableSet(Util.mkSet(topics));
       }

package io.confluent.streaming.internal;

import io.confluent.streaming.KStream;
import io.confluent.streaming.util.TimestampTracker;
import org.apache.kafka.clients.consumer.ConsumerRecord;
import org.apache.kafka.common.TopicPartition;

import java.util.ArrayDeque;

/**
 * RecordQueue is a queue of {@link StampedRecord} (ConsumerRecord + timestamp). It is intended to be used in
 * {@link StreamSynchronizer}.
 */
public class RecordQueue {

  private final ArrayDeque<StampedRecord> queue = new ArrayDeque<>();
  public final KStreamImpl stream;
  private final TopicPartition partition;
  private TimestampTracker<ConsumerRecord<Object, Object>> timestampTracker;
  private long offset;

<<<<<<< HEAD
  /**
   * Creates a new instance of RecordQueue
   * @param partition partition
   * @param receiver the receiver of the stream of this partition
   * @param timestampTracker TimestampTracker
   */
  public RecordQueue(TopicPartition partition, Receiver receiver, TimestampTracker<ConsumerRecord<Object, Object>> timestampTracker) {
=======
  public RecordQueue(TopicPartition partition, KStreamImpl stream, TimestampTracker<ConsumerRecord<Object, Object>> timestampTracker) {
>>>>>>> 980c701b
    this.partition = partition;
    this.stream = stream;
    this.timestampTracker = timestampTracker;
  }

  /**
   * Returns the partition with which this queue is associated
   * @return TopicPartition
   */
  public TopicPartition partition() {
    return partition;
  }

  /**
   * Adds a StampedRecord to the queue
   * @param record StampedRecord
   */
  public void add(StampedRecord record) {
    queue.addLast(record);
    timestampTracker.addStampedElement(record);
    offset = record.offset();
  }

  /**
   * Returns the next record fro the queue
   * @return StampedRecord
   */
  public StampedRecord next() {
    StampedRecord elem = queue.pollFirst();

    if (elem == null) return null;

    timestampTracker.removeStampedElement(elem);

    return elem;
  }

  /**
   * Returns the highest offset in the queue
   * @return offset
   */
  public long offset() {
    return offset;
  }

  /**
   * Returns the number of records in the queue
   * @return the number of records
   */
  public int size() {
    return queue.size();
  }

  /**
   * Tests if the queue is empty
   * @return true if the queue is empty, otherwise false
   */
  public boolean isEmpty() {
    return queue.isEmpty();
  }

  /**
   * Returns a timestamp tracked by the TimestampTracker
   * @return timestamp
   */
  public long trackedTimestamp() {
    return timestampTracker.get();
  }

}<|MERGE_RESOLUTION|>--- conflicted
+++ resolved
@@ -19,17 +19,13 @@
   private TimestampTracker<ConsumerRecord<Object, Object>> timestampTracker;
   private long offset;
 
-<<<<<<< HEAD
   /**
    * Creates a new instance of RecordQueue
    * @param partition partition
-   * @param receiver the receiver of the stream of this partition
+   * @param stream KStreamImpl that receives records
    * @param timestampTracker TimestampTracker
    */
-  public RecordQueue(TopicPartition partition, Receiver receiver, TimestampTracker<ConsumerRecord<Object, Object>> timestampTracker) {
-=======
   public RecordQueue(TopicPartition partition, KStreamImpl stream, TimestampTracker<ConsumerRecord<Object, Object>> timestampTracker) {
->>>>>>> 980c701b
     this.partition = partition;
     this.stream = stream;
     this.timestampTracker = timestampTracker;

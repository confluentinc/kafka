--- conflicted
+++ resolved
@@ -41,12 +41,7 @@
  * within a consumer group. This class is immutable and is fully backed
  * by records stored in the __consumer_offsets topic.
  */
-<<<<<<< HEAD
 public class ConsumerGroupMember extends GroupMember {
-=======
-public class ConsumerGroupMember {
-
->>>>>>> ec3c6e51
     /**
      * A builder that facilitates the creation of a new member or the update of
      * an existing one.
@@ -238,8 +233,6 @@
         }
     }
 
-<<<<<<< HEAD
-=======
     /**
      * The member id.
      */
@@ -289,7 +282,6 @@
      * The list of subscriptions (topic names) configured by the member.
      */
     private final List<String> subscribedTopicNames;
->>>>>>> ec3c6e51
 
     /**
      * The subscription pattern configured by the member.
@@ -302,15 +294,9 @@
     private final String serverAssignorName;
 
     /**
-<<<<<<< HEAD
-     * The states of the client side assignors of the member.
-     */
-    private final List<ClientAssignor> clientAssignors;
-=======
      * The partitions assigned to this member.
      */
     private final Map<Uuid, Set<Integer>> assignedPartitions;
->>>>>>> ec3c6e51
 
     /**
      * The partitions being revoked by this member.
@@ -350,8 +336,6 @@
     }
 
     /**
-<<<<<<< HEAD
-=======
      * @return The member id.
      */
     public String memberId() {
@@ -415,7 +399,6 @@
     }
 
     /**
->>>>>>> ec3c6e51
      * @return The regular expression based subscription.
      */
     public String subscribedTopicRegex() {
@@ -437,8 +420,6 @@
     }
 
     /**
-<<<<<<< HEAD
-=======
      * @return True if the member is in the Stable state and at the desired epoch.
      */
     public boolean isReconciledTo(int targetAssignmentEpoch) {
@@ -453,7 +434,6 @@
     }
 
     /**
->>>>>>> ec3c6e51
      * @return The set of partitions awaiting revocation from the member.
      */
     public Map<Uuid, Set<Integer>> partitionsPendingRevocation() {

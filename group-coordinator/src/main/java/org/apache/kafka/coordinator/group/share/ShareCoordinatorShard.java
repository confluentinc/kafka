--- conflicted
+++ resolved
@@ -26,15 +26,11 @@
 import org.apache.kafka.common.utils.LogContext;
 import org.apache.kafka.common.utils.Time;
 import org.apache.kafka.coordinator.group.Record;
-<<<<<<< HEAD
-import org.apache.kafka.coordinator.group.generated.ShareSnapshotValue;
-=======
 import org.apache.kafka.coordinator.group.Utils;
 import org.apache.kafka.coordinator.group.generated.ShareSnapshotKey;
 import org.apache.kafka.coordinator.group.generated.ShareSnapshotValue;
 import org.apache.kafka.coordinator.group.generated.ShareUpdateKey;
 import org.apache.kafka.coordinator.group.generated.ShareUpdateValue;
->>>>>>> d00a4cb6
 import org.apache.kafka.coordinator.group.metrics.CoordinatorMetrics;
 import org.apache.kafka.coordinator.group.metrics.CoordinatorMetricsShard;
 import org.apache.kafka.coordinator.group.runtime.CoordinatorShard;
@@ -48,9 +44,9 @@
 import org.apache.kafka.timeline.TimelineHashMap;
 import org.slf4j.Logger;
 
-<<<<<<< HEAD
 import java.util.Collections;
 import java.util.HashMap;
+import java.util.Map;
 
 public class ShareCoordinatorShard implements CoordinatorShard<Record> {
     private final Logger log;
@@ -59,12 +55,8 @@
     private final ShareCoordinatorConfig config;
     private final CoordinatorMetrics coordinatorMetrics;
     private final CoordinatorMetricsShard metricsShard;
-
-    // TimelineHashMap to store the share state for each share partition
-    private final TimelineHashMap<String, ShareSnapshotValue> shareStateMap;
-
-    // Hashmap to store leader epochs for each partition
-    private final HashMap<String, Integer> leaderEpochs;
+    private final TimelineHashMap<String, ShareSnapshotValue> shareStateMap;  // coord key -> ShareSnapshotValue
+    private final Map<String, Integer> leaderMap;
 
     public static class Builder implements CoordinatorShardBuilder<ShareCoordinatorShard, Record> {
         private ShareCoordinatorConfig config;
@@ -145,79 +137,8 @@
                     snapshotRegistry
             );
         }
-=======
-import java.util.HashMap;
-import java.util.Map;
-
-public class ShareCoordinatorShard implements CoordinatorShard<Record> {
-  private final Logger log;
-  private final Time time;
-  private final CoordinatorTimer<Void, Record> timer;
-  private final ShareCoordinatorConfig config;
-  private final CoordinatorMetrics coordinatorMetrics;
-  private final CoordinatorMetricsShard metricsShard;
-  private final TimelineHashMap<String, ShareSnapshotValue> shareStateMap;  // coord key -> ShareSnapshotValue
-  private final Map<String, Integer> leaderMap;
-
-  public static class Builder implements CoordinatorShardBuilder<ShareCoordinatorShard, Record> {
-    private ShareCoordinatorConfig config;
-    private LogContext logContext;
-    private SnapshotRegistry snapshotRegistry;
-    private Time time;
-    private CoordinatorTimer<Void, Record> timer;
-    private CoordinatorMetrics coordinatorMetrics;
-    private TopicPartition topicPartition;
-
-    public Builder(ShareCoordinatorConfig config) {
-      this.config = config;
->>>>>>> d00a4cb6
-    }
-
-    ShareCoordinatorShard(
-            LogContext logContext,
-            Time time,
-            CoordinatorTimer<Void, Record> timer,
-            ShareCoordinatorConfig config,
-            CoordinatorMetrics coordinatorMetrics,
-            CoordinatorMetricsShard metricsShard,
-            SnapshotRegistry snapshotRegistry
-    ) {
-        this.log = logContext.logger(ShareCoordinatorShard.class);
-        this.time = time;
-        this.timer = timer;
-        this.config = config;
-        this.coordinatorMetrics = coordinatorMetrics;
-        this.metricsShard = metricsShard;
-        this.shareStateMap = new TimelineHashMap<>(snapshotRegistry, 0);
-        this.leaderEpochs = new HashMap<>();
-    }
-
-    @Override
-    public void onLoaded(MetadataImage newImage) {
-        CoordinatorShard.super.onLoaded(newImage);
-    }
-
-    @Override
-    public void onNewMetadataImage(MetadataImage newImage, MetadataDelta delta) {
-        CoordinatorShard.super.onNewMetadataImage(newImage, delta);
-    }
-
-    @Override
-    public void onUnloaded() {
-        CoordinatorShard.super.onUnloaded();
-    }
-
-    @Override
-    public void replay(long offset, long producerId, short producerEpoch, Record record) throws RuntimeException {
-
-    }
-
-    @Override
-    public void replayEndTransactionMarker(long producerId, short producerEpoch, TransactionResult result) throws RuntimeException {
-        CoordinatorShard.super.replayEndTransactionMarker(producerId, producerEpoch, result);
-    }
-
-<<<<<<< HEAD
+    }
+
     public ReadShareGroupStateResponseData readShareGroupState(ReadShareGroupStateRequestData requestData, Long offset) {
 
         Uuid topicId = requestData.topics().get(0).topicId();
@@ -232,7 +153,7 @@
         int leaderEpoch = requestData.topics().get(0).partitions().get(0).leaderEpoch();
 
         // If the incoming leader epoch is less than the last know leader epoch, then return FENCED_LEADER_EPOCH error
-        if (leaderEpochs.containsKey(coordinatorKey) && leaderEpoch < leaderEpochs.get(coordinatorKey)) {
+        if (leaderMap.containsKey(coordinatorKey) && leaderEpoch < leaderMap.get(coordinatorKey)) {
             return new ReadShareGroupStateResponseData()
                     .setResults(Collections.singletonList(
                             new ReadShareGroupStateResponseData.ReadStateResult()
@@ -245,7 +166,7 @@
                                     ))
                     ));
         } else {
-            leaderEpochs.put(coordinatorKey, leaderEpoch);
+            leaderMap.put(coordinatorKey, leaderEpoch);
         }
 
         ShareSnapshotValue snapshotValue = shareStateMap.get(coordinatorKey, offset);
@@ -271,108 +192,75 @@
                                 ))
                 ));
     }
-=======
-    @Override
-    public ShareCoordinatorShard build() {
-      //todo smjn - maybe move since same as GroupCoordinator
-      if (logContext == null) logContext = new LogContext();
-      if (config == null)
-        throw new IllegalArgumentException("Config must be set.");
-      if (snapshotRegistry == null)
-        throw new IllegalArgumentException("SnapshotRegistry must be set.");
-      if (time == null)
-        throw new IllegalArgumentException("Time must be set.");
-      if (timer == null)
-        throw new IllegalArgumentException("Timer must be set.");
-      if (coordinatorMetrics == null || !(coordinatorMetrics instanceof ShareCoordinatorMetrics))
-        throw new IllegalArgumentException("CoordinatorMetrics must be set and be of type ShareCoordinatorMetrics.");
-      if (topicPartition == null)
-        throw new IllegalArgumentException("TopicPartition must be set.");
-
-      ShareCoordinatorMetricsShard metricsShard = ((ShareCoordinatorMetrics) coordinatorMetrics)
-          .newMetricsShard(snapshotRegistry, topicPartition);
-
-      return new ShareCoordinatorShard(
-          logContext,
-          time,
-          timer,
-          config,
-          coordinatorMetrics,
-          metricsShard,
-          snapshotRegistry
-      );
-    }
-  }
-
-  ShareCoordinatorShard(
-      LogContext logContext,
-      Time time,
-      CoordinatorTimer<Void, Record> timer,
-      ShareCoordinatorConfig config,
-      CoordinatorMetrics coordinatorMetrics,
-      CoordinatorMetricsShard metricsShard,
-      SnapshotRegistry snapshotRegistry
-  ) {
-    this.log = logContext.logger(ShareCoordinatorShard.class);
-    this.time = time;
-    this.timer = timer;
-    this.config = config;
-    this.coordinatorMetrics = coordinatorMetrics;
-    this.metricsShard = metricsShard;
-    this.shareStateMap = new TimelineHashMap<>(snapshotRegistry, 0);
-    this.leaderMap = new HashMap<>();
-  }
-
-  @Override
-  public void onLoaded(MetadataImage newImage) {
-    CoordinatorShard.super.onLoaded(newImage);
-  }
-
-  @Override
-  public void onNewMetadataImage(MetadataImage newImage, MetadataDelta delta) {
-    CoordinatorShard.super.onNewMetadataImage(newImage, delta);
-  }
-
-  @Override
-  public void onUnloaded() {
-    CoordinatorShard.super.onUnloaded();
-  }
-
-  @Override
-  public void replay(long offset, long producerId, short producerEpoch, Record record) throws RuntimeException {
-    ApiMessageAndVersion key = record.key();
-    ApiMessageAndVersion value = record.value();
-
-    switch (key.version()) {
-      case ShareCoordinator.SHARE_SNAPSHOT_RECORD_KEY_VERSION: // ShareSnapshot
-        handleShareSnapshot((ShareSnapshotKey) key.message(), (ShareSnapshotValue) Utils.messageOrNull(value));
-        break;
-      case ShareCoordinator.SHARE_UPDATE_RECORD_KEY_VERSION: // ShareUpdate
-        handleShareUpdate((ShareUpdateKey) key.message(), (ShareUpdateValue) Utils.messageOrNull(value));
-        break;
-      default:
-        // noop
-    }
-  }
-
-  private void handleShareSnapshot(ShareSnapshotKey key, ShareSnapshotValue value) {
-    String mapKey = ShareGroupHelper.coordinatorKey(key.groupId(), key.topicId(), key.partition());
-    Integer oldValue = leaderMap.get(mapKey);
-    if (oldValue == null) {
-      leaderMap.put(mapKey, value.leaderEpoch());
-    } else if (oldValue < value.leaderEpoch()) {
-      leaderMap.put(mapKey, value.leaderEpoch());
-    }
-    shareStateMap.put(mapKey, value);
-  }
-
-  private void handleShareUpdate(ShareUpdateKey key, ShareUpdateValue value) {
-    // update internal hashmaps
-  }
-
-  @Override
-  public void replayEndTransactionMarker(long producerId, short producerEpoch, TransactionResult result) throws RuntimeException {
-    CoordinatorShard.super.replayEndTransactionMarker(producerId, producerEpoch, result);
-  }
->>>>>>> d00a4cb6
+
+    ShareCoordinatorShard(
+            LogContext logContext,
+            Time time,
+            CoordinatorTimer<Void, Record> timer,
+            ShareCoordinatorConfig config,
+            CoordinatorMetrics coordinatorMetrics,
+            CoordinatorMetricsShard metricsShard,
+            SnapshotRegistry snapshotRegistry
+    ) {
+        this.log = logContext.logger(ShareCoordinatorShard.class);
+        this.time = time;
+        this.timer = timer;
+        this.config = config;
+        this.coordinatorMetrics = coordinatorMetrics;
+        this.metricsShard = metricsShard;
+        this.shareStateMap = new TimelineHashMap<>(snapshotRegistry, 0);
+        this.leaderMap = new HashMap<>();
+    }
+
+    @Override
+    public void onLoaded(MetadataImage newImage) {
+        CoordinatorShard.super.onLoaded(newImage);
+    }
+
+    @Override
+    public void onNewMetadataImage(MetadataImage newImage, MetadataDelta delta) {
+        CoordinatorShard.super.onNewMetadataImage(newImage, delta);
+    }
+
+    @Override
+    public void onUnloaded() {
+        CoordinatorShard.super.onUnloaded();
+    }
+
+    @Override
+    public void replay(long offset, long producerId, short producerEpoch, Record record) throws RuntimeException {
+        ApiMessageAndVersion key = record.key();
+        ApiMessageAndVersion value = record.value();
+
+        switch (key.version()) {
+            case ShareCoordinator.SHARE_SNAPSHOT_RECORD_KEY_VERSION: // ShareSnapshot
+                handleShareSnapshot((ShareSnapshotKey) key.message(), (ShareSnapshotValue) Utils.messageOrNull(value));
+                break;
+            case ShareCoordinator.SHARE_UPDATE_RECORD_KEY_VERSION: // ShareUpdate
+                handleShareUpdate((ShareUpdateKey) key.message(), (ShareUpdateValue) Utils.messageOrNull(value));
+                break;
+            default:
+                // noop
+        }
+    }
+
+    private void handleShareSnapshot(ShareSnapshotKey key, ShareSnapshotValue value) {
+        String mapKey = ShareGroupHelper.coordinatorKey(key.groupId(), key.topicId(), key.partition());
+        Integer oldValue = leaderMap.get(mapKey);
+        if (oldValue == null) {
+            leaderMap.put(mapKey, value.leaderEpoch());
+        } else if (oldValue < value.leaderEpoch()) {
+            leaderMap.put(mapKey, value.leaderEpoch());
+        }
+        shareStateMap.put(mapKey, value);
+    }
+
+    private void handleShareUpdate(ShareUpdateKey key, ShareUpdateValue value) {
+        // update internal hashmaps
+    }
+
+    @Override
+    public void replayEndTransactionMarker(long producerId, short producerEpoch, TransactionResult result) throws RuntimeException {
+        CoordinatorShard.super.replayEndTransactionMarker(producerId, producerEpoch, result);
+    }
 }
--- conflicted
+++ resolved
@@ -19,16 +19,12 @@
 
 import org.apache.kafka.common.TopicPartition;
 import org.apache.kafka.common.Uuid;
-<<<<<<< HEAD
 import org.apache.kafka.common.message.ReadShareGroupStateRequestData;
 import org.apache.kafka.common.message.ReadShareGroupStateResponseData;
 import org.apache.kafka.common.protocol.Errors;
-=======
 import org.apache.kafka.common.message.WriteShareGroupStateRequestData;
 import org.apache.kafka.common.message.WriteShareGroupStateResponseData;
-import org.apache.kafka.common.protocol.Errors;
 import org.apache.kafka.common.requests.RequestContext;
->>>>>>> ba35fbe0
 import org.apache.kafka.common.requests.TransactionResult;
 import org.apache.kafka.common.requests.WriteShareGroupStateResponse;
 import org.apache.kafka.common.utils.LogContext;
@@ -54,10 +50,7 @@
 import org.apache.kafka.timeline.TimelineHashMap;
 import org.slf4j.Logger;
 
-<<<<<<< HEAD
-=======
 import java.util.ArrayList;
->>>>>>> ba35fbe0
 import java.util.Collections;
 import java.util.HashMap;
 import java.util.List;
@@ -65,7 +58,6 @@
 import java.util.Optional;
 
 public class ShareCoordinatorShard implements CoordinatorShard<Record> {
-<<<<<<< HEAD
     private final Logger log;
     private final Time time;
     private final CoordinatorTimer<Void, Record> timer;
@@ -155,29 +147,6 @@
                     snapshotRegistry
             );
         }
-=======
-  private final Logger log;
-  private final Time time;
-  private final CoordinatorTimer<Void, Record> timer;
-  private final ShareCoordinatorConfig config;
-  private final CoordinatorMetrics coordinatorMetrics;
-  private final CoordinatorMetricsShard metricsShard;
-  private final TimelineHashMap<String, ShareSnapshotValue> shareStateMap;  // coord key -> ShareSnapshotValue
-  private final Map<String, Integer> leaderMap;
-  private MetadataImage metadataImage;
-
-  public static class Builder implements CoordinatorShardBuilder<ShareCoordinatorShard, Record> {
-    private ShareCoordinatorConfig config;
-    private LogContext logContext;
-    private SnapshotRegistry snapshotRegistry;
-    private Time time;
-    private CoordinatorTimer<Void, Record> timer;
-    private CoordinatorMetrics coordinatorMetrics;
-    private TopicPartition topicPartition;
-
-    public Builder(ShareCoordinatorConfig config) {
-      this.config = config;
->>>>>>> ba35fbe0
     }
 
     ShareCoordinatorShard(
@@ -245,63 +214,60 @@
     private void handleShareUpdate(ShareUpdateKey key, ShareUpdateValue value) {
         // update internal hashmaps
     }
-<<<<<<< HEAD
 
     @Override
     public void replayEndTransactionMarker(long producerId, short producerEpoch, TransactionResult result) throws RuntimeException {
         CoordinatorShard.super.replayEndTransactionMarker(producerId, producerEpoch, result);
-=======
-  }
-
-  ShareCoordinatorShard(
-      LogContext logContext,
-      Time time,
-      CoordinatorTimer<Void, Record> timer,
-      ShareCoordinatorConfig config,
-      CoordinatorMetrics coordinatorMetrics,
-      CoordinatorMetricsShard metricsShard,
-      SnapshotRegistry snapshotRegistry
-  ) {
-    this.log = logContext.logger(ShareCoordinatorShard.class);
-    this.time = time;
-    this.timer = timer;
-    this.config = config;
-    this.coordinatorMetrics = coordinatorMetrics;
-    this.metricsShard = metricsShard;
-    this.shareStateMap = new TimelineHashMap<>(snapshotRegistry, 0);
-    this.leaderMap = new HashMap<>();
-  }
-
-  @Override
-  public void onLoaded(MetadataImage newImage) {
-    CoordinatorShard.super.onLoaded(newImage);
-  }
-
-  @Override
-  public void onNewMetadataImage(MetadataImage newImage, MetadataDelta delta) {
-    this.metadataImage = newImage;
-  }
-
-  @Override
-  public void onUnloaded() {
-    CoordinatorShard.super.onUnloaded();
-  }
-
-  @Override
-  public void replay(long offset, long producerId, short producerEpoch, Record record) throws RuntimeException {
-    ApiMessageAndVersion key = record.key();
-    ApiMessageAndVersion value = record.value();
-
-    switch (key.version()) {
-      case ShareCoordinator.SHARE_SNAPSHOT_RECORD_KEY_VERSION: // ShareSnapshot
-        handleShareSnapshot((ShareSnapshotKey) key.message(), (ShareSnapshotValue) Utils.messageOrNull(value));
-        break;
-      case ShareCoordinator.SHARE_UPDATE_RECORD_KEY_VERSION: // ShareUpdate
-        handleShareUpdate((ShareUpdateKey) key.message(), (ShareUpdateValue) Utils.messageOrNull(value));
-        break;
-      default:
-        // noop
->>>>>>> ba35fbe0
+    }
+
+    /**
+     * This method as called by the ShareCoordinatorService will be provided with
+     * the request data which covers only key i.e. group1:topic1:partition1. The implementation
+     * below was done keeping this in mind.
+     *
+     * @param context - RequestContext
+     * @param request - WriteShareGroupStateRequestData for a single key
+     * @return CoordinatorResult(records, response)
+     */
+    public CoordinatorResult<WriteShareGroupStateResponseData, Record> writeState(RequestContext context, WriteShareGroupStateRequestData request) {
+        log.info("Shard writeState request received - {}", request);
+        // records to write (with both key and value of snapshot type), response to caller
+        // only one key will be there in the request by design
+        Optional<CoordinatorResult<WriteShareGroupStateResponseData, Record>> error = maybeGetWriteStateError(request);
+        if (error.isPresent()) {
+            return error.get();
+        }
+
+        String groupId = request.groupId();
+        WriteShareGroupStateRequestData.WriteStateData topicData = request.topics().get(0);
+        WriteShareGroupStateRequestData.PartitionData partitionData = topicData.partitions().get(0);
+
+        List<Record> recordList = Collections.singletonList(RecordHelpers.newShareSnapshotRecord(
+                groupId, topicData.topicId(), partitionData.partition(), ShareGroupOffset.fromRequest(partitionData)
+        ));
+        List<Record> validRecords = new ArrayList<>();
+
+        WriteShareGroupStateResponseData responseData = new WriteShareGroupStateResponseData();
+        for (Record record : recordList) {  // should be single record
+            if (record.key().message() instanceof ShareSnapshotKey && record.value().message() instanceof ShareSnapshotValue) {
+                ShareSnapshotKey newKey = (ShareSnapshotKey) record.key().message();
+                ShareSnapshotValue newValue = (ShareSnapshotValue) record.value().message();
+                responseData.setResults(Collections.singletonList(WriteShareGroupStateResponse.getErrorResponseResult(
+                        newKey.topicId(), Collections.singletonList(WriteShareGroupStateResponse.getErrorResponsePartitionResult(
+                                newKey.partition(), Errors.NONE, Errors.NONE.message())))));
+
+                String mapKey = ShareGroupHelper.coordinatorKey(newKey.groupId(), newKey.topicId(), newKey.partition());
+
+                if (shareStateMap.containsKey(mapKey)) {
+                    ShareSnapshotValue oldValue = shareStateMap.get(mapKey);
+                    newValue.setSnapshotEpoch(oldValue.snapshotEpoch() + 1);  // increment the snapshot epoch
+                }
+                validRecords.add(record); // this will have updated snapshot epoch
+                shareStateMap.put(mapKey, newValue);
+            }
+        }
+
+        return new CoordinatorResult<>(validRecords, responseData);
     }
 
     public ReadShareGroupStateResponseData readState(ReadShareGroupStateRequestData request, Long offset) {
@@ -342,6 +308,30 @@
                 ));
     }
 
+    private Optional<CoordinatorResult<WriteShareGroupStateResponseData, Record>> maybeGetWriteStateError(WriteShareGroupStateRequestData request) {
+        String groupId = request.groupId();
+        WriteShareGroupStateRequestData.WriteStateData topicData = request.topics().get(0);
+        WriteShareGroupStateRequestData.PartitionData partitionData = topicData.partitions().get(0);
+
+        Uuid topicId = topicData.topicId();
+        int partitionId = partitionData.partition();
+
+        if (topicId == null || partitionId == -1) {
+            return Optional.of(getWriteErrorResponse(Errors.UNKNOWN_TOPIC_OR_PARTITION, topicId, partitionId));
+        }
+
+        String mapKey = ShareGroupHelper.coordinatorKey(groupId, topicId, partitionId);
+        if (leaderMap.containsKey(mapKey) && leaderMap.get(mapKey) > partitionData.leaderEpoch()) {
+            return Optional.of(getWriteErrorResponse(Errors.FENCED_LEADER_EPOCH, topicId, partitionId));
+        }
+        if (metadataImage != null && (metadataImage.topics().getTopic(topicId) == null ||
+                metadataImage.topics().getPartition(topicId, partitionId) == null)) {
+            return Optional.of(getWriteErrorResponse(Errors.UNKNOWN_TOPIC_OR_PARTITION, topicId, partitionId));
+        }
+
+        return Optional.empty();
+    }
+
     private Optional<ReadShareGroupStateResponseData> maybeGetReadStateError(ReadShareGroupStateRequestData request) {
         String groupId = request.groupId();
         ReadShareGroupStateRequestData.ReadStateData topicData = request.topics().get(0);
@@ -350,7 +340,6 @@
         Uuid topicId = topicData.topicId();
         int partitionId = partitionData.partition();
 
-<<<<<<< HEAD
         if (topicId == null || partitionId == -1) {
             return Optional.of(getReadErrorResponse(Errors.UNKNOWN_TOPIC_OR_PARTITION, topicId, partitionId));
         }
@@ -369,6 +358,11 @@
         }
 
         return Optional.empty();
+    }
+
+    private CoordinatorResult<WriteShareGroupStateResponseData, Record> getWriteErrorResponse(Errors error, Uuid topicId, int partitionId) {
+        WriteShareGroupStateResponseData responseData = WriteShareGroupStateResponse.getErrorResponseData(topicId, partitionId, error, error.message());
+        return new CoordinatorResult<>(Collections.emptyList(), responseData);
     }
 
     private ReadShareGroupStateResponseData getReadErrorResponse(Errors error, Uuid topicId, int partitionId) {
@@ -380,88 +374,4 @@
                                 .setErrorCode(error.code())
                                 .setErrorMessage(error.message())))));
     }
-=======
-  @Override
-  public void replayEndTransactionMarker(long producerId, short producerEpoch, TransactionResult result) throws RuntimeException {
-    CoordinatorShard.super.replayEndTransactionMarker(producerId, producerEpoch, result);
-  }
-
-  /**
-   * This method as called by the ShareCoordinatorService will be provided with
-   * the request data which covers only key i.e. group1:topic1:partition1. The implementation
-   * below was done keeping this in mind.
-   * @param context - RequestContext
-   * @param request - WriteShareGroupStateRequestData for a single key
-   * @return CoordinatorResult(records, response)
-   */
-  public CoordinatorResult<WriteShareGroupStateResponseData, Record> writeState(RequestContext context, WriteShareGroupStateRequestData request) {
-    log.info("Shard writeState request received - {}", request);
-    // records to write (with both key and value of snapshot type), response to caller
-    // only one key will be there in the request by design
-    Optional<CoordinatorResult<WriteShareGroupStateResponseData, Record>> error = maybeGetWriteStateError(request);
-    if (error.isPresent()) {
-      return error.get();
-    }
-
-    String groupId = request.groupId();
-    WriteShareGroupStateRequestData.WriteStateData topicData = request.topics().get(0);
-    WriteShareGroupStateRequestData.PartitionData partitionData = topicData.partitions().get(0);
-
-    List<Record> recordList = Collections.singletonList(RecordHelpers.newShareSnapshotRecord(
-        groupId, topicData.topicId(), partitionData.partition(), ShareGroupOffset.fromRequest(partitionData)
-    ));
-    List<Record> validRecords = new ArrayList<>();
-
-    WriteShareGroupStateResponseData responseData = new WriteShareGroupStateResponseData();
-    for (Record record : recordList) {  // should be single record
-      if (record.key().message() instanceof ShareSnapshotKey && record.value().message() instanceof ShareSnapshotValue) {
-        ShareSnapshotKey newKey = (ShareSnapshotKey) record.key().message();
-        ShareSnapshotValue newValue = (ShareSnapshotValue) record.value().message();
-        responseData.setResults(Collections.singletonList(WriteShareGroupStateResponse.getErrorResponseResult(
-            newKey.topicId(), Collections.singletonList(WriteShareGroupStateResponse.getErrorResponsePartitionResult(
-                newKey.partition(), Errors.NONE, Errors.NONE.message())))));
-
-        String mapKey = ShareGroupHelper.coordinatorKey(newKey.groupId(), newKey.topicId(), newKey.partition());
-
-        if (shareStateMap.containsKey(mapKey)) {
-          ShareSnapshotValue oldValue = shareStateMap.get(mapKey);
-          newValue.setSnapshotEpoch(oldValue.snapshotEpoch() + 1);  // increment the snapshot epoch
-        }
-        validRecords.add(record); // this will have updated snapshot epoch
-        shareStateMap.put(mapKey, newValue);
-      }
-    }
-
-    return new CoordinatorResult<>(validRecords, responseData);
-  }
-
-  private Optional<CoordinatorResult<WriteShareGroupStateResponseData, Record>> maybeGetWriteStateError(WriteShareGroupStateRequestData request) {
-    String groupId = request.groupId();
-    WriteShareGroupStateRequestData.WriteStateData topicData = request.topics().get(0);
-    WriteShareGroupStateRequestData.PartitionData partitionData = topicData.partitions().get(0);
-
-    Uuid topicId = topicData.topicId();
-    int partitionId = partitionData.partition();
-
-    if (topicId == null || partitionId == -1) {
-      return Optional.of(getWriteErrorResponse(Errors.UNKNOWN_TOPIC_OR_PARTITION, topicId, partitionId));
-    }
-
-    String mapKey = ShareGroupHelper.coordinatorKey(groupId, topicId, partitionId);
-    if (leaderMap.containsKey(mapKey) && leaderMap.get(mapKey) > partitionData.leaderEpoch()) {
-      return Optional.of(getWriteErrorResponse(Errors.FENCED_LEADER_EPOCH, topicId, partitionId));
-    }
-    if (metadataImage != null && (metadataImage.topics().getTopic(topicId) == null ||
-        metadataImage.topics().getPartition(topicId, partitionId) == null)) {
-      return Optional.of(getWriteErrorResponse(Errors.UNKNOWN_TOPIC_OR_PARTITION, topicId, partitionId));
-    }
-
-    return Optional.empty();
-  }
-
-  private CoordinatorResult<WriteShareGroupStateResponseData, Record> getWriteErrorResponse(Errors error, Uuid topicId, int partitionId) {
-    WriteShareGroupStateResponseData responseData = WriteShareGroupStateResponse.getErrorResponseData(topicId, partitionId, error, error.message());
-    return new CoordinatorResult<>(Collections.emptyList(), responseData);
-  }
->>>>>>> ba35fbe0
 }
--- conflicted
+++ resolved
@@ -63,15 +63,12 @@
 import org.apache.kafka.coordinator.group.common.TopicMetadata;
 import org.apache.kafka.coordinator.group.consumer.ConsumerGroup;
 import org.apache.kafka.coordinator.group.consumer.ConsumerGroupMember;
-<<<<<<< HEAD
 import org.apache.kafka.coordinator.group.common.CurrentAssignmentBuilder;
 import org.apache.kafka.coordinator.group.common.TargetAssignmentBuilder;
-=======
 import org.apache.kafka.coordinator.group.consumer.CurrentAssignmentBuilder;
 import org.apache.kafka.coordinator.group.consumer.MemberState;
 import org.apache.kafka.coordinator.group.consumer.TargetAssignmentBuilder;
 import org.apache.kafka.coordinator.group.consumer.TopicMetadata;
->>>>>>> ec3c6e51
 import org.apache.kafka.coordinator.group.generated.ConsumerGroupCurrentMemberAssignmentKey;
 import org.apache.kafka.coordinator.group.generated.ConsumerGroupCurrentMemberAssignmentValue;
 import org.apache.kafka.coordinator.group.generated.ConsumerGroupMemberMetadataKey;
@@ -694,49 +691,10 @@
         boolean createIfNotExists,
         List<Record> records
     ) throws GroupIdNotFoundException {
-        return (ConsumerGroup) getOrMaybeCreateGroup(groupId, createIfNotExists, CONSUMER);
-    }
-
-    /**
-     * Gets or maybe creates a share group.
-     *
-     * @param groupId           The group id.
-     * @param createIfNotExists A boolean indicating whether the group should be
-     *                          created if it does not exist.
-     *
-     * @return A ShareGroup.
-     * @throws GroupIdNotFoundException if the group does not exist and createIfNotExists is false or
-     *                                  if the group is not a consumer group.
-     */
-    // Visible for testing
-    ShareGroup getOrMaybeCreateShareGroup(
-            String groupId,
-            boolean createIfNotExists
-    ) throws GroupIdNotFoundException {
-        return (ShareGroup) getOrMaybeCreateGroup(groupId, createIfNotExists, SHARE);
-    }
-
-    /**
-     * Gets or maybe create a group.
-     *
-     * @param groupId           The group id.
-     * @param createIfNotExists A boolean indicating whether the group should be
-     *                          created if it does not exist.
-     * @param groupType         The type of group.
-     *
-     * @return A Group.
-     * @throws GroupIdNotFoundException if the group does not exist and createIfNotExists is false or
-     *                                  if the group is not of required group type.
-     */
-    private AbstractGroup getOrMaybeCreateGroup(
-        String groupId,
-        boolean createIfNotExists,
-        GroupType groupType
-    ) throws GroupIdNotFoundException {
         Group group = groups.get(groupId);
 
         if (group == null && !createIfNotExists) {
-            throw new GroupIdNotFoundException(String.format("Group %s not found.", groupId));
+            throw new GroupIdNotFoundException(String.format("Consumer group %s not found.", groupId));
         }
 
         if (group == null || (createIfNotExists && maybeDeleteEmptyClassicGroup(group, records))) {
@@ -803,10 +761,49 @@
         String groupId,
         boolean createIfNotExists
     ) throws GroupIdNotFoundException {
+        return (ConsumerGroup) getOrMaybeCreateGroup(groupId, createIfNotExists, CONSUMER);
+    }
+
+    /**
+     * Gets or maybe creates a share group.
+     *
+     * @param groupId           The group id.
+     * @param createIfNotExists A boolean indicating whether the group should be
+     *                          created if it does not exist.
+     *
+     * @return A ShareGroup.
+     * @throws GroupIdNotFoundException if the group does not exist and createIfNotExists is false or
+     *                                  if the group is not a consumer group.
+     */
+    // Visible for testing
+    ShareGroup getOrMaybeCreateShareGroup(
+            String groupId,
+            boolean createIfNotExists
+    ) throws GroupIdNotFoundException {
+        return (ShareGroup) getOrMaybeCreateGroup(groupId, createIfNotExists, SHARE);
+    }
+
+    /**
+     * Gets or maybe create a group.
+     *
+     * @param groupId           The group id.
+     * @param createIfNotExists A boolean indicating whether the group should be
+     *                          created if it does not exist.
+     * @param groupType         The type of group.
+     *
+     * @return A Group.
+     * @throws GroupIdNotFoundException if the group does not exist and createIfNotExists is false or
+     *                                  if the group is not of required group type.
+     */
+    private AbstractGroup getOrMaybeCreateGroup(
+        String groupId,
+        boolean createIfNotExists,
+        GroupType groupType
+    ) throws GroupIdNotFoundException {
         Group group = groups.get(groupId);
 
         if (group == null && !createIfNotExists) {
-            throw new IllegalStateException(String.format("Consumer group %s not found.", groupId));
+            throw new GroupIdNotFoundException(String.format("Group %s not found.", groupId));
         }
 
         if (group == null) {
@@ -816,13 +813,7 @@
             } else if (groupType == SHARE) {
                 group = new ShareGroup(snapshotRegistry, groupId);
             } else {
-<<<<<<< HEAD
                 throw new IllegalArgumentException("Invalid group type: " + groupType);
-=======
-                // We don't support upgrading/downgrading between protocols at the moment so
-                // we throw an exception if a group exists with the wrong type.
-                throw new IllegalStateException(String.format("Group %s is not a consumer group.", groupId));
->>>>>>> ec3c6e51
             }
             groups.put(groupId, group);
         } else if (group.type() != groupType) {
@@ -900,7 +891,6 @@
     }
 
     /**
-<<<<<<< HEAD
      * Gets a consumer group by committed offset.
      *
      * @param groupId           The group id.
@@ -951,8 +941,6 @@
     }
 
     /**
-=======
->>>>>>> ec3c6e51
      * Removes the group.
      *
      * @param groupId The group id.
@@ -1318,13 +1306,8 @@
 
         // Get or create the consumer group.
         boolean createIfNotExists = memberEpoch == 0;
-<<<<<<< HEAD
-        final ConsumerGroup group = getOrMaybeCreateConsumerGroup(groupId, createIfNotExists);
-        throwIfGroupIsFull(group, memberId);
-=======
         final ConsumerGroup group = getOrMaybeCreateConsumerGroup(groupId, createIfNotExists, records);
         throwIfConsumerGroupIsFull(group, memberId);
->>>>>>> ec3c6e51
 
         // Get or create the member.
         if (memberId.isEmpty()) memberId = Uuid.randomUuid().toString();
@@ -1473,40 +1456,6 @@
             }
         }
 
-<<<<<<< HEAD
-        // 3. Reconcile the member's assignment with the target assignment. This is only required if
-        // the member is not stable or if a new target assignment has been installed.
-        boolean assignmentUpdated = false;
-        if (updatedMember.state() != ConsumerGroupMember.MemberState.STABLE || updatedMember.targetMemberEpoch() != targetAssignmentEpoch) {
-            ConsumerGroupMember prevMember = updatedMember;
-            updatedMember = (ConsumerGroupMember) new CurrentAssignmentBuilder(updatedMember)
-                .withTargetAssignment(targetAssignmentEpoch, targetAssignment)
-                .withCurrentPartitionEpoch(group::currentPartitionEpoch)
-                .withOwnedTopicPartitions(ownedTopicPartitions)
-                .build();
-
-            // Checking the reference is enough here because a new instance
-            // is created only when the state has changed.
-            if (updatedMember != prevMember) {
-                assignmentUpdated = true;
-                records.add(newCurrentAssignmentRecord(groupId, updatedMember));
-
-                log.info("[GroupId {}] Member {} transitioned from {} to {}.",
-                    groupId, memberId, member.currentAssignmentSummary(), updatedMember.currentAssignmentSummary());
-
-                if (updatedMember.state() == ConsumerGroupMember.MemberState.REVOKING) {
-                    scheduleConsumerGroupRevocationTimeout(
-                        groupId,
-                        memberId,
-                        updatedMember.rebalanceTimeoutMs(),
-                        updatedMember.memberEpoch()
-                    );
-                } else {
-                    cancelConsumerGroupRevocationTimeout(groupId, memberId);
-                }
-            }
-        }
-=======
         // 3. Reconcile the member's assignment with the target assignment if the member is not
         // fully reconciled yet.
         updatedMember = maybeReconcile(
@@ -1518,7 +1467,6 @@
             ownedTopicPartitions,
             records
         );
->>>>>>> ec3c6e51
 
         scheduleConsumerGroupSessionTimeout(groupId, memberId);
 
@@ -1529,13 +1477,6 @@
             .setHeartbeatIntervalMs(consumerGroupHeartbeatIntervalMs);
 
         // The assignment is only provided in the following cases:
-<<<<<<< HEAD
-        // 1. The member reported its owned partitions;
-        // 2. The member just joined or rejoined to group (epoch equals to zero);
-        // 3. The member's assignment has been updated.
-        if (ownedTopicPartitions != null || memberEpoch == 0 || assignmentUpdated) {
-            response.setAssignment(createConsumerGroupResponseAssignment(updatedMember));
-=======
         // 1. The member sent a full request. It does so when joining or rejoining the group with zero
         //    as the member epoch; or on any errors (e.g. timeout). We use all the non-optional fields
         //    (rebalanceTimeoutMs, subscribedTopicNames and ownedTopicPartitions) to detect a full request
@@ -1544,14 +1485,70 @@
         boolean isFullRequest = memberEpoch == 0 || (rebalanceTimeoutMs != -1 && subscribedTopicNames != null && ownedTopicPartitions != null);
         if (isFullRequest || hasAssignedPartitionsChanged(member, updatedMember)) {
             response.setAssignment(createResponseAssignment(updatedMember));
->>>>>>> ec3c6e51
         }
 
         return new CoordinatorResult<>(records, response);
     }
 
     /**
-<<<<<<< HEAD
+     * Reconciles the current assignment of the member towards the target assignment if needed.
+     *
+     * @param groupId               The group id.
+     * @param member                The member to reconcile.
+     * @param currentPartitionEpoch The function returning the current epoch of
+     *                              a given partition.
+     * @param targetAssignmentEpoch The target assignment epoch.
+     * @param targetAssignment      The target assignment.
+     * @param ownedTopicPartitions  The list of partitions owned by the member. This
+     *                              is reported in the ConsumerGroupHeartbeat API and
+     *                              it could be null if not provided.
+     * @param records               The list to accumulate any new records.
+     * @return The received member if no changes have been made; or a new
+     *         member containing the new assignment.
+     */
+    private ConsumerGroupMember maybeReconcile(
+        String groupId,
+        ConsumerGroupMember member,
+        BiFunction<Uuid, Integer, Integer> currentPartitionEpoch,
+        int targetAssignmentEpoch,
+        Assignment targetAssignment,
+        List<ConsumerGroupHeartbeatRequestData.TopicPartitions> ownedTopicPartitions,
+        List<Record> records
+    ) {
+        if (member.isReconciledTo(targetAssignmentEpoch)) {
+            return member;
+        }
+
+        ConsumerGroupMember updatedMember = new CurrentAssignmentBuilder(member)
+            .withTargetAssignment(targetAssignmentEpoch, targetAssignment)
+            .withCurrentPartitionEpoch(currentPartitionEpoch)
+            .withOwnedTopicPartitions(ownedTopicPartitions)
+            .build();
+
+        if (!updatedMember.equals(member)) {
+            records.add(newCurrentAssignmentRecord(groupId, updatedMember));
+
+            log.info("[GroupId {}] Member {} new assignment state: epoch={}, previousEpoch={}, state={}, "
+                     + "assignedPartitions={} and revokedPartitions={}.",
+                groupId, updatedMember.memberId(), updatedMember.memberEpoch(), updatedMember.previousMemberEpoch(), updatedMember.state(),
+                assignmentToString(updatedMember.assignedPartitions()), assignmentToString(updatedMember.partitionsPendingRevocation()));
+
+            if (updatedMember.state() == MemberState.UNREVOKED_PARTITIONS) {
+                scheduleConsumerGroupRebalanceTimeout(
+                    groupId,
+                    updatedMember.memberId(),
+                    updatedMember.memberEpoch(),
+                    updatedMember.rebalanceTimeoutMs()
+                );
+            } else {
+                cancelConsumerGroupRebalanceTimeout(groupId, updatedMember.memberId());
+            }
+        }
+
+        return updatedMember;
+    }
+
+    /**
      * Handles a ShareGroupHeartbeat request.
      *
      * @param groupId               The group id from the request.
@@ -1717,63 +1714,6 @@
                 Collections.singletonList(newGroupEpochRecord(groupId, groupEpoch, SHARE)), response);
         }
         return new CoordinatorResult<>(Collections.emptyList(), response);
-=======
-     * Reconciles the current assignment of the member towards the target assignment if needed.
-     *
-     * @param groupId               The group id.
-     * @param member                The member to reconcile.
-     * @param currentPartitionEpoch The function returning the current epoch of
-     *                              a given partition.
-     * @param targetAssignmentEpoch The target assignment epoch.
-     * @param targetAssignment      The target assignment.
-     * @param ownedTopicPartitions  The list of partitions owned by the member. This
-     *                              is reported in the ConsumerGroupHeartbeat API and
-     *                              it could be null if not provided.
-     * @param records               The list to accumulate any new records.
-     * @return The received member if no changes have been made; or a new
-     *         member containing the new assignment.
-     */
-    private ConsumerGroupMember maybeReconcile(
-        String groupId,
-        ConsumerGroupMember member,
-        BiFunction<Uuid, Integer, Integer> currentPartitionEpoch,
-        int targetAssignmentEpoch,
-        Assignment targetAssignment,
-        List<ConsumerGroupHeartbeatRequestData.TopicPartitions> ownedTopicPartitions,
-        List<Record> records
-    ) {
-        if (member.isReconciledTo(targetAssignmentEpoch)) {
-            return member;
-        }
-
-        ConsumerGroupMember updatedMember = new CurrentAssignmentBuilder(member)
-            .withTargetAssignment(targetAssignmentEpoch, targetAssignment)
-            .withCurrentPartitionEpoch(currentPartitionEpoch)
-            .withOwnedTopicPartitions(ownedTopicPartitions)
-            .build();
-
-        if (!updatedMember.equals(member)) {
-            records.add(newCurrentAssignmentRecord(groupId, updatedMember));
-
-            log.info("[GroupId {}] Member {} new assignment state: epoch={}, previousEpoch={}, state={}, "
-                     + "assignedPartitions={} and revokedPartitions={}.",
-                groupId, updatedMember.memberId(), updatedMember.memberEpoch(), updatedMember.previousMemberEpoch(), updatedMember.state(),
-                assignmentToString(updatedMember.assignedPartitions()), assignmentToString(updatedMember.partitionsPendingRevocation()));
-
-            if (updatedMember.state() == MemberState.UNREVOKED_PARTITIONS) {
-                scheduleConsumerGroupRebalanceTimeout(
-                    groupId,
-                    updatedMember.memberId(),
-                    updatedMember.memberEpoch(),
-                    updatedMember.rebalanceTimeoutMs()
-                );
-            } else {
-                cancelConsumerGroupRebalanceTimeout(groupId, updatedMember.memberId());
-            }
-        }
-
-        return updatedMember;
->>>>>>> ec3c6e51
     }
 
     private void removeMemberAndCancelTimers(
@@ -2067,13 +2007,8 @@
         int memberEpoch,
         int rebalanceTimeoutMs
     ) {
-<<<<<<< HEAD
-        String key = groupRevocationTimeoutKey(groupId, memberId);
-        timer.schedule(key, revocationTimeoutMs, TimeUnit.MILLISECONDS, true, () -> {
-=======
         String key = consumerGroupRebalanceTimeoutKey(groupId, memberId);
         timer.schedule(key, rebalanceTimeoutMs, TimeUnit.MILLISECONDS, true, () -> {
->>>>>>> ec3c6e51
             try {
                 ConsumerGroup group = consumerGroup(groupId);
                 ConsumerGroupMember member = group.getOrMaybeCreateMember(memberId, false);
@@ -2110,11 +2045,7 @@
         String groupId,
         String memberId
     ) {
-<<<<<<< HEAD
-        timer.cancel(groupRevocationTimeoutKey(groupId, memberId));
-=======
         timer.cancel(consumerGroupRebalanceTimeoutKey(groupId, memberId));
->>>>>>> ec3c6e51
     }
 
     /**
@@ -2274,13 +2205,8 @@
         String groupId = key.groupId();
         String memberId = key.memberId();
 
-<<<<<<< HEAD
         AbstractGroup group = getOrMaybeCreateGroup(groupId, value != null, groupType);
         Set<String> oldSubscribedTopicNames = new HashSet<>(group.subscribedTopicNames());
-=======
-        ConsumerGroup consumerGroup = getOrMaybeCreatePersistedConsumerGroup(groupId, value != null);
-        Set<String> oldSubscribedTopicNames = new HashSet<>(consumerGroup.subscribedTopicNames());
->>>>>>> ec3c6e51
 
         if (value != null) {
             GroupMember oldMember = group.getOrMaybeCreateMember(memberId, true);
@@ -2397,7 +2323,6 @@
         String groupId = key.groupId();
 
         if (value != null) {
-<<<<<<< HEAD
             GroupType groupType = value.type() == null ? CONSUMER : GroupType.parse(value.type());
             if (groupType != CONSUMER && groupType != SHARE) {
                 throw new IllegalStateException("Received a ConsumerGroupMetadataValue record with type "
@@ -2416,13 +2341,6 @@
             // Group can either be share or consumer group only hence safe to cast.
             AbstractGroup abstractGroup = (AbstractGroup) group;
             if (!abstractGroup.members().isEmpty()) {
-=======
-            ConsumerGroup consumerGroup = getOrMaybeCreatePersistedConsumerGroup(groupId, true);
-            consumerGroup.setGroupEpoch(value.epoch());
-        } else {
-            ConsumerGroup consumerGroup = getOrMaybeCreatePersistedConsumerGroup(groupId, false);
-            if (!consumerGroup.members().isEmpty()) {
->>>>>>> ec3c6e51
                 throw new IllegalStateException("Received a tombstone record to delete group " + groupId
                     + " but the group still has " + abstractGroup.members().size() + " members.");
             }
@@ -2471,11 +2389,7 @@
         GroupType groupType
     ) {
         String groupId = key.groupId();
-<<<<<<< HEAD
         AbstractGroup group = getOrMaybeCreateGroup(groupId, false, groupType);
-=======
-        ConsumerGroup consumerGroup = getOrMaybeCreatePersistedConsumerGroup(groupId, false);
->>>>>>> ec3c6e51
 
         if (value != null) {
             Map<String, TopicMetadata> subscriptionMetadata = new HashMap<>();
@@ -2517,11 +2431,7 @@
     ) {
         String groupId = key.groupId();
         String memberId = key.memberId();
-<<<<<<< HEAD
         AbstractGroup group = getOrMaybeCreateGroup(groupId, false, groupType);
-=======
-        ConsumerGroup consumerGroup = getOrMaybeCreatePersistedConsumerGroup(groupId, false);
->>>>>>> ec3c6e51
 
         if (value != null) {
             group.updateTargetAssignment(memberId, Assignment.fromRecord(value));
@@ -2560,11 +2470,7 @@
         GroupType groupType
     ) {
         String groupId = key.groupId();
-<<<<<<< HEAD
         AbstractGroup group = getOrMaybeCreateGroup(groupId, false, groupType);
-=======
-        ConsumerGroup consumerGroup = getOrMaybeCreatePersistedConsumerGroup(groupId, false);
->>>>>>> ec3c6e51
 
         if (value != null) {
             group.setTargetAssignmentEpoch(value.assignmentEpoch());
@@ -2606,13 +2512,8 @@
     ) {
         String groupId = key.groupId();
         String memberId = key.memberId();
-<<<<<<< HEAD
         AbstractGroup group = getOrMaybeCreateGroup(groupId, false, groupType);
         GroupMember oldMember = group.getOrMaybeCreateMember(memberId, false);
-=======
-        ConsumerGroup consumerGroup = getOrMaybeCreatePersistedConsumerGroup(groupId, false);
-        ConsumerGroupMember oldMember = consumerGroup.getOrMaybeCreateMember(memberId, false);
->>>>>>> ec3c6e51
 
         if (value != null) {
             if (groupType == CONSUMER) {
@@ -2627,7 +2528,6 @@
                 group.updateMember(newMember);
             }
         } else {
-<<<<<<< HEAD
             if (groupType == CONSUMER) {
                 ConsumerGroupMember newMember = new ConsumerGroupMember.Builder(
                     (ConsumerGroupMember) oldMember)
@@ -2649,15 +2549,6 @@
                     .build();
                 group.updateMember(newMember);
             }
-=======
-            ConsumerGroupMember newMember = new ConsumerGroupMember.Builder(oldMember)
-                .setMemberEpoch(LEAVE_GROUP_MEMBER_EPOCH)
-                .setPreviousMemberEpoch(LEAVE_GROUP_MEMBER_EPOCH)
-                .setAssignedPartitions(Collections.emptyMap())
-                .setPartitionsPendingRevocation(Collections.emptyMap())
-                .build();
-            consumerGroup.updateMember(newMember);
->>>>>>> ec3c6e51
         }
     }
 
@@ -2704,13 +2595,8 @@
                     consumerGroup.members().forEach((memberId, member) -> {
                         log.debug("Loaded member {} in consumer group {}.", memberId, groupId);
                         scheduleConsumerGroupSessionTimeout(groupId, memberId);
-<<<<<<< HEAD
-                        if (member.state() == GroupMember.MemberState.REVOKING) {
-                            scheduleConsumerGroupRevocationTimeout(
-=======
                         if (member.state() == MemberState.UNREVOKED_PARTITIONS) {
                             scheduleConsumerGroupRebalanceTimeout(
->>>>>>> ec3c6e51
                                 groupId,
                                 member.memberId(),
                                 member.memberEpoch(),
@@ -2747,14 +2633,6 @@
         });
     }
 
-<<<<<<< HEAD
-    public static String groupSessionTimeoutKey(String groupId, String memberId) {
-        return "session-timeout-" + groupId + "-" + memberId;
-    }
-
-    public static String groupRevocationTimeoutKey(String groupId, String memberId) {
-        return "revocation-timeout-" + groupId + "-" + memberId;
-=======
     /**
      * Called when the partition is unloaded.
      * ClassicGroup: Complete all awaiting join and sync futures. Transition group to Dead.
@@ -2796,13 +2674,12 @@
         });
     }
 
-    public static String consumerGroupSessionTimeoutKey(String groupId, String memberId) {
+    public static String groupSessionTimeoutKey(String groupId, String memberId) {
         return "session-timeout-" + groupId + "-" + memberId;
     }
 
     public static String consumerGroupRebalanceTimeoutKey(String groupId, String memberId) {
         return "rebalance-timeout-" + groupId + "-" + memberId;
->>>>>>> ec3c6e51
     }
 
     /**

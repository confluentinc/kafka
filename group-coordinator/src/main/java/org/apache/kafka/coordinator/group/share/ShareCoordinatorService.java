/*
 * Licensed to the Apache Software Foundation (ASF) under one or more
 * contributor license agreements. See the NOTICE file distributed with
 * this work for additional information regarding copyright ownership.
 * The ASF licenses this file to You under the Apache License, Version 2.0
 * (the "License"); you may not use this file except in compliance with
 * the License. You may obtain a copy of the License at
 *
 *    http://www.apache.org/licenses/LICENSE-2.0
 *
 * Unless required by applicable law or agreed to in writing, software
 * distributed under the License is distributed on an "AS IS" BASIS,
 * WITHOUT WARRANTIES OR CONDITIONS OF ANY KIND, either express or implied.
 * See the License for the specific language governing permissions and
 * limitations under the License.
 */

package org.apache.kafka.coordinator.group.share;

import org.apache.kafka.common.TopicPartition;
<<<<<<< HEAD
import org.apache.kafka.common.Uuid;
=======
>>>>>>> d00a4cb6
import org.apache.kafka.common.config.TopicConfig;
import org.apache.kafka.common.internals.Topic;
import org.apache.kafka.common.message.ReadShareGroupStateRequestData;
import org.apache.kafka.common.message.ReadShareGroupStateResponseData;
<<<<<<< HEAD
import org.apache.kafka.common.protocol.Errors;
=======
import org.apache.kafka.common.message.WriteShareGroupStateRequestData;
import org.apache.kafka.common.message.WriteShareGroupStateResponseData;
>>>>>>> d00a4cb6
import org.apache.kafka.common.requests.RequestContext;
import org.apache.kafka.common.utils.LogContext;
import org.apache.kafka.common.utils.Time;
import org.apache.kafka.common.utils.Utils;
import org.apache.kafka.coordinator.group.Record;
import org.apache.kafka.coordinator.group.metrics.CoordinatorRuntimeMetrics;
import org.apache.kafka.coordinator.group.runtime.CoordinatorEventProcessor;
import org.apache.kafka.coordinator.group.runtime.CoordinatorLoader;
import org.apache.kafka.coordinator.group.runtime.CoordinatorRuntime;
import org.apache.kafka.coordinator.group.runtime.CoordinatorShardBuilderSupplier;
import org.apache.kafka.coordinator.group.runtime.MultiThreadedEventProcessor;
import org.apache.kafka.coordinator.group.runtime.PartitionWriter;
import org.apache.kafka.server.record.BrokerCompressionType;
import org.apache.kafka.server.util.timer.Timer;
import org.slf4j.Logger;

import java.time.Duration;
<<<<<<< HEAD
import java.util.Collections;
import java.util.HashMap;
import java.util.List;
import java.util.Properties;
import java.util.concurrent.CompletableFuture;
import java.util.concurrent.ExecutionException;
=======
import java.util.OptionalInt;
import java.util.Properties;
import java.util.concurrent.CompletableFuture;
>>>>>>> d00a4cb6
import java.util.concurrent.atomic.AtomicBoolean;
import java.util.function.IntSupplier;
import java.util.stream.Collectors;

public class ShareCoordinatorService implements ShareCoordinator {
    private final ShareCoordinatorConfig config;
    private final Logger log;
    private final AtomicBoolean isActive = new AtomicBoolean(false);  // for controlling start and stop
    private final CoordinatorRuntime<ShareCoordinatorShard, Record> runtime;
    private final ShareCoordinatorMetrics shareCoordinatorMetrics;
    private volatile int numPartitions = -1; // Number of partitions for __share_group_state. Provided when component is started.

    public static class Builder {
        private final int nodeId;
        private final ShareCoordinatorConfig config;
        private PartitionWriter<Record> writer;
        private CoordinatorLoader<Record> loader;
        private Time time;
        private Timer timer;

        private ShareCoordinatorMetrics coordinatorMetrics;
        private CoordinatorRuntimeMetrics coordinatorRuntimeMetrics;

        public Builder(int nodeId, ShareCoordinatorConfig config) {
            this.nodeId = nodeId;
            this.config = config;
        }

        public Builder withWriter(PartitionWriter<Record> writer) {
            this.writer = writer;
            return this;
        }

        public Builder withLoader(CoordinatorLoader<Record> loader) {
            this.loader = loader;
            return this;
        }

        public Builder withTime(Time time) {
            this.time = time;
            return this;
        }

        public Builder withTimer(Timer timer) {
            this.timer = timer;
            return this;
        }

        public Builder withCoordinatorMetrics(ShareCoordinatorMetrics coordinatorMetrics) {
            this.coordinatorMetrics = coordinatorMetrics;
            return this;
        }

        public Builder withCoordinatorRuntimeMetrics(CoordinatorRuntimeMetrics coordinatorRuntimeMetrics) {
            this.coordinatorRuntimeMetrics = coordinatorRuntimeMetrics;
            return this;
        }

        public ShareCoordinatorService build() {
            //todo maybe move to common class as similar to GroupCoordinatorService
            if (config == null) {
                throw new IllegalArgumentException("Config must be set.");
            }
            if (writer == null) {
                throw new IllegalArgumentException("Writer must be set.");
            }
            if (loader == null) {
                throw new IllegalArgumentException("Loader must be set.");
            }
            if (time == null) {
                throw new IllegalArgumentException("Time must be set.");
            }
            if (timer == null) {
                throw new IllegalArgumentException("Timer must be set.");
            }
            if (coordinatorMetrics == null) {
                throw new IllegalArgumentException("Share Coordinator metrics must be set.");
            }
            if (coordinatorRuntimeMetrics == null) {
                throw new IllegalArgumentException("Coordinator runtime metrics must be set.");
            }

            String logPrefix = String.format("ShareCoordinator id=%d", nodeId);
            LogContext logContext = new LogContext(String.format("[%s] ", logPrefix));

            CoordinatorShardBuilderSupplier<ShareCoordinatorShard, Record> supplier = () ->
                    new ShareCoordinatorShard.Builder(config);

            CoordinatorEventProcessor processor = new MultiThreadedEventProcessor(
                    logContext,
                    "share-coordinator-event-processor-",
                    config.numThreads,
                    time,
                    coordinatorRuntimeMetrics
            );

            CoordinatorRuntime<ShareCoordinatorShard, Record> runtime =
                    new CoordinatorRuntime.Builder<ShareCoordinatorShard, Record>()
                            .withTime(time)
                            .withTimer(timer)
                            .withLogPrefix(logPrefix)
                            .withLogContext(logContext)
                            .withEventProcessor(processor)
                            .withPartitionWriter(writer)
                            .withLoader(loader)
                            .withCoordinatorShardBuilderSupplier(supplier)
                            .withTime(time)
                            .withDefaultWriteTimeOut(Duration.ofMillis(config.writeTimeoutMs))
                            .withCoordinatorRuntimeMetrics(coordinatorRuntimeMetrics)
                            .withCoordinatorMetrics(coordinatorMetrics)
                            .build();

            return new ShareCoordinatorService(
                    logContext,
                    config,
                    runtime,
                    coordinatorMetrics
            );
        }
    }

    public ShareCoordinatorService(
            LogContext logContext,
            ShareCoordinatorConfig config,
            CoordinatorRuntime<ShareCoordinatorShard, Record> runtime,
            ShareCoordinatorMetrics shareCoordinatorMetrics) {
        this.log = logContext.logger(ShareCoordinatorService.class);
        this.config = config;
        this.runtime = runtime;
        this.shareCoordinatorMetrics = shareCoordinatorMetrics;
    }

    /**
     * @return The topic partition for the given group.
     */
    private TopicPartition topicPartitionFor(
            String coordinatorKey
    ) {
        return new TopicPartition(Topic.SHARE_GROUP_STATE_TOPIC_NAME, partitionFor(coordinatorKey));
    }

    @Override
    public int partitionFor(String key) {
        return Utils.abs(key.hashCode()) % numPartitions;
    }

    @Override
    public CompletableFuture<ReadShareGroupStateResponseData> readShareGroupStates(
            RequestContext context,
            ReadShareGroupStateRequestData requestData
    ) {
        String groupId = requestData.groupId();

        // A map to store the futures for each topicId and partition.
        HashMap<Uuid, HashMap<Integer, CompletableFuture<ReadShareGroupStateResponseData>>> futures = new HashMap<>();

        CompletableFuture<ReadShareGroupStateResponseData> response = new CompletableFuture<>();

        if (!isActive.get()) {
            return CompletableFuture.completedFuture(
                    new ReadShareGroupStateResponseData()
                            .setResults(requestData.topics().stream().map(topic -> {
                                Uuid topicId = topic.topicId();
                                return new ReadShareGroupStateResponseData.ReadStateResult()
                                        .setTopicId(topicId)
                                        .setPartitions(topic.partitions().stream().map(partition ->
                                                new ReadShareGroupStateResponseData.PartitionResult()
                                                        .setPartition(partition.partition())
                                                        .setErrorCode(Errors.COORDINATOR_NOT_AVAILABLE.code())
                                                        .setErrorMessage("Share coordinator is not available.")).collect(Collectors.toList()));
                            }).collect(Collectors.toList()))
            );
        }

        if (!isGroupIdNotEmpty(groupId)) {
            return CompletableFuture.completedFuture(
                    new ReadShareGroupStateResponseData()
                            .setResults(requestData.topics().stream().map(topic -> {
                                Uuid topicId = topic.topicId();
                                return new ReadShareGroupStateResponseData.ReadStateResult()
                                        .setTopicId(topicId)
                                        .setPartitions(topic.partitions().stream().map(partition ->
                                                new ReadShareGroupStateResponseData.PartitionResult()
                                                        .setPartition(partition.partition())
                                                        .setErrorCode(Errors.INVALID_GROUP_ID.code())
                                                        .setErrorMessage("Invalid Group Id in the request.")).collect(Collectors.toList()));
                            }).collect(Collectors.toList()))
            );
        }

        requestData.topics().forEach(topicData -> {
            Uuid topicId = topicData.topicId();
            topicData.partitions().forEach(partitionData -> {
                // Request object containing information of a single topic partition
                ReadShareGroupStateRequestData requestForCurrentPartition = new ReadShareGroupStateRequestData()
                        .setGroupId(groupId)
                        .setTopics(Collections.singletonList(new ReadShareGroupStateRequestData.ReadStateData()
                                .setTopicId(topicId)
                                .setPartitions(Collections.singletonList(partitionData))));
                String coordinatorKey = requestData.groupId() + ":" + topicId + ":" + partitionData.partition();
                // Scheduling a runtime read operation to read share partition state from the coordinator in memory state
                CompletableFuture<ReadShareGroupStateResponseData> future = runtime.scheduleReadOperation(
                        "fetch-offsets",
                        topicPartitionFor(coordinatorKey),
                        (coordinator, offset) -> coordinator.readShareGroupState(requestForCurrentPartition, offset)
                );
                if (futures.containsKey(topicId)) {
                    futures.get(topicId).put(partitionData.partition(), future);
                } else {
                    HashMap<Integer, CompletableFuture<ReadShareGroupStateResponseData>> map = new HashMap<>();
                    map.put(partitionData.partition(), future);
                    futures.put(topicId, map);
                }
            });
        });


        // Combine all futures into a single CompletableFuture<Void>
        CompletableFuture<Void> allOf = CompletableFuture.allOf(futures.values().stream()
                .flatMap(map -> map.values().stream()).toArray(CompletableFuture[]::new));

        // Transform the combined CompletableFuture<Void> into CompletableFuture<ReadShareGroupStateResponseData>
        return allOf.thenApply(v -> {
            List<ReadShareGroupStateResponseData.ReadStateResult> readStateResult = futures.entrySet().stream()
                    .map(topicEntry -> {
                        Uuid topicId = topicEntry.getKey();
                        List<ReadShareGroupStateResponseData.PartitionResult> partitionDataList =
                                topicEntry.getValue().values().stream()
                                        .map(future -> {
                                            try {
                                                return future.get().results().get(0).partitions().get(0);
                                            } catch (InterruptedException | ExecutionException e) {
                                                throw new RuntimeException(e);
                                            }
                                        })
                                        .collect(Collectors.toList());
                        return new ReadShareGroupStateResponseData.ReadStateResult().setTopicId(topicId).setPartitions(partitionDataList);
                    })
                    .collect(Collectors.toList());
            return new ReadShareGroupStateResponseData().setResults(readStateResult);
        });
    }

    @Override
    public Properties shareGroupStateTopicConfigs() {
        Properties properties = new Properties();
        properties.put(TopicConfig.CLEANUP_POLICY_CONFIG, TopicConfig.CLEANUP_POLICY_DELETE); // as defined in KIP-932
        properties.put(TopicConfig.COMPRESSION_TYPE_CONFIG, BrokerCompressionType.PRODUCER.name);
        properties.put(TopicConfig.SEGMENT_BYTES_CONFIG, config.shareCoordinatorStateTopicSegmentBytes);
        return properties;
    }

    @Override
    public void startup(
            IntSupplier shareGroupTopicPartitionCount
    ) {
        if (!isActive.compareAndSet(false, true)) {
            log.warn("Share coordinator is already running.");
            return;
        }

        log.info("Starting up.");
        numPartitions = shareGroupTopicPartitionCount.getAsInt();
        isActive.set(true);
        log.info("Startup complete.");
    }

    @Override
    public void shutdown() {
        if (!isActive.compareAndSet(true, false)) {
            log.warn("Share coordinator is already shutting down.");
            return;
        }

        log.info("Shutting down.");
        isActive.set(false);
        Utils.closeQuietly(runtime, "coordinator runtime");
        Utils.closeQuietly(shareCoordinatorMetrics, "share coordinator metrics");
        log.info("Shutdown complete.");
    }

    private static boolean isGroupIdNotEmpty(String groupId) {
        return groupId != null && !groupId.isEmpty();
    }

<<<<<<< HEAD
=======
    log.info("Shutting down.");
    isActive.set(false);
    Utils.closeQuietly(runtime, "coordinator runtime");
    Utils.closeQuietly(shareCoordinatorMetrics, "share coordinator metrics");
    log.info("Shutdown complete.");
  }

  @Override
  public CompletableFuture<WriteShareGroupStateResponseData> writeState(RequestContext context, WriteShareGroupStateRequestData request) {
    return null;
  }

  @Override
  public CompletableFuture<ReadShareGroupStateResponseData> readState(RequestContext context, ReadShareGroupStateRequestData request) {
    return null;
  }

  @Override
  public void onElection(int partitionIndex, int partitionLeaderEpoch) {
    runtime.scheduleLoadOperation(
        new TopicPartition(Topic.SHARE_GROUP_STATE_TOPIC_NAME, partitionIndex),
        partitionLeaderEpoch
    );
  }

  @Override
  public void onResignation(int partitionIndex, OptionalInt partitionLeaderEpoch) {
    runtime.scheduleUnloadOperation(
        new TopicPartition(Topic.SHARE_GROUP_STATE_TOPIC_NAME, partitionIndex),
        partitionLeaderEpoch
    );
  }

  private TopicPartition topicPartitionFor(String key) {
    return new TopicPartition(Topic.SHARE_GROUP_STATE_TOPIC_NAME, partitionFor(key));
  }
>>>>>>> d00a4cb6
}<|MERGE_RESOLUTION|>--- conflicted
+++ resolved
@@ -18,20 +18,14 @@
 package org.apache.kafka.coordinator.group.share;
 
 import org.apache.kafka.common.TopicPartition;
-<<<<<<< HEAD
 import org.apache.kafka.common.Uuid;
-=======
->>>>>>> d00a4cb6
 import org.apache.kafka.common.config.TopicConfig;
 import org.apache.kafka.common.internals.Topic;
 import org.apache.kafka.common.message.ReadShareGroupStateRequestData;
 import org.apache.kafka.common.message.ReadShareGroupStateResponseData;
-<<<<<<< HEAD
-import org.apache.kafka.common.protocol.Errors;
-=======
 import org.apache.kafka.common.message.WriteShareGroupStateRequestData;
 import org.apache.kafka.common.message.WriteShareGroupStateResponseData;
->>>>>>> d00a4cb6
+import org.apache.kafka.common.protocol.Errors;
 import org.apache.kafka.common.requests.RequestContext;
 import org.apache.kafka.common.utils.LogContext;
 import org.apache.kafka.common.utils.Time;
@@ -49,18 +43,13 @@
 import org.slf4j.Logger;
 
 import java.time.Duration;
-<<<<<<< HEAD
 import java.util.Collections;
 import java.util.HashMap;
 import java.util.List;
+import java.util.OptionalInt;
 import java.util.Properties;
 import java.util.concurrent.CompletableFuture;
 import java.util.concurrent.ExecutionException;
-=======
-import java.util.OptionalInt;
-import java.util.Properties;
-import java.util.concurrent.CompletableFuture;
->>>>>>> d00a4cb6
 import java.util.concurrent.atomic.AtomicBoolean;
 import java.util.function.IntSupplier;
 import java.util.stream.Collectors;
@@ -216,8 +205,6 @@
 
         // A map to store the futures for each topicId and partition.
         HashMap<Uuid, HashMap<Integer, CompletableFuture<ReadShareGroupStateResponseData>>> futures = new HashMap<>();
-
-        CompletableFuture<ReadShareGroupStateResponseData> response = new CompletableFuture<>();
 
         if (!isActive.get()) {
             return CompletableFuture.completedFuture(
@@ -346,14 +333,6 @@
         return groupId != null && !groupId.isEmpty();
     }
 
-<<<<<<< HEAD
-=======
-    log.info("Shutting down.");
-    isActive.set(false);
-    Utils.closeQuietly(runtime, "coordinator runtime");
-    Utils.closeQuietly(shareCoordinatorMetrics, "share coordinator metrics");
-    log.info("Shutdown complete.");
-  }
 
   @Override
   public CompletableFuture<WriteShareGroupStateResponseData> writeState(RequestContext context, WriteShareGroupStateRequestData request) {
@@ -380,9 +359,4 @@
         partitionLeaderEpoch
     );
   }
-
-  private TopicPartition topicPartitionFor(String key) {
-    return new TopicPartition(Topic.SHARE_GROUP_STATE_TOPIC_NAME, partitionFor(key));
-  }
->>>>>>> d00a4cb6
 }
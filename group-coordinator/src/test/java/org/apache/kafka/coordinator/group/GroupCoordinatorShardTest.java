--- conflicted
+++ resolved
@@ -1076,24 +1076,15 @@
     }
 
     @Test
-<<<<<<< HEAD
     public void testShareGroupHeartbeat() {
         GroupMetadataManager groupMetadataManager = mock(GroupMetadataManager.class);
         OffsetMetadataManager offsetMetadataManager = mock(OffsetMetadataManager.class);
         CoordinatorMetrics coordinatorMetrics = mock(CoordinatorMetrics.class);
         CoordinatorMetricsShard metricsShard = mock(CoordinatorMetricsShard.class);
-=======
-    public void testOnUnloaded() {
-        GroupMetadataManager groupMetadataManager = mock(GroupMetadataManager.class);
-        OffsetMetadataManager offsetMetadataManager = mock(OffsetMetadataManager.class);
-        Time mockTime = new MockTime();
-        MockCoordinatorTimer<Void, Record> timer = new MockCoordinatorTimer<>(mockTime);
->>>>>>> ec3c6e51
-        GroupCoordinatorShard coordinator = new GroupCoordinatorShard(
-            new LogContext(),
-            groupMetadataManager,
-            offsetMetadataManager,
-<<<<<<< HEAD
+        GroupCoordinatorShard coordinator = new GroupCoordinatorShard(
+            new LogContext(),
+            groupMetadataManager,
+            offsetMetadataManager,
             Time.SYSTEM,
             new MockCoordinatorTimer<>(Time.SYSTEM),
             mock(GroupCoordinatorConfig.class),
@@ -1114,7 +1105,18 @@
         )).thenReturn(result);
 
         assertEquals(result, coordinator.shareGroupHeartbeat(context, request));
-=======
+    }
+
+    @Test
+    public void testOnUnloaded() {
+        GroupMetadataManager groupMetadataManager = mock(GroupMetadataManager.class);
+        OffsetMetadataManager offsetMetadataManager = mock(OffsetMetadataManager.class);
+        Time mockTime = new MockTime();
+        MockCoordinatorTimer<Void, Record> timer = new MockCoordinatorTimer<>(mockTime);
+        GroupCoordinatorShard coordinator = new GroupCoordinatorShard(
+            new LogContext(),
+            groupMetadataManager,
+            offsetMetadataManager,
             mockTime,
             timer,
             GroupCoordinatorConfigTest.createGroupCoordinatorConfig(4096, 1000L, 24 * 60),
@@ -1125,6 +1127,5 @@
         coordinator.onUnloaded();
         assertEquals(0, timer.size());
         verify(groupMetadataManager, times(1)).onUnloaded();
->>>>>>> ec3c6e51
     }
 }
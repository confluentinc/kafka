--- conflicted
+++ resolved
@@ -29,11 +29,7 @@
 
     <properties>
         <project.build.sourceEncoding>UTF-8</project.build.sourceEncoding>
-<<<<<<< HEAD
-        <kafka.version>2.8.0-SNAPSHOT</kafka.version>
-=======
-        <kafka.version>6.1.0-0-ccs</kafka.version>
->>>>>>> 83f1575a
+        <kafka.version>6.2.0-0-ccs</kafka.version>
         <slf4j.version>1.7.7</slf4j.version>
         <log4j.version>1.2.17</log4j.version>
     </properties>

<!--
   Licensed to the Apache Software Foundation (ASF) under one or more
   contributor license agreements.  See the NOTICE file distributed with
   this work for additional information regarding copyright ownership.
   The ASF licenses this file to You under the Apache License, Version 2.0
   (the "License"); you may not use this file except in compliance with
   the License.  You may obtain a copy of the License at

       http://www.apache.org/licenses/LICENSE-2.0

   Unless required by applicable law or agreed to in writing, software
   distributed under the License is distributed on an "AS IS" BASIS,
   WITHOUT WARRANTIES OR CONDITIONS OF ANY KIND, either express or implied.
   See the License for the specific language governing permissions and
   limitations under the License.
-->

<project xmlns="http://maven.apache.org/POM/4.0.0"
         xmlns:xsi="http://www.w3.org/2001/XMLSchema-instance"
         xsi:schemaLocation="http://maven.apache.org/POM/4.0.0 http://maven.apache.org/xsd/maven-4.0.0.xsd">
    <modelVersion>4.0.0</modelVersion>

    <groupId>${groupId}</groupId>
    <artifactId>${artifactId}</artifactId>
    <version>${version}</version>
    <packaging>jar</packaging>

    <name>Kafka Streams Quickstart :: Java</name>

    <properties>
        <project.build.sourceEncoding>UTF-8</project.build.sourceEncoding>
<<<<<<< HEAD
        <kafka.version>8.0.0-0-ccs</kafka.version>
        <slf4j.version>1.7.36</slf4j.version>
=======
        <kafka.version>4.1.0-SNAPSHOT</kafka.version>
        <slf4j.version>2.0.16</slf4j.version>
>>>>>>> a8f6fc9c
    </properties>

    <repositories>
        <repository>
            <id>apache.snapshots</id>
            <name>Apache Development Snapshot Repository</name>
            <url>https://repository.apache.org/content/repositories/snapshots/</url>
            <releases>
                <enabled>false</enabled>
            </releases>
            <snapshots>
                <enabled>true</enabled>
            </snapshots>
        </repository>
    </repositories>

    <build>
        <plugins>
            <plugin>
                <groupId>org.apache.maven.plugins</groupId>
                <artifactId>maven-compiler-plugin</artifactId>
                <version>3.13.0</version>
                <configuration>
                    <release>11</release>
                </configuration>
            </plugin>
        </plugins>

        <pluginManagement>
            <plugins>
                <plugin>
                    <groupId>org.eclipse.m2e</groupId>
                    <artifactId>lifecycle-mapping</artifactId>
                    <version>1.0.0</version>
                    <configuration>
                        <lifecycleMappingMetadata>
                            <pluginExecutions>
                                <pluginExecution>
                                    <pluginExecutionFilter>
                                        <groupId>org.apache.maven.plugins</groupId>
                                        <artifactId>maven-assembly-plugin</artifactId>
                                        <versionRange>[2.4,)</versionRange>
                                        <goals>
                                            <goal>single</goal>
                                        </goals>
                                    </pluginExecutionFilter>
                                    <action>
                                        <ignore/>
                                    </action>
                                </pluginExecution>
                                <pluginExecution>
                                    <pluginExecutionFilter>
                                        <groupId>org.apache.maven.plugins</groupId>
                                        <artifactId>maven-compiler-plugin</artifactId>
                                        <versionRange>[3.1,)</versionRange>
                                        <goals>
                                            <goal>testCompile</goal>
                                            <goal>compile</goal>
                                        </goals>
                                    </pluginExecutionFilter>
                                    <action>
                                        <ignore/>
                                    </action>
                                </pluginExecution>
                            </pluginExecutions>
                        </lifecycleMappingMetadata>
                    </configuration>
                </plugin>
            </plugins>
        </pluginManagement>
    </build>

    <dependencies>
        <!-- To enable console logging -->
        <dependency>
            <groupId>org.slf4j</groupId>
            <artifactId>slf4j-reload4j</artifactId>
            <version>${slf4j.version}</version>
        </dependency>
        <!-- Apache Kafka dependencies -->
        <dependency>
            <groupId>org.apache.kafka</groupId>
            <artifactId>kafka-streams</artifactId>
            <version>${kafka.version}</version>
        </dependency>
    </dependencies>
</project><|MERGE_RESOLUTION|>--- conflicted
+++ resolved
@@ -29,13 +29,8 @@
 
     <properties>
         <project.build.sourceEncoding>UTF-8</project.build.sourceEncoding>
-<<<<<<< HEAD
         <kafka.version>8.0.0-0-ccs</kafka.version>
-        <slf4j.version>1.7.36</slf4j.version>
-=======
-        <kafka.version>4.1.0-SNAPSHOT</kafka.version>
         <slf4j.version>2.0.16</slf4j.version>
->>>>>>> a8f6fc9c
     </properties>
 
     <repositories>

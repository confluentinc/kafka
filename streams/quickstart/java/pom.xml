--- conflicted
+++ resolved
@@ -26,11 +26,7 @@
     <parent>
         <groupId>org.apache.kafka</groupId>
         <artifactId>streams-quickstart</artifactId>
-<<<<<<< HEAD
-        <version>8.0.1-0-ccs</version>
-=======
-        <version>4.0.2</version>
->>>>>>> 8c9c25ea
+        <version>8.0.2-0-ccs</version>
         <relativePath>..</relativePath>
     </parent>
 

<!--
   Licensed to the Apache Software Foundation (ASF) under one or more
   contributor license agreements.  See the NOTICE file distributed with
   this work for additional information regarding copyright ownership.
   The ASF licenses this file to You under the Apache License, Version 2.0
   (the "License"); you may not use this file except in compliance with
   the License.  You may obtain a copy of the License at

       http://www.apache.org/licenses/LICENSE-2.0

   Unless required by applicable law or agreed to in writing, software
   distributed under the License is distributed on an "AS IS" BASIS,
   WITHOUT WARRANTIES OR CONDITIONS OF ANY KIND, either express or implied.
   See the License for the specific language governing permissions and
   limitations under the License.
-->

<project xmlns="http://maven.apache.org/POM/4.0.0" xmlns:xsi="http://www.w3.org/2001/XMLSchema-instance"
         xsi:schemaLocation="http://maven.apache.org/POM/4.0.0 http://maven.apache.org/xsd/maven-4.0.0.xsd">
    <modelVersion>4.0.0</modelVersion>

    <properties>
        <project.build.sourceEncoding>UTF-8</project.build.sourceEncoding>
    </properties>

    <parent>
        <groupId>org.apache.kafka</groupId>
        <artifactId>streams-quickstart</artifactId>
<<<<<<< HEAD
        <version>3.3.0-SNAPSHOT</version>
=======
        <version>7.2.0-0-ccs</version>
>>>>>>> 4e0bb5b5
        <relativePath>..</relativePath>
    </parent>

    <artifactId>streams-quickstart-java</artifactId>
    <packaging>maven-archetype</packaging>

</project><|MERGE_RESOLUTION|>--- conflicted
+++ resolved
@@ -26,11 +26,7 @@
     <parent>
         <groupId>org.apache.kafka</groupId>
         <artifactId>streams-quickstart</artifactId>
-<<<<<<< HEAD
-        <version>3.3.0-SNAPSHOT</version>
-=======
         <version>7.2.0-0-ccs</version>
->>>>>>> 4e0bb5b5
         <relativePath>..</relativePath>
     </parent>
 

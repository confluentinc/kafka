--- conflicted
+++ resolved
@@ -139,11 +139,7 @@
     // unwritten appends are those which have not been applied to the leader's local log;
     // uncommitted appends are those which have applied to the leader's local log but have not committed among the quorum.
     private final BlockingQueue<UnwrittenAppend> unwrittenAppends;
-<<<<<<< HEAD
     private final SortedMap<OffsetAndEpoch, AppendedInfo> uncommittedAppends;
-=======
-    private final SortedMap<OffsetAndEpoch, AppendBatchAndTime> uncommittedAppends;
->>>>>>> 9887a1c6
 
     private ReplicatedStateMachine stateMachine;
 
@@ -219,11 +215,8 @@
         quorum.highWatermark().ifPresent(highWatermark -> {
             log.updateHighWatermark(highWatermark);
             maybeCommitPendingAppends(highWatermark, time.milliseconds());
-<<<<<<< HEAD
         });
     }
-=======
->>>>>>> 9887a1c6
 
     private void maybeCommitPendingAppends(long highWatermark, long currentTimeMs) {
         logger.error("Applying committed entries up to high watermark {}. " +
@@ -242,36 +235,11 @@
                 kafkaRaftMetrics.updateCommitLatency(elapsedTimePerRecord, currentTimeMs);
 
                 OffsetAndEpoch position = stateMachine.position();
-<<<<<<< HEAD
                 Records records = appendedInfo.records;
                 stateMachine.apply(records, appendedInfo.baseOffset);
                 logger.error("Applied committed records at {} to the state machine; position " +
                         "updated to {}", position, stateMachine.position());
 
-                iter.remove();
-            } else {
-                break;
-=======
-                Records records = readCommitted(position, highWatermark);
-
-                stateMachine.apply(records);
-                logger.trace("Applied committed records at {} to the state machine; position " +
-                    "updated to {}", position, stateMachine.position());
->>>>>>> 9887a1c6
-            }
-        }
-    }
-
-    private void maybeCommitPendingAppends(long highWatermark, long currentTimeMs) {
-        Iterator<Map.Entry<OffsetAndEpoch, AppendBatchAndTime>> iter = uncommittedAppends.entrySet().iterator();
-        while (iter.hasNext()) {
-            Map.Entry<OffsetAndEpoch, AppendBatchAndTime> entry = iter.next();
-            OffsetAndEpoch offsetAndEpoch = entry.getKey();
-            if (offsetAndEpoch.offset < highWatermark) {
-                AppendBatchAndTime appendBatchAndTime = entry.getValue();
-                long elapsedTime = Math.max(0, currentTimeMs - appendBatchAndTime.appendTimeMs);
-                double elapsedTimePerRecord = elapsedTime / (double) appendBatchAndTime.numRecords;
-                kafkaRaftMetrics.updateCommitLatency(elapsedTimePerRecord, currentTimeMs);
                 iter.remove();
             } else {
                 break;
@@ -379,7 +347,6 @@
     private void appendControlRecord(Records controlRecord) {
         if (shutdown.get() != null)
             throw new IllegalStateException("Cannot append records while we are shutting down");
-<<<<<<< HEAD
         LogAppendInfo logAppendInfo = log.appendAsLeader(controlRecord, quorum.epoch());
 
         kafkaRaftMetrics.updateAppendRecords(1);
@@ -387,11 +354,6 @@
 
         AppendedInfo appendedInfo = new AppendedInfo(controlRecord, logAppendInfo.firstOffset, logAppendInfo.lastOffset, time.milliseconds());
         uncommittedAppends.put(new OffsetAndEpoch(logAppendInfo.lastOffset, quorum.epoch()), appendedInfo);
-=======
-        log.appendAsLeader(controlRecord, quorum.epoch());
-        kafkaRaftMetrics.updateAppendRecords(1);
-        kafkaRaftMetrics.updateLogEnd(endOffset());
->>>>>>> 9887a1c6
     }
 
     private void maybeBecomeLeader(CandidateState state) throws IOException {
@@ -1376,7 +1338,6 @@
             pollShutdown(gracefulShutdown);
         } else {
             timer.update();
-            long currentTimeMs = timer.currentTimeMs();
 
             if (quorum.isVoter() && !quorum.isLeader() && timer.isExpired()) {
                 logger.debug("Become candidate due to fetch timeout");
@@ -1386,12 +1347,9 @@
                 becomeCandidate();
             }
 
-<<<<<<< HEAD
-=======
             timer.update();
             long currentTimeMs = timer.currentTimeMs();
 
->>>>>>> 9887a1c6
             maybeSendRequests(currentTimeMs);
             handlePendingAppends(currentTimeMs);
 
@@ -1425,11 +1383,7 @@
                 if (info != null) {
                     OffsetAndEpoch offsetAndEpoch = new OffsetAndEpoch(info.lastOffset, epoch);
                     unwrittenAppend.complete(offsetAndEpoch);
-<<<<<<< HEAD
                     uncommittedAppends.put(offsetAndEpoch, new AppendedInfo(unwrittenAppend.records, info.firstOffset, info.lastOffset, currentTimeMs));
-=======
-                    uncommittedAppends.put(offsetAndEpoch, new AppendBatchAndTime(info.lastOffset - info.firstOffset + 1, currentTimeMs));
->>>>>>> 9887a1c6
                 } else {
                     unwrittenAppend.fail(new InvalidRequestException("Leader refused the append"));
                 }
@@ -1545,7 +1499,6 @@
         }
     }
 
-<<<<<<< HEAD
     private static class AppendedInfo {
         private final Records records;
         private final long baseOffset;
@@ -1555,26 +1508,14 @@
 
         private AppendedInfo(Records records, long baseOffset, long lastOffset, long appendTimeMs) {
             this.numRecords = lastOffset - baseOffset + 1;
-=======
-    private static class AppendBatchAndTime {
-        private final long numRecords;
-        private final long appendTimeMs;
-
-        private AppendBatchAndTime(long numRecords, long appendTimeMs) {
->>>>>>> 9887a1c6
             if (numRecords <= 0) {
                 throw new IllegalArgumentException("Number of records appended in this batch should always be positive");
             }
 
-<<<<<<< HEAD
             this.records = records;
             this.appendTimeMs = appendTimeMs;
             this.baseOffset = baseOffset;
             this.lastOffset = lastOffset;
-=======
-            this.appendTimeMs = appendTimeMs;
-            this.numRecords = numRecords;
->>>>>>> 9887a1c6
         }
     }
 }
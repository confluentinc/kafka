/*
 * Licensed to the Apache Software Foundation (ASF) under one or more
 * contributor license agreements. See the NOTICE file distributed with
 * this work for additional information regarding copyright ownership.
 * The ASF licenses this file to You under the Apache License, Version 2.0
 * (the "License"); you may not use this file except in compliance with
 * the License. You may obtain a copy of the License at
 *
 *    http://www.apache.org/licenses/LICENSE-2.0
 *
 * Unless required by applicable law or agreed to in writing, software
 * distributed under the License is distributed on an "AS IS" BASIS,
 * WITHOUT WARRANTIES OR CONDITIONS OF ANY KIND, either express or implied.
 * See the License for the specific language governing permissions and
 * limitations under the License.
 */
package org.apache.kafka.raft;

import org.apache.kafka.clients.CommonClientConfigs;
import org.apache.kafka.common.Node;
import org.apache.kafka.common.config.AbstractConfig;
import org.apache.kafka.common.config.ConfigDef;
import org.apache.kafka.common.config.ConfigException;
import org.apache.kafka.common.utils.Utils;

import java.net.InetSocketAddress;
import java.util.Collections;
import java.util.HashMap;
import java.util.List;
import java.util.Map;
import java.util.Set;
import java.util.stream.Collectors;

public class RaftConfig {

    private static final String QUORUM_PREFIX = "controller.quorum.";

    public static final String QUORUM_VOTERS_CONFIG = QUORUM_PREFIX + "voters";
    public static final String QUORUM_VOTERS_DOC = "Map of id/endpoint information for " +
        "the set of voters in a comma-separated list of `{id}@{host}:{port}` entries. " +
        "For example: `1@localhost:9092,2@localhost:9093,3@localhost:9094`";
    public static final List<String> DEFAULT_QUORUM_VOTERS = Collections.emptyList();

    public static final String QUORUM_ELECTION_TIMEOUT_MS_CONFIG = QUORUM_PREFIX + "election.timeout.ms";
    public static final String QUORUM_ELECTION_TIMEOUT_MS_DOC = "Maximum time in milliseconds to wait " +
        "without being able to fetch from the leader before triggering a new election";
    public static final int DEFAULT_QUORUM_ELECTION_TIMEOUT_MS = 500;

    public static final String QUORUM_FETCH_TIMEOUT_MS_CONFIG = QUORUM_PREFIX + "fetch.timeout.ms";
    public static final String QUORUM_FETCH_TIMEOUT_MS_DOC = "Maximum time without a successful fetch from " +
        "the current leader before becoming a candidate and triggering a election for voters; Maximum time without " +
        "receiving fetch from a majority of the quorum before asking around to see if there's a new epoch for leader";
    public static final int DEFAULT_QUORUM_FETCH_TIMEOUT_MS = 15_000;

    public static final String QUORUM_ELECTION_BACKOFF_MAX_MS_CONFIG = QUORUM_PREFIX + "election.backoff.max.ms";
    public static final String QUORUM_ELECTION_BACKOFF_MAX_MS_DOC = "Maximum time in milliseconds before starting new elections. " +
        "This is used in the binary exponential backoff mechanism that helps prevent gridlocked elections";
    public static final int DEFAULT_QUORUM_ELECTION_BACKOFF_MAX_MS = 5_000;

    public static final String QUORUM_LINGER_MS_CONFIG = QUORUM_PREFIX + "append.linger.ms";
    public static final String QUORUM_LINGER_MS_DOC = "The duration in milliseconds that the leader will " +
        "wait for writes to accumulate before flushing them to disk.";
    public static final int DEFAULT_QUORUM_LINGER_MS = 25;

    public static final String QUORUM_REQUEST_TIMEOUT_MS_CONFIG = QUORUM_PREFIX +
        CommonClientConfigs.REQUEST_TIMEOUT_MS_CONFIG;
    public static final String QUORUM_REQUEST_TIMEOUT_MS_DOC = CommonClientConfigs.REQUEST_TIMEOUT_MS_DOC;
    public static final int DEFAULT_QUORUM_REQUEST_TIMEOUT_MS = 20_000;

    public static final String QUORUM_RETRY_BACKOFF_MS_CONFIG = QUORUM_PREFIX +
        CommonClientConfigs.RETRY_BACKOFF_MS_CONFIG;
<<<<<<< HEAD

    // TODO: Move these to KafkaConfig.scala and avoid duplication
    static {
        CONFIG = new ConfigDef()
            .define(QUORUM_REQUEST_TIMEOUT_MS_CONFIG,
                ConfigDef.Type.INT,
                20000,
                atLeast(0),
                ConfigDef.Importance.MEDIUM,
                REQUEST_TIMEOUT_MS_DOC)
            .define(QUORUM_RETRY_BACKOFF_MS_CONFIG,
                ConfigDef.Type.INT,
                100,
                atLeast(0L),
                ConfigDef.Importance.LOW,
                CommonClientConfigs.RETRY_BACKOFF_MS_DOC)
            .define(QUORUM_VOTERS_CONFIG,
                ConfigDef.Type.LIST,
                ConfigDef.NO_DEFAULT_VALUE,
                new ConfigDef.Validator() {
                    @Override
                    public void ensureValid(String name, Object value) {
                        if (value == null) {
                            throw new ConfigException(name, null);
                        }

                        @SuppressWarnings("unchecked")
                        Map<Integer, InetSocketAddress> voterConnections = parseVoterConnections((List) value);
                        if (voterConnections.isEmpty()) {
                            throw new ConfigException(name, value);
                        }
                    }

                    @Override
                    public String toString() {
                        return "non-empty list";
                    }
                },
                ConfigDef.Importance.HIGH,
                QUORUM_VOTERS_DOC)
            .define(QUORUM_ELECTION_TIMEOUT_MS_CONFIG,
                ConfigDef.Type.INT,
                500,
                atLeast(0L),
                ConfigDef.Importance.HIGH,
                QUORUM_ELECTION_TIMEOUT_MS_DOC)
            .define(QUORUM_ELECTION_BACKOFF_MAX_MS_CONFIG,
                ConfigDef.Type.INT,
                5000,
                atLeast(0),
                ConfigDef.Importance.HIGH,
                QUORUM_ELECTION_BACKOFF_MAX_MS_DOC)
            .define(QUORUM_FETCH_TIMEOUT_MS_CONFIG,
                ConfigDef.Type.INT,
                15000,
                atLeast(0),
                ConfigDef.Importance.HIGH,
                QUORUM_FETCH_TIMEOUT_MS_DOC)
            .define(QUORUM_LINGER_MS_CONFIG,
                ConfigDef.Type.INT,
                25,
                atLeast(0),
                ConfigDef.Importance.MEDIUM,
                QUORUM_LINGER_MS_DOC);
    }
=======
    public static final String QUORUM_RETRY_BACKOFF_MS_DOC = CommonClientConfigs.RETRY_BACKOFF_MS_DOC;
    public static final int DEFAULT_QUORUM_RETRY_BACKOFF_MS = 100;
>>>>>>> dbc580b1

    private final int requestTimeoutMs;
    private final int retryBackoffMs;
    private final int electionTimeoutMs;
    private final int electionBackoffMaxMs;
    private final int fetchTimeoutMs;
    private final int appendLingerMs;
    private final Map<Integer, InetSocketAddress> voterConnections;
    private final List<Node> voterNodes;

    public RaftConfig(AbstractConfig abstractConfig) {
        this(parseVoterConnections(abstractConfig.getList(QUORUM_VOTERS_CONFIG)),
            abstractConfig.getInt(QUORUM_REQUEST_TIMEOUT_MS_CONFIG),
            abstractConfig.getInt(QUORUM_RETRY_BACKOFF_MS_CONFIG),
            abstractConfig.getInt(QUORUM_ELECTION_TIMEOUT_MS_CONFIG),
            abstractConfig.getInt(QUORUM_ELECTION_BACKOFF_MAX_MS_CONFIG),
            abstractConfig.getInt(QUORUM_FETCH_TIMEOUT_MS_CONFIG),
            abstractConfig.getInt(QUORUM_LINGER_MS_CONFIG));
    }

    public RaftConfig(
        Map<Integer, InetSocketAddress> voterConnections,
        int requestTimeoutMs,
        int retryBackoffMs,
        int electionTimeoutMs,
        int electionBackoffMaxMs,
        int fetchTimeoutMs,
        int appendLingerMs
    ) {
        this.requestTimeoutMs = requestTimeoutMs;
        this.retryBackoffMs = retryBackoffMs;
        this.electionTimeoutMs = electionTimeoutMs;
        this.electionBackoffMaxMs = electionBackoffMaxMs;
        this.fetchTimeoutMs = fetchTimeoutMs;
        this.appendLingerMs = appendLingerMs;
        this.voterConnections = voterConnections;
        this.voterNodes = this.voterConnections.entrySet().stream()
            .map(connection -> new Node(connection.getKey(), connection.getValue().getHostName(),
                connection.getValue().getPort()))
            .collect(Collectors.toList());
    }

    public static Map<Integer, InetSocketAddress> parseVoterConnections(List<String> voterEntries) {
        Map<Integer, InetSocketAddress> voterMap = new HashMap<>();
        for (String voterMapEntry : voterEntries) {
            String[] idAndAddress = voterMapEntry.split("@");
            if (idAndAddress.length != 2) {
                throw new ConfigException("Invalid configuration value for " + QUORUM_VOTERS_CONFIG
                    + ". Each entry should be in the form `{id}@{host}:{port}`.");
            }

            Integer voterId = parseVoterId(idAndAddress[0]);
            String host = Utils.getHost(idAndAddress[1]);
            if (host == null) {
                throw new ConfigException("Failed to parse host name from entry " + voterMapEntry
                    + " for the configuration " + QUORUM_VOTERS_CONFIG
                    + ". Each entry should be in the form `{id}@{host}:{port}`.");
            }

            Integer port = Utils.getPort(idAndAddress[1]);
            if (port == null) {
                throw new ConfigException("Failed to parse host port from entry " + voterMapEntry
                    + " for the configuration " + QUORUM_VOTERS_CONFIG
                    + ". Each entry should be in the form `{id}@{host}:{port}`.");
            }


            if (voterMap.containsKey(voterId)) {
                throw new ConfigException("Found duplicate id " + voterId
                    + " contained in the configuration " + QUORUM_VOTERS_CONFIG + ".");
            }

            voterMap.put(voterId, new InetSocketAddress(host, port));
        }

        return voterMap;
    }

    public static List<Node> quorumVoterStringsToNodes(List<String> voters) {
        return parseVoterConnections(voters).entrySet().stream()
            .map(connection -> new Node(connection.getKey(), connection.getValue().getHostName(),
                connection.getValue().getPort()))
            .collect(Collectors.toList());
    }

    public int requestTimeoutMs() {
        return requestTimeoutMs;
    }

    public int retryBackoffMs() {
        return retryBackoffMs;
    }

    public int electionTimeoutMs() {
        return electionTimeoutMs;
    }

    public int electionBackoffMaxMs() {
        return electionBackoffMaxMs;
    }

    public int fetchTimeoutMs() {
        return fetchTimeoutMs;
    }

    public int appendLingerMs() {
        return appendLingerMs;
    }

    public Set<Integer> quorumVoterIds() {
        return quorumVoterConnections().keySet();
    }

    public Map<Integer, InetSocketAddress> quorumVoterConnections() {
        return voterConnections;
    }

    public List<Node> quorumVoterNodes() {
        return voterNodes;
    }

    private static Integer parseVoterId(String idString) {
        try {
            return Integer.parseInt(idString);
        } catch (NumberFormatException e) {
            throw new ConfigException("Failed to parse voter ID as an integer from " + idString);
        }
    }

    public static class ControllerQuorumVotersValidator implements ConfigDef.Validator {
        @Override
        public void ensureValid(String name, Object value) {
            if (value == null) {
                throw new ConfigException(name, null);
            }

            @SuppressWarnings("unchecked")
            List<String> voterStrings = (List) value;

            // Attempt to parse the connect strings
            parseVoterConnections(voterStrings);
        }

        @Override
        public String toString() {
            return "non-empty list";
        }
    }
}<|MERGE_RESOLUTION|>--- conflicted
+++ resolved
@@ -69,76 +69,8 @@
 
     public static final String QUORUM_RETRY_BACKOFF_MS_CONFIG = QUORUM_PREFIX +
         CommonClientConfigs.RETRY_BACKOFF_MS_CONFIG;
-<<<<<<< HEAD
-
-    // TODO: Move these to KafkaConfig.scala and avoid duplication
-    static {
-        CONFIG = new ConfigDef()
-            .define(QUORUM_REQUEST_TIMEOUT_MS_CONFIG,
-                ConfigDef.Type.INT,
-                20000,
-                atLeast(0),
-                ConfigDef.Importance.MEDIUM,
-                REQUEST_TIMEOUT_MS_DOC)
-            .define(QUORUM_RETRY_BACKOFF_MS_CONFIG,
-                ConfigDef.Type.INT,
-                100,
-                atLeast(0L),
-                ConfigDef.Importance.LOW,
-                CommonClientConfigs.RETRY_BACKOFF_MS_DOC)
-            .define(QUORUM_VOTERS_CONFIG,
-                ConfigDef.Type.LIST,
-                ConfigDef.NO_DEFAULT_VALUE,
-                new ConfigDef.Validator() {
-                    @Override
-                    public void ensureValid(String name, Object value) {
-                        if (value == null) {
-                            throw new ConfigException(name, null);
-                        }
-
-                        @SuppressWarnings("unchecked")
-                        Map<Integer, InetSocketAddress> voterConnections = parseVoterConnections((List) value);
-                        if (voterConnections.isEmpty()) {
-                            throw new ConfigException(name, value);
-                        }
-                    }
-
-                    @Override
-                    public String toString() {
-                        return "non-empty list";
-                    }
-                },
-                ConfigDef.Importance.HIGH,
-                QUORUM_VOTERS_DOC)
-            .define(QUORUM_ELECTION_TIMEOUT_MS_CONFIG,
-                ConfigDef.Type.INT,
-                500,
-                atLeast(0L),
-                ConfigDef.Importance.HIGH,
-                QUORUM_ELECTION_TIMEOUT_MS_DOC)
-            .define(QUORUM_ELECTION_BACKOFF_MAX_MS_CONFIG,
-                ConfigDef.Type.INT,
-                5000,
-                atLeast(0),
-                ConfigDef.Importance.HIGH,
-                QUORUM_ELECTION_BACKOFF_MAX_MS_DOC)
-            .define(QUORUM_FETCH_TIMEOUT_MS_CONFIG,
-                ConfigDef.Type.INT,
-                15000,
-                atLeast(0),
-                ConfigDef.Importance.HIGH,
-                QUORUM_FETCH_TIMEOUT_MS_DOC)
-            .define(QUORUM_LINGER_MS_CONFIG,
-                ConfigDef.Type.INT,
-                25,
-                atLeast(0),
-                ConfigDef.Importance.MEDIUM,
-                QUORUM_LINGER_MS_DOC);
-    }
-=======
     public static final String QUORUM_RETRY_BACKOFF_MS_DOC = CommonClientConfigs.RETRY_BACKOFF_MS_DOC;
     public static final int DEFAULT_QUORUM_RETRY_BACKOFF_MS = 100;
->>>>>>> dbc580b1
 
     private final int requestTimeoutMs;
     private final int retryBackoffMs;

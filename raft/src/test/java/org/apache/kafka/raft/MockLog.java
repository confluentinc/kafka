--- conflicted
+++ resolved
@@ -121,14 +121,10 @@
 
     @Override
     public LogAppendInfo appendAsLeader(Records records, int epoch) {
-<<<<<<< HEAD
-        long baseOffset = endOffset().offset;
-=======
         if (records.sizeInBytes() == 0)
             throw new IllegalArgumentException("Attempt to append an empty record set");
 
-        long baseOffset = endOffset();
->>>>>>> 4ae33e02
+        long baseOffset = endOffset().offset;
         AtomicLong offsetSupplier = new AtomicLong(baseOffset);
         for (RecordBatch batch : records.batches()) {
             List<LogEntry> entries = buildEntries(batch, record -> offsetSupplier.getAndIncrement());
@@ -160,14 +156,10 @@
 
     @Override
     public LogAppendInfo appendAsFollower(Records records) {
-<<<<<<< HEAD
-        long baseOffset = endOffset().offset;
-=======
         if (records.sizeInBytes() == 0)
             throw new IllegalArgumentException("Attempt to append an empty record set");
 
-        long baseOffset = endOffset();
->>>>>>> 4ae33e02
+        long baseOffset = endOffset().offset;
         long lastOffset = baseOffset;
         for (RecordBatch batch : records.batches()) {
             List<LogEntry> entries = buildEntries(batch, Record::offset);

/*
 * Licensed to the Apache Software Foundation (ASF) under one or more
 * contributor license agreements. See the NOTICE file distributed with
 * this work for additional information regarding copyright ownership.
 * The ASF licenses this file to You under the Apache License, Version 2.0
 * (the "License"); you may not use this file except in compliance with
 * the License. You may obtain a copy of the License at
 *
 *    http://www.apache.org/licenses/LICENSE-2.0
 *
 * Unless required by applicable law or agreed to in writing, software
 * distributed under the License is distributed on an "AS IS" BASIS,
 * WITHOUT WARRANTIES OR CONDITIONS OF ANY KIND, either express or implied.
 * See the License for the specific language governing permissions and
 * limitations under the License.
 */
package org.apache.kafka.raft;

import org.apache.kafka.common.TopicPartition;
import org.apache.kafka.common.memory.MemoryPool;
import org.apache.kafka.common.message.BeginQuorumEpochRequestData;
import org.apache.kafka.common.message.BeginQuorumEpochResponseData;
import org.apache.kafka.common.message.DescribeQuorumResponseData;
import org.apache.kafka.common.message.DescribeQuorumResponseData.ReplicaState;
import org.apache.kafka.common.message.EndQuorumEpochRequestData;
import org.apache.kafka.common.message.EndQuorumEpochResponseData;
import org.apache.kafka.common.message.FetchRequestData;
import org.apache.kafka.common.message.FetchResponseData;
import org.apache.kafka.common.message.FetchSnapshotResponseData;
import org.apache.kafka.common.message.LeaderChangeMessage;
import org.apache.kafka.common.message.LeaderChangeMessage.Voter;
import org.apache.kafka.common.message.VoteRequestData;
import org.apache.kafka.common.message.VoteResponseData;
import org.apache.kafka.common.metrics.Metrics;
import org.apache.kafka.common.protocol.ApiKeys;
import org.apache.kafka.common.protocol.ApiMessage;
import org.apache.kafka.common.protocol.Errors;
import org.apache.kafka.common.record.CompressionType;
import org.apache.kafka.common.record.ControlRecordType;
import org.apache.kafka.common.record.ControlRecordUtils;
import org.apache.kafka.common.record.MemoryRecords;
import org.apache.kafka.common.record.Record;
import org.apache.kafka.common.record.Records;
import org.apache.kafka.common.requests.BeginQuorumEpochRequest;
import org.apache.kafka.common.requests.BeginQuorumEpochResponse;
import org.apache.kafka.common.requests.DescribeQuorumResponse;
import org.apache.kafka.common.requests.EndQuorumEpochRequest;
import org.apache.kafka.common.requests.EndQuorumEpochResponse;
import org.apache.kafka.common.requests.FetchSnapshotResponse;
import org.apache.kafka.common.requests.VoteRequest;
import org.apache.kafka.common.requests.VoteResponse;
import org.apache.kafka.common.utils.LogContext;
import org.apache.kafka.common.utils.MockTime;
import org.apache.kafka.common.utils.Utils;
import org.apache.kafka.raft.internals.BatchBuilder;
import org.apache.kafka.raft.internals.StringSerde;
import org.apache.kafka.test.TestCondition;
import org.apache.kafka.test.TestUtils;
import org.mockito.Mockito;

import java.io.IOException;
import java.net.InetSocketAddress;
import java.nio.ByteBuffer;
import java.util.ArrayList;
import java.util.Arrays;
import java.util.Collections;
import java.util.HashMap;
import java.util.HashSet;
import java.util.Iterator;
import java.util.List;
import java.util.Map;
import java.util.Optional;
import java.util.OptionalInt;
import java.util.OptionalLong;
import java.util.Random;
import java.util.Set;
import java.util.function.Consumer;
import java.util.stream.Collectors;

import static org.apache.kafka.raft.RaftUtil.hasValidTopicPartition;
import static org.junit.jupiter.api.Assertions.assertEquals;
import static org.junit.jupiter.api.Assertions.assertTrue;

public final class RaftClientTestContext {
    private static final StringSerde STRING_SERDE = new StringSerde();

    final TopicPartition metadataPartition = Builder.METADATA_PARTITION;
    final int electionBackoffMaxMs = Builder.ELECTION_BACKOFF_MAX_MS;
    final int electionFetchMaxWaitMs = Builder.FETCH_MAX_WAIT_MS;
    final int fetchTimeoutMs = Builder.FETCH_TIMEOUT_MS;
    final int retryBackoffMs = Builder.RETRY_BACKOFF_MS;

    final int electionTimeoutMs;
    final int requestTimeoutMs;

    private final QuorumStateStore quorumStateStore;
<<<<<<< HEAD
    final int localId;
=======
    private final OptionalInt localId;
>>>>>>> 61431f5b
    public final KafkaRaftClient<String> client;
    final Metrics metrics;
    public final MockLog log;
    final MockNetworkChannel channel;
    final MockMessageQueue messageQueue;
    final MockTime time;
    final MockListener listener;
    final Set<Integer> voters;

    private final List<RaftResponse.Outbound> sentResponses = new ArrayList<>();

    public static final class Builder {
        static final int DEFAULT_ELECTION_TIMEOUT_MS = 10000;

        private static final TopicPartition METADATA_PARTITION = new TopicPartition("metadata", 0);
        private static final int ELECTION_BACKOFF_MAX_MS = 100;
        private static final int FETCH_MAX_WAIT_MS = 0;
        // fetch timeout is usually larger than election timeout
        private static final int FETCH_TIMEOUT_MS = 50000;
        private static final int DEFAULT_REQUEST_TIMEOUT_MS = 5000;
        private static final int RETRY_BACKOFF_MS = 50;
        private static final int DEFAULT_APPEND_LINGER_MS = 0;

        private final MockMessageQueue messageQueue = new MockMessageQueue();
        private final MockTime time = new MockTime();
        private final QuorumStateStore quorumStateStore = new MockQuorumStateStore();
        private final Random random = Mockito.spy(new Random(1));
        private final MockLog log = new MockLog(METADATA_PARTITION);
        private final Set<Integer> voters;
        private final OptionalInt localId;

        private int requestTimeoutMs = DEFAULT_REQUEST_TIMEOUT_MS;
        private int electionTimeoutMs = DEFAULT_ELECTION_TIMEOUT_MS;
        private int appendLingerMs = DEFAULT_APPEND_LINGER_MS;
        private MemoryPool memoryPool = MemoryPool.NONE;

        public Builder(int localId, Set<Integer> voters) {
            this(OptionalInt.of(localId), voters);
        }

        public Builder(OptionalInt localId, Set<Integer> voters) {
            this.voters = voters;
            this.localId = localId;
        }

        Builder withElectedLeader(int epoch, int leaderId) throws IOException {
            quorumStateStore.writeElectionState(ElectionState.withElectedLeader(epoch, leaderId, voters));
            return this;
        }

        Builder withUnknownLeader(int epoch) throws IOException {
            quorumStateStore.writeElectionState(ElectionState.withUnknownLeader(epoch, voters));
            return this;
        }

        Builder withVotedCandidate(int epoch, int votedId) throws IOException {
            quorumStateStore.writeElectionState(ElectionState.withVotedCandidate(epoch, votedId, voters));
            return this;
        }

        Builder updateRandom(Consumer<Random> consumer) {
            consumer.accept(random);
            return this;
        }

        Builder withMemoryPool(MemoryPool pool) {
            this.memoryPool = pool;
            return this;
        }

        Builder withAppendLingerMs(int appendLingerMs) {
            this.appendLingerMs = appendLingerMs;
            return this;
        }

        Builder appendToLog(long baseOffset, int epoch, List<String> records) {
            MemoryRecords batch = buildBatch(time.milliseconds(), baseOffset, epoch, records);
            log.appendAsLeader(batch, epoch);
            return this;
        }

        Builder withElectionTimeoutMs(int electionTimeoutMs) {
            this.electionTimeoutMs = electionTimeoutMs;
            return this;
        }

        Builder withRequestTimeoutMs(int requestTimeoutMs) {
            this.requestTimeoutMs = requestTimeoutMs;
            return this;
        }

        public RaftClientTestContext build() throws IOException {
            Metrics metrics = new Metrics(time);
            MockNetworkChannel channel = new MockNetworkChannel();
            LogContext logContext = new LogContext();
            MockListener listener = new MockListener();
            Map<Integer, InetSocketAddress> voterAddressMap = voters.stream()
                .collect(Collectors.toMap(id -> id, RaftClientTestContext::mockAddress));
            RaftConfig raftConfig = new RaftConfig(voterAddressMap, requestTimeoutMs, RETRY_BACKOFF_MS, electionTimeoutMs,
                    ELECTION_BACKOFF_MAX_MS, FETCH_TIMEOUT_MS, appendLingerMs);

            KafkaRaftClient<String> client = new KafkaRaftClient<>(
                STRING_SERDE,
                channel,
                messageQueue,
                log,
                quorumStateStore,
                memoryPool,
                time,
                metrics,
                new MockExpirationService(time),
                FETCH_MAX_WAIT_MS,
                localId,
                logContext,
                random,
                raftConfig
            );

            client.register(listener);
            client.initialize(raftConfig);

            return new RaftClientTestContext(
                localId,
                client,
                log,
                channel,
                messageQueue,
                time,
                quorumStateStore,
                voters,
                metrics,
                listener,
                electionTimeoutMs,
                requestTimeoutMs
            );
        }
    }

    private RaftClientTestContext(
        OptionalInt localId,
        KafkaRaftClient<String> client,
        MockLog log,
        MockNetworkChannel channel,
        MockMessageQueue messageQueue,
        MockTime time,
        QuorumStateStore quorumStateStore,
        Set<Integer> voters,
        Metrics metrics,
        MockListener listener,
        int electionTimeoutMs,
        int requestTimeoutMs
    ) {
        this.localId = localId;
        this.client = client;
        this.log = log;
        this.channel = channel;
        this.messageQueue = messageQueue;
        this.time = time;
        this.quorumStateStore = quorumStateStore;
        this.voters = voters;
        this.metrics = metrics;
        this.listener = listener;

        this.electionTimeoutMs = electionTimeoutMs;
        this.requestTimeoutMs = requestTimeoutMs;
    }

    MemoryRecords buildBatch(
        long baseOffset,
        int epoch,
        List<String> records
    ) {
        return buildBatch(time.milliseconds(), baseOffset, epoch, records);
    }

    static MemoryRecords buildBatch(
        long timestamp,
        long baseOffset,
        int epoch,
        List<String> records
    ) {
        ByteBuffer buffer = ByteBuffer.allocate(512);
        BatchBuilder<String> builder = new BatchBuilder<>(
            buffer,
            STRING_SERDE,
            CompressionType.NONE,
            baseOffset,
            timestamp,
            false,
            epoch,
            512
        );

        for (String record : records) {
            builder.appendRecord(record, null);
        }

        return builder.build();
    }

    static RaftClientTestContext initializeAsLeader(int localId, Set<Integer> voters, int epoch) throws Exception {
        if (epoch <= 0) {
            throw new IllegalArgumentException("Cannot become leader in epoch " + epoch);
        }

        RaftClientTestContext context = new RaftClientTestContext.Builder(localId, voters)
            .withUnknownLeader(epoch - 1)
            .build();

        context.assertUnknownLeader(epoch - 1);
        context.becomeLeader();
        return context;
    }

    void becomeLeader() throws Exception {
        int currentEpoch = currentEpoch();
        time.sleep(electionTimeoutMs * 2);
        expectAndGrantVotes(currentEpoch + 1);
        expectBeginEpoch(currentEpoch + 1);
    }

    OptionalInt currentLeader() {
        return currentLeaderAndEpoch().leaderId;
    }

    int currentEpoch() {
        return currentLeaderAndEpoch().epoch;
    }

    LeaderAndEpoch currentLeaderAndEpoch() {
        try {
            ElectionState election = quorumStateStore.readElectionState();
            return new LeaderAndEpoch(election.leaderIdOpt, election.epoch);
        } catch (IOException e) {
            throw new RuntimeException(e);
        }
    }

    void expectAndGrantVotes(
        int epoch
    ) throws Exception {
        pollUntilRequest();

        List<RaftRequest.Outbound> voteRequests = collectVoteRequests(epoch,
            log.lastFetchedEpoch(), log.endOffset().offset);

        for (RaftRequest.Outbound request : voteRequests) {
            VoteResponseData voteResponse = voteResponse(true, Optional.empty(), epoch);
            deliverResponse(request.correlationId, request.destinationId(), voteResponse);
        }

        client.poll();
        assertElectedLeader(epoch, localIdOrThrow());
    }

    private int localIdOrThrow() {
        return localId.orElseThrow(() -> new AssertionError("Required local id is not defined"));
    }

    void expectBeginEpoch(
        int epoch
    ) throws Exception {
        pollUntilRequest();
        for (RaftRequest.Outbound request : collectBeginEpochRequests(epoch)) {
            BeginQuorumEpochResponseData beginEpochResponse = beginEpochResponse(epoch, localIdOrThrow());
            deliverResponse(request.correlationId, request.destinationId(), beginEpochResponse);
        }
        client.poll();
    }

    void pollUntil(TestCondition condition) throws InterruptedException {
        TestUtils.waitForCondition(() -> {
            client.poll();
            return condition.conditionMet();
<<<<<<< HEAD
        }, 500000000, "Condition failed to be satisfied before timeout");
    }

    void pollUntilResponse() throws InterruptedException {
        pollUntil(() -> !sentResponses.isEmpty());
    }

    void pollUntilRequest() throws InterruptedException {
        pollUntil(channel::hasSentRequests);
=======
        }, 5000, "Condition failed to be satisfied before timeout");
>>>>>>> 61431f5b
    }

    void pollUntilResponse() throws InterruptedException {
        pollUntil(() -> !sentResponses.isEmpty());
    }

    void pollUntilRequest() throws InterruptedException {
        pollUntil(channel::hasSentRequests);
    }

    void assertVotedCandidate(int epoch, int leaderId) throws IOException {
        assertEquals(ElectionState.withVotedCandidate(epoch, leaderId, voters), quorumStateStore.readElectionState());
    }

    void assertElectedLeader(int epoch, int leaderId) throws IOException {
        assertEquals(ElectionState.withElectedLeader(epoch, leaderId, voters), quorumStateStore.readElectionState());
    }

    void assertUnknownLeader(int epoch) throws IOException {
        assertEquals(ElectionState.withUnknownLeader(epoch, voters), quorumStateStore.readElectionState());
    }

    void assertResignedLeader(int epoch, int leaderId) throws IOException {
        assertTrue(client.quorum().isResigned());
        assertEquals(ElectionState.withElectedLeader(epoch, leaderId, voters), quorumStateStore.readElectionState());
    }

    int assertSentDescribeQuorumResponse(
        int leaderId,
        int leaderEpoch,
        long highWatermark,
        List<ReplicaState> voterStates,
        List<ReplicaState> observerStates
    ) {
        List<RaftResponse.Outbound> sentMessages = drainSentResponses(ApiKeys.DESCRIBE_QUORUM);
        assertEquals(1, sentMessages.size());
        RaftResponse.Outbound raftMessage = sentMessages.get(0);
        assertTrue(
            raftMessage.data() instanceof DescribeQuorumResponseData,
            "Unexpected request type " + raftMessage.data());
        DescribeQuorumResponseData response = (DescribeQuorumResponseData) raftMessage.data();

        DescribeQuorumResponseData expectedResponse = DescribeQuorumResponse.singletonResponse(
            metadataPartition,
            leaderId,
            leaderEpoch,
            highWatermark,
            voterStates,
            observerStates);

        assertEquals(expectedResponse, response);
        return raftMessage.correlationId();
    }

    int assertSentVoteRequest(int epoch, int lastEpoch, long lastEpochOffset, int numVoteReceivers) {
        List<RaftRequest.Outbound> voteRequests = collectVoteRequests(epoch, lastEpoch, lastEpochOffset);
        assertEquals(numVoteReceivers, voteRequests.size());
        return voteRequests.iterator().next().correlationId();
    }

    void assertSentVoteResponse(
        Errors error,
        int epoch,
        OptionalInt leaderId,
        boolean voteGranted
    ) {
        List<RaftResponse.Outbound> sentMessages = drainSentResponses(ApiKeys.VOTE);
        assertEquals(1, sentMessages.size());
        RaftMessage raftMessage = sentMessages.get(0);
        assertTrue(raftMessage.data() instanceof VoteResponseData);
        VoteResponseData response = (VoteResponseData) raftMessage.data();
        assertTrue(hasValidTopicPartition(response, metadataPartition));

        VoteResponseData.PartitionData partitionResponse = response.topics().get(0).partitions().get(0);

        assertEquals(voteGranted, partitionResponse.voteGranted());
        assertEquals(error, Errors.forCode(partitionResponse.errorCode()));
        assertEquals(epoch, partitionResponse.leaderEpoch());
        assertEquals(leaderId.orElse(-1), partitionResponse.leaderId());
    }

    List<RaftRequest.Outbound> collectVoteRequests(
        int epoch,
        int lastEpoch,
        long lastEpochOffset
    ) {
        List<RaftRequest.Outbound> voteRequests = new ArrayList<>();
        for (RaftMessage raftMessage : channel.drainSendQueue()) {
            if (raftMessage.data() instanceof VoteRequestData) {
                VoteRequestData request = (VoteRequestData) raftMessage.data();
                VoteRequestData.PartitionData partitionRequest = unwrap(request);

                assertEquals(epoch, partitionRequest.candidateEpoch());
                assertEquals(localIdOrThrow(), partitionRequest.candidateId());
                assertEquals(lastEpoch, partitionRequest.lastOffsetEpoch());
                assertEquals(lastEpochOffset, partitionRequest.lastOffset());
                voteRequests.add((RaftRequest.Outbound) raftMessage);
            }
        }
        return voteRequests;
    }

    void deliverRequest(ApiMessage request) {
        RaftRequest.Inbound inboundRequest = new RaftRequest.Inbound(
<<<<<<< HEAD
            channel.newCorrelationId(), request);
=======
            channel.newCorrelationId(), request, time.milliseconds());
>>>>>>> 61431f5b
        inboundRequest.completion.whenComplete((response, exception) -> {
            if (exception != null) {
                throw new RuntimeException(exception);
            } else {
                sentResponses.add(response);
            }
        });
        client.handle(inboundRequest);
    }

    void deliverResponse(int correlationId, int sourceId, ApiMessage response) {
        channel.mockReceive(new RaftResponse.Inbound(correlationId, response, sourceId));
    }

    int assertSentBeginQuorumEpochRequest(int epoch, int numBeginEpochRequests) {
        List<RaftRequest.Outbound> requests = collectBeginEpochRequests(epoch);
        assertEquals(numBeginEpochRequests, requests.size());
        return requests.get(0).correlationId;
    }

    private List<RaftResponse.Outbound> drainSentResponses(
        ApiKeys apiKey
    ) {
        List<RaftResponse.Outbound> res = new ArrayList<>();
        Iterator<RaftResponse.Outbound> iterator = sentResponses.iterator();
        while (iterator.hasNext()) {
            RaftResponse.Outbound response = iterator.next();
            if (response.data.apiKey() == apiKey.id) {
                res.add(response);
                iterator.remove();
            }
        }
        return res;
    }

    void assertSentBeginQuorumEpochResponse(
        Errors partitionError,
        int epoch,
        OptionalInt leaderId
    ) {
        List<RaftResponse.Outbound> sentMessages = drainSentResponses(ApiKeys.BEGIN_QUORUM_EPOCH);
        assertEquals(1, sentMessages.size());
        RaftMessage raftMessage = sentMessages.get(0);
        assertTrue(raftMessage.data() instanceof BeginQuorumEpochResponseData);
        BeginQuorumEpochResponseData response = (BeginQuorumEpochResponseData) raftMessage.data();
        assertEquals(Errors.NONE, Errors.forCode(response.errorCode()));

        BeginQuorumEpochResponseData.PartitionData partitionResponse =
            response.topics().get(0).partitions().get(0);

        assertEquals(epoch, partitionResponse.leaderEpoch());
        assertEquals(leaderId.orElse(-1), partitionResponse.leaderId());
        assertEquals(partitionError, Errors.forCode(partitionResponse.errorCode()));
    }
    
    int assertSentEndQuorumEpochRequest(int epoch, int destinationId) {
        List<RaftRequest.Outbound> endQuorumRequests = collectEndQuorumRequests(
            epoch, Collections.singleton(destinationId));
        assertEquals(1, endQuorumRequests.size());
        return endQuorumRequests.get(0).correlationId();
    }

    void assertSentEndQuorumEpochResponse(
        Errors partitionError,
        int epoch,
        OptionalInt leaderId
    ) {
        List<RaftResponse.Outbound> sentMessages = drainSentResponses(ApiKeys.END_QUORUM_EPOCH);
        assertEquals(1, sentMessages.size());
        RaftMessage raftMessage = sentMessages.get(0);
        assertTrue(raftMessage.data() instanceof EndQuorumEpochResponseData);
        EndQuorumEpochResponseData response = (EndQuorumEpochResponseData) raftMessage.data();
        assertEquals(Errors.NONE, Errors.forCode(response.errorCode()));

        EndQuorumEpochResponseData.PartitionData partitionResponse =
            response.topics().get(0).partitions().get(0);

        assertEquals(epoch, partitionResponse.leaderEpoch());
        assertEquals(leaderId.orElse(-1), partitionResponse.leaderId());
        assertEquals(partitionError, Errors.forCode(partitionResponse.errorCode()));
    }

    RaftRequest.Outbound assertSentFetchRequest() {
        List<RaftRequest.Outbound> sentRequests = channel.drainSentRequests(Optional.of(ApiKeys.FETCH));
        assertEquals(1, sentRequests.size());
        return sentRequests.get(0);
    }

    int assertSentFetchRequest(
        int epoch,
        long fetchOffset,
        int lastFetchedEpoch
    ) {
        List<RaftRequest.Outbound> sentMessages = channel.drainSendQueue();
        assertEquals(1, sentMessages.size());

        // TODO: Use more specific type
        RaftMessage raftMessage = sentMessages.get(0);
        assertFetchRequestData(raftMessage, epoch, fetchOffset, lastFetchedEpoch);
        return raftMessage.correlationId();
    }

    MemoryRecords assertSentFetchResponse(
        Errors error,
        int epoch,
        OptionalInt leaderId
    ) {
        FetchResponseData.FetchablePartitionResponse partitionResponse = assertSentPartitionResponse();
        assertEquals(error, Errors.forCode(partitionResponse.errorCode()));
        assertEquals(epoch, partitionResponse.currentLeader().leaderEpoch());
        assertEquals(leaderId.orElse(-1), partitionResponse.currentLeader().leaderId());
        return (MemoryRecords) partitionResponse.recordSet();
    }

    MemoryRecords assertSentFetchResponse(
        long highWatermark,
        int leaderEpoch
    ) {
        FetchResponseData.FetchablePartitionResponse partitionResponse = assertSentPartitionResponse();
        assertEquals(Errors.NONE, Errors.forCode(partitionResponse.errorCode()));
        assertEquals(leaderEpoch, partitionResponse.currentLeader().leaderEpoch());
        assertEquals(highWatermark, partitionResponse.highWatermark());
        return (MemoryRecords) partitionResponse.recordSet();
    }

    RaftRequest.Outbound assertSentFetchSnapshotRequest() {
        List<RaftRequest.Outbound> sentRequests = channel.drainSentRequests(Optional.of(ApiKeys.FETCH_SNAPSHOT));
        assertEquals(1, sentRequests.size());

        return sentRequests.get(0);
    }

    Optional<FetchSnapshotResponseData.PartitionSnapshot> assertSentFetchSnapshotResponse(TopicPartition topicPartition) {
        List<RaftResponse.Outbound> sentMessages = drainSentResponses(ApiKeys.FETCH_SNAPSHOT);
        assertEquals(1, sentMessages.size());

        RaftMessage message = sentMessages.get(0);
        assertTrue(message.data() instanceof FetchSnapshotResponseData);

        FetchSnapshotResponseData response = (FetchSnapshotResponseData) message.data();
        assertEquals(Errors.NONE, Errors.forCode(response.errorCode()));

        return FetchSnapshotResponse.forTopicPartition(response, topicPartition);
    }

    void buildFollowerSet(
        int epoch,
        int closeFollower,
        int laggingFollower
    ) throws Exception {
        // The lagging follower fetches first
        deliverRequest(fetchRequest(1, laggingFollower, 0L, 0, 0));

        pollUntilResponse();
        assertSentFetchResponse(0L, epoch);

        // Append some records, so that the close follower will be able to advance further.
        client.scheduleAppend(epoch, Arrays.asList("foo", "bar"));
        client.poll();

        deliverRequest(fetchRequest(epoch, closeFollower, 1L, epoch, 0));

        pollUntilResponse();
        assertSentFetchResponse(1L, epoch);
    }

    List<RaftRequest.Outbound> collectEndQuorumRequests(int epoch, Set<Integer> destinationIdSet) {
        List<RaftRequest.Outbound> endQuorumRequests = new ArrayList<>();
        Set<Integer> collectedDestinationIdSet = new HashSet<>();
        for (RaftMessage raftMessage : channel.drainSendQueue()) {
            if (raftMessage.data() instanceof EndQuorumEpochRequestData) {
                EndQuorumEpochRequestData request = (EndQuorumEpochRequestData) raftMessage.data();

                EndQuorumEpochRequestData.PartitionData partitionRequest =
                    request.topics().get(0).partitions().get(0);

                assertEquals(epoch, partitionRequest.leaderEpoch());
                assertEquals(localIdOrThrow(), partitionRequest.leaderId());

                RaftRequest.Outbound outboundRequest = (RaftRequest.Outbound) raftMessage;
                collectedDestinationIdSet.add(outboundRequest.destinationId());
                endQuorumRequests.add(outboundRequest);
            }
        }
        assertEquals(destinationIdSet, collectedDestinationIdSet);
        return endQuorumRequests;
    }

    void discoverLeaderAsObserver(
        int leaderId,
        int epoch
    ) throws Exception {
        pollUntilRequest();
        RaftRequest.Outbound fetchRequest = assertSentFetchRequest();
        assertTrue(voters.contains(fetchRequest.destinationId()));
        assertFetchRequestData(fetchRequest, 0, 0L, 0);

        deliverResponse(fetchRequest.correlationId, fetchRequest.destinationId(),
            fetchResponse(epoch, leaderId, MemoryRecords.EMPTY, 0L, Errors.NONE));
        client.poll();
        assertElectedLeader(epoch, leaderId);
    }

    private List<RaftRequest.Outbound> collectBeginEpochRequests(int epoch) {
        List<RaftRequest.Outbound> requests = new ArrayList<>();
        for (RaftRequest.Outbound raftRequest : channel.drainSentRequests(Optional.of(ApiKeys.BEGIN_QUORUM_EPOCH))) {
            assertTrue(raftRequest.data() instanceof BeginQuorumEpochRequestData);
            BeginQuorumEpochRequestData request = (BeginQuorumEpochRequestData) raftRequest.data();

            BeginQuorumEpochRequestData.PartitionData partitionRequest =
                request.topics().get(0).partitions().get(0);

            assertEquals(epoch, partitionRequest.leaderEpoch());
            assertEquals(localIdOrThrow(), partitionRequest.leaderId());
            requests.add(raftRequest);
        }
        return requests;
    }

    private FetchResponseData.FetchablePartitionResponse assertSentPartitionResponse() {
        List<RaftResponse.Outbound> sentMessages = drainSentResponses(ApiKeys.FETCH);
        assertEquals(
            1, sentMessages.size(), "Found unexpected sent messages " + sentMessages);
        RaftResponse.Outbound raftMessage = sentMessages.get(0);
        assertEquals(ApiKeys.FETCH.id, raftMessage.data.apiKey());
        FetchResponseData response = (FetchResponseData) raftMessage.data();
        assertEquals(Errors.NONE, Errors.forCode(response.errorCode()));

        assertEquals(1, response.responses().size());
        assertEquals(metadataPartition.topic(), response.responses().get(0).topic());
        assertEquals(1, response.responses().get(0).partitionResponses().size());
        return response.responses().get(0).partitionResponses().get(0);
    }

    private static InetSocketAddress mockAddress(int id) {
        return new InetSocketAddress("localhost", 9990 + id);
    }

    EndQuorumEpochResponseData endEpochResponse(
        int epoch,
        OptionalInt leaderId
    ) {
        return EndQuorumEpochResponse.singletonResponse(
            Errors.NONE,
            metadataPartition,
            Errors.NONE,
            epoch,
            leaderId.orElse(-1)
        );
    }

    EndQuorumEpochRequestData endEpochRequest(
        int epoch,
        int leaderId,
        List<Integer> preferredSuccessors
    ) {
        return EndQuorumEpochRequest.singletonRequest(
            metadataPartition,
            epoch,
            leaderId,
            preferredSuccessors
        );
    }

    BeginQuorumEpochRequestData beginEpochRequest(int epoch, int leaderId) {
        return BeginQuorumEpochRequest.singletonRequest(
            metadataPartition,
            epoch,
            leaderId
        );
    }

    private BeginQuorumEpochResponseData beginEpochResponse(int epoch, int leaderId) {
        return BeginQuorumEpochResponse.singletonResponse(
            Errors.NONE,
            metadataPartition,
            Errors.NONE,
            epoch,
            leaderId
        );
    }

    VoteRequestData voteRequest(int epoch, int candidateId, int lastEpoch, long lastEpochOffset) {
        return VoteRequest.singletonRequest(
            metadataPartition,
            epoch,
            candidateId,
            lastEpoch,
            lastEpochOffset
        );
    }

    VoteResponseData voteResponse(boolean voteGranted, Optional<Integer> leaderId, int epoch) {
        return VoteResponse.singletonResponse(
            Errors.NONE,
            metadataPartition,
            Errors.NONE,
            epoch,
            leaderId.orElse(-1),
            voteGranted
        );
    }

    private VoteRequestData.PartitionData unwrap(VoteRequestData voteRequest) {
        assertTrue(RaftUtil.hasValidTopicPartition(voteRequest, metadataPartition));
        return voteRequest.topics().get(0).partitions().get(0);
    }

    static void assertMatchingRecords(
        String[] expected,
        Records actual
    ) {
        List<Record> recordList = Utils.toList(actual.records());
        assertEquals(expected.length, recordList.size());
        for (int i = 0; i < expected.length; i++) {
            Record record = recordList.get(i);
            assertEquals(expected[i], Utils.utf8(record.value()),
                "Record at offset " + record.offset() + " does not match expected");
        }
    }

    static void verifyLeaderChangeMessage(
        int leaderId,
        List<Integer> voters,
        List<Integer> grantingVoters,
        ByteBuffer recordKey,
        ByteBuffer recordValue
    ) {
        assertEquals(ControlRecordType.LEADER_CHANGE, ControlRecordType.parse(recordKey));

        LeaderChangeMessage leaderChangeMessage = ControlRecordUtils.deserializeLeaderChangeMessage(recordValue);
        assertEquals(leaderId, leaderChangeMessage.leaderId());
        assertEquals(voters.stream().map(voterId -> new Voter().setVoterId(voterId)).collect(Collectors.toList()),
            leaderChangeMessage.voters());
        assertEquals(grantingVoters.stream().map(voterId -> new Voter().setVoterId(voterId)).collect(Collectors.toSet()),
            new HashSet<>(leaderChangeMessage.grantingVoters()));
    }

    void assertFetchRequestData(
        RaftMessage message,
        int epoch,
        long fetchOffset,
        int lastFetchedEpoch
    ) {
        assertTrue(
            message.data() instanceof FetchRequestData, "Unexpected request type " + message.data());
        FetchRequestData request = (FetchRequestData) message.data();

        assertEquals(1, request.topics().size());
        assertEquals(metadataPartition.topic(), request.topics().get(0).topic());
        assertEquals(1, request.topics().get(0).partitions().size());

        FetchRequestData.FetchPartition fetchPartition = request.topics().get(0).partitions().get(0);
        assertEquals(epoch, fetchPartition.currentLeaderEpoch());
        assertEquals(fetchOffset, fetchPartition.fetchOffset());
        assertEquals(lastFetchedEpoch, fetchPartition.lastFetchedEpoch());
        assertEquals(localId.orElse(-1), request.replicaId());
    }

    FetchRequestData fetchRequest(
        int epoch,
        int replicaId,
        long fetchOffset,
        int lastFetchedEpoch,
        int maxWaitTimeMs
    ) {
        FetchRequestData request = RaftUtil.singletonFetchRequest(metadataPartition, fetchPartition -> {
            fetchPartition
                .setCurrentLeaderEpoch(epoch)
                .setLastFetchedEpoch(lastFetchedEpoch)
                .setFetchOffset(fetchOffset);
        });
        return request
            .setMaxWaitMs(maxWaitTimeMs)
            .setReplicaId(replicaId);
    }

    FetchResponseData fetchResponse(
        int epoch,
        int leaderId,
        Records records,
        long highWatermark,
        Errors error
    ) {
        return RaftUtil.singletonFetchResponse(metadataPartition, Errors.NONE, partitionData -> {
            partitionData
                .setRecordSet(records)
                .setErrorCode(error.code())
                .setHighWatermark(highWatermark);

            partitionData.currentLeader()
                .setLeaderEpoch(epoch)
                .setLeaderId(leaderId);
        });
    }

    FetchResponseData divergingFetchResponse(
        int epoch,
        int leaderId,
        long divergingEpochEndOffset,
        int divergingEpoch,
        long highWatermark
    ) {
        return RaftUtil.singletonFetchResponse(metadataPartition, Errors.NONE, partitionData -> {
            partitionData
                .setErrorCode(Errors.NONE.code())
                .setHighWatermark(highWatermark);

            partitionData.currentLeader()
                .setLeaderEpoch(epoch)
                .setLeaderId(leaderId);

            partitionData.divergingEpoch()
                .setEpoch(divergingEpoch)
                .setEndOffset(divergingEpochEndOffset);
        });
    }

    static class MockListener implements RaftClient.Listener<String> {
        private final List<BatchReader.Batch<String>> commits = new ArrayList<>();
        private final Map<Integer, Long> claimedEpochStartOffsets = new HashMap<>();
        private OptionalInt currentClaimedEpoch = OptionalInt.empty();

        int numCommittedBatches() {
            return commits.size();
        }

        Long claimedEpochStartOffset(int epoch) {
            return claimedEpochStartOffsets.get(epoch);
        }

        BatchReader.Batch<String> lastCommit() {
            if (commits.isEmpty()) {
                return null;
            } else {
                return commits.get(commits.size() - 1);
            }
        }

        OptionalLong lastCommitOffset() {
            if (commits.isEmpty()) {
                return OptionalLong.empty();
            } else {
                return OptionalLong.of(commits.get(commits.size() - 1).lastOffset());
            }
        }

        OptionalInt currentClaimedEpoch() {
            return currentClaimedEpoch;
        }

        List<String> commitWithBaseOffset(long baseOffset) {
            return commits.stream()
                .filter(batch -> batch.baseOffset() == baseOffset)
                .findFirst()
                .map(batch -> batch.records())
                .orElse(null);
        }

        List<String> commitWithLastOffset(long lastOffset) {
            return commits.stream()
                .filter(batch -> batch.lastOffset() == lastOffset)
                .findFirst()
                .map(batch -> batch.records())
                .orElse(null);
        }

        @Override
        public void handleClaim(int epoch) {
            // We record the next expected offset as the claimed epoch's start
            // offset. This is useful to verify that the `handleClaim` callback
            // was not received early.
            long claimedEpochStartOffset = lastCommitOffset().isPresent() ?
                lastCommitOffset().getAsLong() + 1 : 0L;
            this.currentClaimedEpoch = OptionalInt.of(epoch);
            this.claimedEpochStartOffsets.put(epoch, claimedEpochStartOffset);
        }

        @Override
        public void handleResign(int epoch) {
            this.currentClaimedEpoch.ifPresent(claimedEpoch -> {
                if (claimedEpoch == epoch) {
                    this.currentClaimedEpoch = OptionalInt.empty();
                }
            });
        }

        @Override
        public void handleCommit(BatchReader<String> reader) {
            try {
                while (reader.hasNext()) {
                    long nextOffset = lastCommitOffset().isPresent() ?
                        lastCommitOffset().getAsLong() + 1 : 0L;
                    BatchReader.Batch<String> batch = reader.next();
                    // We expect monotonic offsets, but not necessarily sequential
                    // offsets since control records will be filtered.
                    assertTrue(batch.baseOffset() >= nextOffset,
                        "Received non-monotonic commit " + batch +
                            ". We expected an offset at least as large as " + nextOffset);
                    commits.add(batch);
                }
            } finally {
                reader.close();
            }
        }
    }

}<|MERGE_RESOLUTION|>--- conflicted
+++ resolved
@@ -94,11 +94,7 @@
     final int requestTimeoutMs;
 
     private final QuorumStateStore quorumStateStore;
-<<<<<<< HEAD
-    final int localId;
-=======
     private final OptionalInt localId;
->>>>>>> 61431f5b
     public final KafkaRaftClient<String> client;
     final Metrics metrics;
     public final MockLog log;
@@ -218,7 +214,7 @@
             );
 
             client.register(listener);
-            client.initialize(raftConfig);
+            client.initialize();
 
             return new RaftClientTestContext(
                 localId,
@@ -373,19 +369,8 @@
         TestUtils.waitForCondition(() -> {
             client.poll();
             return condition.conditionMet();
-<<<<<<< HEAD
-        }, 500000000, "Condition failed to be satisfied before timeout");
-    }
-
-    void pollUntilResponse() throws InterruptedException {
-        pollUntil(() -> !sentResponses.isEmpty());
-    }
-
-    void pollUntilRequest() throws InterruptedException {
-        pollUntil(channel::hasSentRequests);
-=======
+
         }, 5000, "Condition failed to be satisfied before timeout");
->>>>>>> 61431f5b
     }
 
     void pollUntilResponse() throws InterruptedException {
@@ -490,11 +475,7 @@
 
     void deliverRequest(ApiMessage request) {
         RaftRequest.Inbound inboundRequest = new RaftRequest.Inbound(
-<<<<<<< HEAD
-            channel.newCorrelationId(), request);
-=======
             channel.newCorrelationId(), request, time.milliseconds());
->>>>>>> 61431f5b
         inboundRequest.completion.whenComplete((response, exception) -> {
             if (exception != null) {
                 throw new RuntimeException(exception);

/*
 * Licensed to the Apache Software Foundation (ASF) under one or more
 * contributor license agreements. See the NOTICE file distributed with
 * this work for additional information regarding copyright ownership.
 * The ASF licenses this file to You under the Apache License, Version 2.0
 * (the "License"); you may not use this file except in compliance with
 * the License. You may obtain a copy of the License at
 *
 *    http://www.apache.org/licenses/LICENSE-2.0
 *
 * Unless required by applicable law or agreed to in writing, software
 * distributed under the License is distributed on an "AS IS" BASIS,
 * WITHOUT WARRANTIES OR CONDITIONS OF ANY KIND, either express or implied.
 * See the License for the specific language governing permissions and
 * limitations under the License.
 */
package org.apache.kafka.raft;

import org.apache.kafka.common.message.BeginQuorumEpochRequestData;
import org.apache.kafka.common.message.BeginQuorumEpochResponseData;
import org.apache.kafka.common.message.EndQuorumEpochRequestData;
import org.apache.kafka.common.message.EndQuorumEpochResponseData;
import org.apache.kafka.common.message.FetchQuorumRecordsRequestData;
import org.apache.kafka.common.message.FetchQuorumRecordsResponseData;
import org.apache.kafka.common.message.FindQuorumRequestData;
import org.apache.kafka.common.message.FindQuorumResponseData;
import org.apache.kafka.common.message.LeaderChangeMessage;
import org.apache.kafka.common.message.LeaderChangeMessage.Voter;
import org.apache.kafka.common.message.VoteRequestData;
import org.apache.kafka.common.message.VoteResponseData;
import org.apache.kafka.common.metrics.KafkaMetric;
import org.apache.kafka.common.metrics.Metrics;
import org.apache.kafka.common.protocol.ApiKeys;
import org.apache.kafka.common.protocol.ApiMessage;
import org.apache.kafka.common.protocol.Errors;
import org.apache.kafka.common.record.CompressionType;
import org.apache.kafka.common.record.ControlRecordType;
import org.apache.kafka.common.record.ControlRecordUtils;
import org.apache.kafka.common.record.MemoryRecords;
import org.apache.kafka.common.record.MutableRecordBatch;
import org.apache.kafka.common.record.Record;
import org.apache.kafka.common.record.RecordBatch;
import org.apache.kafka.common.record.Records;
import org.apache.kafka.common.record.SimpleRecord;
import org.apache.kafka.common.utils.LogContext;
import org.apache.kafka.common.utils.MockTime;
import org.apache.kafka.common.utils.Utils;
import org.apache.kafka.test.TestUtils;
import org.junit.After;
import org.junit.Test;
import org.mockito.Mockito;

import java.io.IOException;
import java.net.InetSocketAddress;
import java.nio.ByteBuffer;
import java.util.ArrayList;
import java.util.Arrays;
import java.util.Collection;
import java.util.Collections;
import java.util.HashSet;
import java.util.List;
import java.util.Optional;
import java.util.OptionalInt;
import java.util.OptionalLong;
import java.util.Random;
import java.util.Set;
import java.util.concurrent.CompletableFuture;
import java.util.stream.Collectors;

import static org.junit.Assert.assertEquals;
import static org.junit.Assert.assertFalse;
import static org.junit.Assert.assertNotNull;
import static org.junit.Assert.assertThrows;
import static org.junit.Assert.assertTrue;
import static org.junit.Assert.fail;

public class KafkaRaftClientTest {
    private final int localId = 0;
    private final int electionTimeoutMs = 10000;
    private final int electionJitterMs = 100;
    private final int fetchTimeoutMs = 50000;   // fetch timeout is usually larger than election timeout
    private final int retryBackoffMs = 50;
    private final int requestTimeoutMs = 5000;
    private final int fetchMaxWaitMs = 0;
    private final MockTime time = new MockTime();
    private final MockLog log = new MockLog();
    private final MockNetworkChannel channel = new MockNetworkChannel();
    private final Random random = Mockito.spy(new Random());
    private final MockStateMachine stateMachine = new MockStateMachine();
    private final QuorumStateStore quorumStateStore = new MockQuorumStateStore();

    @After
    public void cleanUp() throws IOException {
        quorumStateStore.clear();
        stateMachine.close();
    }

    private InetSocketAddress mockAddress(int id) {
        return new InetSocketAddress("localhost", 9990 + id);
    }

    private KafkaRaftClient buildClient(Set<Integer> voters) throws IOException {
        return buildClient(voters, new MockStateMachine());
    }

    private KafkaRaftClient buildClient(Set<Integer> voters, ReplicatedStateMachine stateMachine) throws IOException {
        return buildClient(voters, stateMachine, new Metrics(time));
    }

    private KafkaRaftClient buildClient(Set<Integer> voters, ReplicatedStateMachine stateMachine, Metrics metrics) throws IOException {
        LogContext logContext = new LogContext();
        QuorumState quorum = new QuorumState(localId, voters, quorumStateStore, logContext);

        List<InetSocketAddress> bootstrapServers = voters.stream()
            .map(this::mockAddress)
            .collect(Collectors.toList());

        KafkaRaftClient client = new KafkaRaftClient(channel, log, quorum, time, metrics,
            new MockFuturePurgatory<>(time), mockAddress(localId), bootstrapServers,
            electionTimeoutMs, electionJitterMs, fetchTimeoutMs, retryBackoffMs, requestTimeoutMs,
            fetchMaxWaitMs, logContext, random);
        client.initialize(stateMachine);
        return client;
    }

    @Test
    public void testInitializeSingleMemberQuorum() throws IOException {
        KafkaRaftClient client = buildClient(Collections.singleton(localId));
        assertEquals(ElectionState.withElectedLeader(1, localId, Collections.singleton(localId)), quorumStateStore.readElectionState());
        client.poll();
        assertEquals(0, channel.drainSendQueue().size());
    }

    @Test
    public void testInitializeAsLeaderFromStateStore() throws IOException {
        Set<Integer> voters = Utils.mkSet(localId, 1);
        int epoch = 2;

        quorumStateStore.writeElectionState(ElectionState.withElectedLeader(epoch, localId, voters));
        KafkaRaftClient client = buildClient(voters, stateMachine);
        assertTrue(stateMachine.isLeader());
        assertEquals(epoch, stateMachine.epoch());
        assertEquals(1L, log.endOffset());

        // Should have sent out connection info query for other node id.
        client.poll();

        assertSentFindQuorumRequest();
    }

    @Test
    public void testInitializeAsCandidateFromStateStore() throws Exception {
        // Need 3 node to require a 2-node majority
        Set<Integer> voters = Utils.mkSet(localId, 1, 2);
        quorumStateStore.writeElectionState(ElectionState.withVotedCandidate(2, localId, voters));

        KafkaRaftClient client = buildClient(voters);
        assertFalse(stateMachine.isLeader());
        assertEquals(0L, log.endOffset());

        initializeVoterConnections(client, voters, 1, OptionalInt.empty());

        // Consume findQuorum response.
        client.poll();

        assertTrue(channel.drainSendQueue().isEmpty());

        // Send out vote requests.
        client.poll();

        List<RaftRequest.Outbound> voteRequests = collectVoteRequests(2, 0, 0);
        assertEquals(2, voteRequests.size());
    }

    @Test
    public void testInitializeAsCandidateAndBecomeLeader() throws Exception {
        long now = time.milliseconds();
        final int otherNodeId = 1;
        Set<Integer> voters = Utils.mkSet(localId, otherNodeId);
        KafkaRaftClient client = buildClient(voters);
        assertEquals(ElectionState.withVotedCandidate(1, localId, voters), quorumStateStore.readElectionState());

        initializeVoterConnections(client, voters, 1, OptionalInt.empty());

        pollUntilSend(client);

        int correlationId = assertSentVoteRequest(1, 0, 0L);
        deliverResponse(correlationId, otherNodeId, voteResponse(true, Optional.empty(), 1));

        // Become leader after receiving the vote
        client.poll();
        assertEquals(ElectionState.withElectedLeader(1, localId, voters), quorumStateStore.readElectionState());

        // Leader change record appended
        assertEquals(1, log.endOffset());

        // Send BeginQuorumEpoch to voters
        client.poll();
        assertBeginQuorumEpochRequest(1);

        Records records = log.read(0, OptionalLong.of(1));
        RecordBatch batch = records.batches().iterator().next();
        assertTrue(batch.isControlBatch());

        Record record = batch.iterator().next();
        assertEquals(now, record.timestamp());
        verifyLeaderChangeMessage(localId, Collections.singletonList(otherNodeId),
            record.key(), record.value());
    }

    @Test
    public void testHandleBeginQuorumRequest() throws Exception {
        int otherNodeId = 1;
        int votedCandidateEpoch = 2;
        Set<Integer> voters = Utils.mkSet(localId, otherNodeId);

        quorumStateStore.writeElectionState(ElectionState.withVotedCandidate(
            votedCandidateEpoch, otherNodeId, voters));

        KafkaRaftClient client = buildClient(voters);

        deliverRequest(beginEpochRequest(votedCandidateEpoch, otherNodeId));

        client.poll();

        assertEquals(ElectionState.withElectedLeader(
            votedCandidateEpoch, otherNodeId, voters), quorumStateStore.readElectionState());

        assertSentBeginQuorumEpochResponse(Errors.NONE, votedCandidateEpoch, OptionalInt.of(otherNodeId));
    }

    @Test
    public void testHandleBeginQuorumResponse() throws Exception {
        int otherNodeId = 1;
        int leaderEpoch = 2;
        Set<Integer> voters = Utils.mkSet(localId, otherNodeId);

        quorumStateStore.writeElectionState(ElectionState.withElectedLeader(leaderEpoch, localId, voters));

        KafkaRaftClient client = buildClient(voters);

        deliverRequest(beginEpochRequest(leaderEpoch + 1, otherNodeId));

        client.poll();

        assertEquals(ElectionState.withElectedLeader(leaderEpoch + 1, otherNodeId, voters),
            quorumStateStore.readElectionState());
    }

    @Test
    public void testEndQuorumIgnoredIfAlreadyCandidate() throws Exception {
        int otherNodeId = 1;
        int epoch = 2;

        int jitterMs = 85;
        Mockito.doReturn(jitterMs).when(random).nextInt(Mockito.anyInt());

        Set<Integer> voters = Utils.mkSet(localId, otherNodeId);
        quorumStateStore.writeElectionState(ElectionState.withVotedCandidate(epoch, localId, voters));
        KafkaRaftClient client = buildClient(voters);

        deliverRequest(endEpochRequest(epoch, OptionalInt.empty(), otherNodeId, Collections.singletonList(localId)));

        client.poll();
        assertSentEndQuorumEpochResponse(Errors.NONE, epoch, OptionalInt.empty());

        // We should still be candidate until expiration of election timeout
        time.sleep(electionTimeoutMs + jitterMs - 1);
        client.poll();
        assertEquals(ElectionState.withVotedCandidate(epoch, localId, voters), quorumStateStore.readElectionState());

        time.sleep(1);
        client.poll();
        assertEquals(ElectionState.withVotedCandidate(epoch + 1, localId, voters), quorumStateStore.readElectionState());
    }

    @Test
    public void testEndQuorumIgnoredIfAlreadyLeader() throws Exception {
        int voter2 = localId + 1;
        int voter3 = localId + 2;
        int epoch = 2;

        int jitterMs = 85;
        Mockito.doReturn(jitterMs).when(random).nextInt(Mockito.anyInt());

        Set<Integer> voters = Utils.mkSet(localId, voter2, voter3);
        quorumStateStore.writeElectionState(ElectionState.withElectedLeader(epoch, localId, voters));
        KafkaRaftClient client = buildClient(voters);

        // One of the voters may have sent EndEpoch as a candidate because it
        // had not yet been notified that the local node was the leader.
        deliverRequest(endEpochRequest(epoch, OptionalInt.empty(), voter2, Arrays.asList(localId, voter3)));

        client.poll();
        assertSentEndQuorumEpochResponse(Errors.NONE, epoch, OptionalInt.of(localId));

        // We should still be leader as long as fetch timeout has not expired
        time.sleep(fetchTimeoutMs - 1);
        client.poll();
        assertEquals(ElectionState.withElectedLeader(epoch, localId, voters), quorumStateStore.readElectionState());
    }

    @Test
    public void testEndQuorumStartsNewElectionImmediatelyIfReceivedFromVotedCandidate() throws Exception {
        int otherNodeId = 1;
        int epoch = 2;

        int jitterMs = 85;
        Mockito.doReturn(jitterMs).when(random).nextInt(Mockito.anyInt());

        Set<Integer> voters = Utils.mkSet(localId, otherNodeId);
        quorumStateStore.writeElectionState(ElectionState.withVotedCandidate(epoch, otherNodeId, voters));
        KafkaRaftClient client = buildClient(voters);

        deliverRequest(endEpochRequest(epoch, OptionalInt.empty(), otherNodeId, Collections.singletonList(localId)));

        client.poll();
        assertSentEndQuorumEpochResponse(Errors.NONE, epoch + 1, OptionalInt.empty());
        assertEquals(ElectionState.withVotedCandidate(epoch + 1, localId, voters), quorumStateStore.readElectionState());
    }

    @Test
    public void testEndQuorumStartsNewElectionImmediatelyIfFollowerUnattached() throws Exception {
        int voter2 = localId + 1;
        int voter3 = localId + 2;
        int epoch = 2;

        int jitterMs = 85;
        Mockito.doReturn(jitterMs).when(random).nextInt(Mockito.anyInt());

        Set<Integer> voters = Utils.mkSet(localId, voter2, voter3);
        quorumStateStore.writeElectionState(ElectionState.withUnknownLeader(epoch, voters));
        KafkaRaftClient client = buildClient(voters);

        deliverRequest(endEpochRequest(epoch, OptionalInt.of(voter2), voter2, Arrays.asList(localId, voter3)));

        client.poll();

        // Should become a candidate immediately
        assertSentEndQuorumEpochResponse(Errors.NONE, epoch + 1, OptionalInt.empty());
        assertEquals(ElectionState.withVotedCandidate(epoch + 1, localId, voters), quorumStateStore.readElectionState());
    }

    @Test
    public void testHandleEndQuorumRequest() throws Exception {
        int oldLeaderId = 1;
        int leaderEpoch = 2;
        Set<Integer> voters = Utils.mkSet(localId, oldLeaderId);

        quorumStateStore.writeElectionState(ElectionState.withElectedLeader(leaderEpoch, oldLeaderId, voters));

        KafkaRaftClient client = buildClient(voters);

        initializeVoterConnections(client, voters, leaderEpoch, OptionalInt.of(oldLeaderId));

        deliverRequest(endEpochRequest(leaderEpoch, OptionalInt.of(oldLeaderId), oldLeaderId, Collections.singletonList(localId)));
        client.poll();

        // Should have already done self-voting
        assertSentEndQuorumEpochResponse(Errors.NONE, leaderEpoch + 1, OptionalInt.empty());
        assertEquals(ElectionState.withVotedCandidate(leaderEpoch + 1, localId, voters),
            quorumStateStore.readElectionState());
    }

    @Test
    public void testHandleEndQuorumRequestWithLowerPriorityToBecomeLeader() throws Exception {
        int oldLeaderId = 1;
        int leaderEpoch = 2;
        int preferredNextLeader = 3;
        Set<Integer> voters = Utils.mkSet(localId, oldLeaderId, preferredNextLeader);

        quorumStateStore.writeElectionState(ElectionState.withElectedLeader(leaderEpoch, oldLeaderId, voters));

        KafkaRaftClient client = buildClient(voters);

        deliverRequest(endEpochRequest(leaderEpoch,
            OptionalInt.of(oldLeaderId), oldLeaderId, Arrays.asList(preferredNextLeader, localId)));

        pollUntilSend(client);

        List<RaftMessage> sentMessages = channel.drainSendQueue();
        assertEquals(2, sentMessages.size());

        RaftMessage findQuorumMessage = getSentMessageByType(sentMessages, ApiKeys.FIND_QUORUM);
        assertTrue(findQuorumMessage.data() instanceof FindQuorumRequestData);

        FindQuorumRequestData findQuorumData = (FindQuorumRequestData) findQuorumMessage.data();
        assertEquals(localId, findQuorumData.replicaId());
        int findQuorumCorrelationId = findQuorumMessage.correlationId();

        RaftMessage endQuorumMessage = getSentMessageByType(sentMessages, ApiKeys.END_QUORUM_EPOCH);
        assertTrue(endQuorumMessage.data() instanceof EndQuorumEpochResponseData);

        deliverResponse(findQuorumCorrelationId, -1, findQuorumResponse(OptionalInt.of(localId), leaderEpoch, voters));

        // The election won't trigger by one round retry backoff
        time.sleep(1);

        pollUntilSend(client);

        assertSentFetchQuorumRecordsRequest(leaderEpoch, 0, 0);

        time.sleep(retryBackoffMs);

        pollUntilSend(client);

        List<RaftRequest.Outbound> voteRequests = collectVoteRequests(leaderEpoch + 1, 0, 0);
        assertEquals(2, voteRequests.size());

        // Should have already done self-voting
        assertEquals(ElectionState.withVotedCandidate(leaderEpoch + 1, localId, voters),
            quorumStateStore.readElectionState());
    }

    @Test
    public void testVoteRequestTimeout() throws Exception {
        int epoch = 1;
        int otherNodeId = 1;
        Set<Integer> voters = Utils.mkSet(localId, otherNodeId);
        KafkaRaftClient client = buildClient(voters);
        assertEquals(ElectionState.withVotedCandidate(epoch, localId, voters), quorumStateStore.readElectionState());

        initializeVoterConnections(client, voters, epoch, OptionalInt.empty());

        pollUntilSend(client);

        int correlationId = assertSentVoteRequest(epoch, 0, 0L);

        time.sleep(requestTimeoutMs);
        client.poll();
        int retryCorrelationId = assertSentVoteRequest(epoch, 0, 0L);

        // Even though we have resent the request, we should still accept the response to
        // the first request if it arrives late.
        deliverResponse(correlationId, otherNodeId, voteResponse(true, Optional.empty(), 1));
        client.poll();
        assertEquals(ElectionState.withElectedLeader(epoch, localId, voters), quorumStateStore.readElectionState());

        // If the second request arrives later, it should have no effect
        deliverResponse(retryCorrelationId, otherNodeId, voteResponse(true, Optional.empty(), 1));
        client.poll();
        assertEquals(ElectionState.withElectedLeader(epoch, localId, voters), quorumStateStore.readElectionState());
    }

    @Test
    public void testHandleValidVoteRequestAsFollower() throws Exception {
        int epoch = 2;
        int otherNodeId = 1;
        Set<Integer> voters = Utils.mkSet(localId, otherNodeId);

        quorumStateStore.writeElectionState(ElectionState.withUnknownLeader(epoch, voters));

        KafkaRaftClient client = buildClient(voters);

        deliverRequest(voteRequest(epoch, otherNodeId, epoch - 1, 1));

        client.poll();

        assertSentVoteResponse(Errors.NONE, epoch, OptionalInt.empty(), true);

        assertEquals(ElectionState.withVotedCandidate(epoch, otherNodeId, voters),
            quorumStateStore.readElectionState());
    }

    @Test
    public void testHandleVoteRequestAsFollowerWithElectedLeader() throws Exception {
        int epoch = 2;
        int otherNodeId = 1;
        int electedLeaderId = 3;
        Set<Integer> voters = Utils.mkSet(localId, otherNodeId, electedLeaderId);

        quorumStateStore.writeElectionState(ElectionState.withElectedLeader(epoch, electedLeaderId, voters));

        KafkaRaftClient client = buildClient(voters);

        deliverRequest(voteRequest(epoch, otherNodeId, epoch - 1, 1));

        client.poll();

        assertSentVoteResponse(Errors.NONE, epoch, OptionalInt.of(electedLeaderId), false);

        assertEquals(ElectionState.withElectedLeader(epoch, electedLeaderId, voters),
            quorumStateStore.readElectionState());
    }

    @Test
    public void testHandleVoteRequestAsFollowerWithVotedCandidate() throws Exception {
        int epoch = 2;
        int otherNodeId = 1;
        int votedCandidateId = 3;
        Set<Integer> voters = Utils.mkSet(localId, otherNodeId, votedCandidateId);

        quorumStateStore.writeElectionState(ElectionState.withVotedCandidate(epoch, votedCandidateId, voters));

        KafkaRaftClient client = buildClient(voters);

        deliverRequest(voteRequest(epoch, otherNodeId, epoch - 1, 1));

        client.poll();

        assertSentVoteResponse(Errors.NONE, epoch, OptionalInt.empty(), false);
        assertEquals(ElectionState.withVotedCandidate(epoch, votedCandidateId, voters),
            quorumStateStore.readElectionState());
    }

    @Test
    public void testHandleInvalidVoteRequestWithOlderEpoch() throws Exception {
        int epoch = 2;
        int otherNodeId = 1;
        Set<Integer> voters = Utils.mkSet(localId, otherNodeId);

        quorumStateStore.writeElectionState(ElectionState.withUnknownLeader(epoch, voters));

        KafkaRaftClient client = buildClient(voters);
        deliverRequest(voteRequest(epoch - 1, otherNodeId, epoch - 2, 1));

        client.poll();

        assertSentVoteResponse(Errors.FENCED_LEADER_EPOCH, epoch, OptionalInt.empty(), false);
        assertEquals(ElectionState.withUnknownLeader(epoch, voters), quorumStateStore.readElectionState());
    }

    @Test
    public void testHandleInvalidVoteRequestAsObserver() throws Exception {
        int epoch = 2;
        int otherNodeId = 1;
        int otherNodeId2 = 2;
        Set<Integer> voters = Utils.mkSet(otherNodeId, otherNodeId2);

        quorumStateStore.writeElectionState(ElectionState.withUnknownLeader(epoch, voters));

        KafkaRaftClient client = buildClient(voters);

        deliverRequest(voteRequest(epoch + 1, otherNodeId, epoch, 1));

        client.poll();

        assertSentVoteResponse(Errors.INCONSISTENT_VOTER_SET, epoch, OptionalInt.empty(), false);
        assertEquals(ElectionState.withUnknownLeader(epoch, voters), quorumStateStore.readElectionState());
    }

    @Test
    public void testLeaderIgnoreVoteRequestOnSameEpoch() throws Exception {
        int otherNodeId = 1;
        int leaderEpoch = 2;
        Set<Integer> voters = Utils.mkSet(localId, otherNodeId);

        quorumStateStore.writeElectionState(ElectionState.withElectedLeader(leaderEpoch, localId, voters));

        KafkaRaftClient client = buildClient(voters);

        pollUntilSend(client);
        assertSentFindQuorumRequest();

        deliverRequest(voteRequest(leaderEpoch, otherNodeId, leaderEpoch - 1, 1));

        client.poll();

        assertSentVoteResponse(Errors.NONE, leaderEpoch, OptionalInt.of(localId), false);
        assertEquals(ElectionState.withElectedLeader(leaderEpoch, localId, voters),
            quorumStateStore.readElectionState());
    }

    @Test
    public void testStateMachineApplyCommittedRecords() throws Exception {
        int otherNodeId = 1;
        int epoch = 5;

        Set<Integer> voters = Utils.mkSet(localId, otherNodeId);
        KafkaRaftClient client = initializeAsLeader(voters, epoch, stateMachine);

        // First poll has no high watermark advance
        client.poll();
        assertEquals(OptionalLong.empty(), client.highWatermark());

        // Let follower send a fetch to initialize the high watermark,
        // note the offset 0 would be a control message for becoming the leader
        deliverRequest(fetchQuorumRecordsRequest(epoch, otherNodeId, 0L, epoch, 500));
        pollUntilSend(client);
        assertEquals(OptionalLong.of(0L), client.highWatermark());

        // Append some records
        SimpleRecord[] appendRecords = new SimpleRecord[] {
            new SimpleRecord("a".getBytes()),
            new SimpleRecord("b".getBytes()),
            new SimpleRecord("c".getBytes())
        };
        Records records = MemoryRecords.withRecords(0L, CompressionType.NONE, 1, appendRecords);
        CompletableFuture<OffsetAndEpoch> future = stateMachine.append(records);

        client.poll();
        assertTrue(future.isDone());
        assertEquals(new OffsetAndEpoch(3, epoch), future.get());

        // Let follower send a fetch, it should advance the high watermark
        deliverRequest(fetchQuorumRecordsRequest(epoch, otherNodeId, 1L, epoch, 500));
        pollUntilSend(client);
        assertEquals(OptionalLong.of(1L), client.highWatermark());
        assertEquals(new OffsetAndEpoch(1, epoch), stateMachine.position());

        // Let the follower to send another fetch from offset 2
        deliverRequest(fetchQuorumRecordsRequest(epoch, otherNodeId, 2L, epoch, 500));
        pollUntilSend(client);
        assertEquals(OptionalLong.of(2L), client.highWatermark());
        assertEquals(new OffsetAndEpoch(2, epoch), stateMachine.position());

        // Let the follower to send another fetch from offset 4, only then the append future can be satisified
        deliverRequest(fetchQuorumRecordsRequest(epoch, otherNodeId, 4L, epoch, 500));
        client.poll();
        assertEquals(OptionalLong.of(4L), client.highWatermark());
        assertEquals(new OffsetAndEpoch(4, epoch), stateMachine.position());

    }

    @Test
    public void testCandidateIgnoreVoteRequestOnSameEpoch() throws Exception {
        int otherNodeId = 1;
        int leaderEpoch = 2;
        Set<Integer> voters = Utils.mkSet(localId, otherNodeId);
        quorumStateStore.writeElectionState(ElectionState.withVotedCandidate(leaderEpoch, localId, voters));
        KafkaRaftClient client = buildClient(voters);

        pollUntilSend(client);
        assertSentFindQuorumRequest();

        deliverRequest(voteRequest(leaderEpoch, otherNodeId, leaderEpoch - 1, 1));
        client.poll();
        assertSentVoteResponse(Errors.NONE, leaderEpoch, OptionalInt.empty(), false);
        assertEquals(ElectionState.withVotedCandidate(leaderEpoch, localId, voters),
            quorumStateStore.readElectionState());
    }

    @Test
    public void testRetryElection() throws Exception {
        int otherNodeId = 1;
        int epoch = 1;

        int jitterMs = 85;
        Mockito.doReturn(jitterMs).when(random).nextInt(Mockito.anyInt());

        Set<Integer> voters = Utils.mkSet(localId, otherNodeId);

        KafkaRaftClient client = buildClient(voters);
        assertEquals(ElectionState.withVotedCandidate(epoch, localId, voters), quorumStateStore.readElectionState());

        initializeVoterConnections(client, voters, epoch, OptionalInt.empty());

        pollUntilSend(client);

        // Quorum size is two. If the other member rejects, then we need to schedule a revote.
        int correlationId = assertSentVoteRequest(epoch, 0, 0L);
        deliverResponse(correlationId, otherNodeId, voteResponse(false, Optional.empty(), 1));

        client.poll();

        // All nodes have rejected our candidacy, but we should still remember that we had voted
        ElectionState latest = quorumStateStore.readElectionState();
        assertEquals(epoch, latest.epoch);
        assertTrue(latest.hasVoted());
        assertEquals(localId, latest.votedId());

        // Even though our candidacy was rejected, we need to await the expiration of the election
        // timeout (plus jitter) before we bump the epoch and start a new election.
        time.sleep(electionTimeoutMs + jitterMs - 1);
        client.poll();
        assertEquals(epoch, quorumStateStore.readElectionState().epoch);

        // After jitter expires, we become a candidate again
        time.sleep(1);
        client.poll();
        assertEquals(ElectionState.withVotedCandidate(epoch + 1, localId, voters), quorumStateStore.readElectionState());
        assertSentVoteRequest(epoch + 1, 0, 0L);
    }

    @Test
    public void testInitializeAsFollowerEmptyLog() throws Exception {
        int otherNodeId = 1;
        int epoch = 5;

        Set<Integer> voters = Utils.mkSet(localId, otherNodeId);
        quorumStateStore.writeElectionState(ElectionState.withElectedLeader(epoch, otherNodeId, voters));

        KafkaRaftClient client = buildClient(voters);

        assertEquals(ElectionState.withElectedLeader(epoch, otherNodeId, voters), quorumStateStore.readElectionState());

        initializeVoterConnections(client, voters, epoch, OptionalInt.of(otherNodeId));

        pollUntilSend(client);

        assertSentFetchQuorumRecordsRequest(epoch, 0L, 0);
    }

    @Test
    public void testInitializeAsFollowerNonEmptyLog() throws Exception {
        int otherNodeId = 1;
        int epoch = 5;
        int lastEpoch = 3;
        Set<Integer> voters = Utils.mkSet(localId, otherNodeId);
        quorumStateStore.writeElectionState(ElectionState.withElectedLeader(epoch, otherNodeId, voters));

        log.appendAsLeader(Collections.singleton(new SimpleRecord("foo".getBytes())), lastEpoch);

        KafkaRaftClient client = buildClient(voters);
        assertEquals(ElectionState.withElectedLeader(epoch, otherNodeId, voters), quorumStateStore.readElectionState());

        pollUntilSend(client);

        initializeVoterConnections(client, voters, epoch, OptionalInt.of(otherNodeId));

        pollUntilSend(client);

        assertSentFetchQuorumRecordsRequest(epoch, 1L, lastEpoch);
    }

    @Test
    public void testVoterBecomeCandidateAfterFetchTimeout() throws Exception {
        int otherNodeId = 1;
        int epoch = 5;
        int lastEpoch = 3;

        Set<Integer> voters = Utils.mkSet(localId, otherNodeId);
        quorumStateStore.writeElectionState(ElectionState.withElectedLeader(epoch, otherNodeId, voters));

        log.appendAsLeader(Collections.singleton(new SimpleRecord("foo".getBytes())), lastEpoch);

        KafkaRaftClient client = buildClient(voters);
        assertEquals(ElectionState.withElectedLeader(epoch, otherNodeId, voters), quorumStateStore.readElectionState());

        initializeVoterConnections(client, voters, epoch, OptionalInt.of(otherNodeId));

        pollUntilSend(client);

        assertSentFetchQuorumRecordsRequest(epoch, 1L, lastEpoch);

        time.sleep(fetchTimeoutMs);

        client.poll();
        assertSentVoteRequest(epoch + 1, lastEpoch, 1L);
        assertEquals(ElectionState.withVotedCandidate(epoch + 1, localId, voters), quorumStateStore.readElectionState());
    }

    @Test
    public void testInitializeObserverNoPreviousState() throws Exception {
        int leaderId = 1;
        int epoch = 5;
        Set<Integer> voters = Utils.mkSet(leaderId);
        KafkaRaftClient client = buildClient(voters);

        initializeVoterConnections(client, voters, epoch, OptionalInt.of(leaderId));

        client.poll();
        assertEquals(ElectionState.withElectedLeader(epoch, leaderId, voters), quorumStateStore.readElectionState());
    }

    @Test
    public void testObserverFindQuorumFailure() throws IOException {
        int leaderId = 1;
        int epoch = 5;
        Set<Integer> voters = Utils.mkSet(leaderId);
        KafkaRaftClient client = buildClient(voters);

        client.poll();
        RaftRequest.Outbound findQuorumRequest = assertSentFindQuorumRequest();
        deliverResponse(findQuorumRequest.correlationId, findQuorumRequest.destinationId(),
            findQuorumFailure(Errors.UNKNOWN_SERVER_ERROR));

        client.poll();
        assertEquals(0, channel.drainSendQueue().size());

        time.sleep(retryBackoffMs);

        client.poll();
        RaftRequest.Outbound retryFindQuorumRequest = assertSentFindQuorumRequest();
        deliverResponse(retryFindQuorumRequest.correlationId, retryFindQuorumRequest.destinationId(),
            findQuorumResponse(OptionalInt.of(leaderId), epoch, voters));

        client.poll();
        assertEquals(ElectionState.withElectedLeader(epoch, leaderId, voters), quorumStateStore.readElectionState());
    }

    @Test
    public void testLeaderFindQuorumAfterMajorityFetchTimeout() throws Exception {
        int epoch = 1;
        Set<Integer> voters = Utils.mkSet(localId, 1, 2, 3, 4);
        quorumStateStore.writeElectionState(ElectionState.withElectedLeader(epoch, localId, voters));
        KafkaRaftClient client = initializeAsLeader(voters, epoch, stateMachine);
        assertNoSentMessages();

        time.sleep(1L);
        deliverRequest(fetchQuorumRecordsRequest(epoch, 1, 0L, epoch, 0));
        client.poll();
        assertSentFetchQuorumRecordsResponse(Errors.NONE, epoch, OptionalInt.of(localId));

        time.sleep(1L);
        deliverRequest(fetchQuorumRecordsRequest(epoch, 2, 0L, epoch, 0));
        client.poll();
        assertSentFetchQuorumRecordsResponse(Errors.NONE, epoch, OptionalInt.of(localId));

        time.sleep(1L);
        deliverRequest(fetchQuorumRecordsRequest(epoch, 3, 0L, epoch, 0));
        client.poll();
        assertSentFetchQuorumRecordsResponse(Errors.NONE, epoch, OptionalInt.of(localId));

        time.sleep(1L);
        deliverRequest(fetchQuorumRecordsRequest(epoch, 4, 0L, epoch, 0));
        client.poll();
        assertSentFetchQuorumRecordsResponse(Errors.NONE, epoch, OptionalInt.of(localId));

        // we have majority of quorum sent fetch, so should not try to find-quorum
        time.sleep(fetchTimeoutMs - 3);

        client.poll();
        assertNoSentMessages();

        time.sleep(1L);
        client.poll();
        assertSentFindQuorumRequest();
    }

    @Test
    public void testObserverFindQuorumAfterFetchTimeout() throws Exception {
        int leaderId = 1;
        int epoch = 5;
        Set<Integer> voters = Utils.mkSet(leaderId);
        KafkaRaftClient client = buildClient(voters);

        initializeVoterConnections(client, voters, epoch, OptionalInt.of(leaderId));

        client.poll();
        assertEquals(ElectionState.withElectedLeader(epoch, leaderId, voters), quorumStateStore.readElectionState());

        time.sleep(fetchTimeoutMs);

        client.poll();
        assertSentFindQuorumRequest();
    }

    @Test
    public void testInvalidFetchRequest() throws Exception {
        int otherNodeId = 1;
        int epoch = 5;
        Set<Integer> voters = Utils.mkSet(localId, otherNodeId);
        KafkaRaftClient client = initializeAsLeader(voters, epoch, stateMachine);

        deliverRequest(fetchQuorumRecordsRequest(
            epoch, otherNodeId, -5L, 0, 0));
        client.poll();
        assertSentFetchQuorumRecordsResponse(Errors.INVALID_REQUEST, epoch, OptionalInt.of(localId));

        deliverRequest(fetchQuorumRecordsRequest(
            epoch, otherNodeId, 0L, -1, 0));
        client.poll();
        assertSentFetchQuorumRecordsResponse(Errors.INVALID_REQUEST, epoch, OptionalInt.of(localId));

        deliverRequest(fetchQuorumRecordsRequest(
            epoch, otherNodeId, 0L, epoch + 1, 0));
        client.poll();
        assertSentFetchQuorumRecordsResponse(Errors.INVALID_REQUEST, epoch, OptionalInt.of(localId));

        deliverRequest(fetchQuorumRecordsRequest(
            epoch + 1, otherNodeId, 0L, 0, 0));
        client.poll();
        assertSentFetchQuorumRecordsResponse(Errors.INVALID_REQUEST, epoch, OptionalInt.of(localId));

        deliverRequest(fetchQuorumRecordsRequest(
            epoch, otherNodeId, 0L, 0, -1));
        client.poll();
        assertSentFetchQuorumRecordsResponse(Errors.INVALID_REQUEST, epoch, OptionalInt.of(localId));
    }

    @Test
    public void testVoterOnlyRequestValidation() throws Exception {
        int otherNodeId = 1;
        int epoch = 5;
        Set<Integer> voters = Utils.mkSet(localId, otherNodeId);
        KafkaRaftClient client = initializeAsLeader(voters, epoch, stateMachine);

        int nonVoterId = 2;
        deliverRequest(voteRequest(epoch, nonVoterId, 0, 0));
        client.poll();
        assertSentVoteResponse(Errors.INCONSISTENT_VOTER_SET, epoch, OptionalInt.of(localId), false);

        deliverRequest(beginEpochRequest(epoch, nonVoterId));
        client.poll();
        assertSentBeginQuorumEpochResponse(Errors.INCONSISTENT_VOTER_SET, epoch, OptionalInt.of(localId));

        deliverRequest(endEpochRequest(epoch, OptionalInt.of(localId), nonVoterId, Collections.singletonList(otherNodeId)));
        client.poll();

        // The sent request has no localId as a preferable voter.
        assertSentEndQuorumEpochResponse(Errors.INCONSISTENT_VOTER_SET, epoch, OptionalInt.of(localId));
    }

    @Test
    public void testInvalidVoteRequest() throws Exception {
        int otherNodeId = 1;
        int epoch = 5;
        Set<Integer> voters = Utils.mkSet(localId, otherNodeId);

        quorumStateStore.writeElectionState(ElectionState.withElectedLeader(epoch, otherNodeId, voters));
        KafkaRaftClient client = buildClient(voters);
        assertEquals(ElectionState.withElectedLeader(epoch, otherNodeId, voters), quorumStateStore.readElectionState());

        initializeVoterConnections(client, voters, epoch, OptionalInt.empty());

        deliverRequest(voteRequest(epoch + 1, otherNodeId, 0, -5L));
        client.poll();
        assertSentVoteResponse(Errors.INVALID_REQUEST, epoch, OptionalInt.of(otherNodeId), false);
        assertEquals(ElectionState.withElectedLeader(epoch, otherNodeId, voters), quorumStateStore.readElectionState());

        deliverRequest(voteRequest(epoch + 1, otherNodeId, -1, 0L));
        client.poll();
        assertSentVoteResponse(Errors.INVALID_REQUEST, epoch, OptionalInt.of(otherNodeId), false);
        assertEquals(ElectionState.withElectedLeader(epoch, otherNodeId, voters), quorumStateStore.readElectionState());

        deliverRequest(voteRequest(epoch + 1, otherNodeId, epoch + 1, 0L));
        client.poll();
        assertSentVoteResponse(Errors.INVALID_REQUEST, epoch, OptionalInt.of(otherNodeId), false);
        assertEquals(ElectionState.withElectedLeader(epoch, otherNodeId, voters), quorumStateStore.readElectionState());
    }

    @Test
    public void testPurgatoryFetchTimeout() throws Exception {
        int otherNodeId = 1;
        int epoch = 5;

        Set<Integer> voters = Utils.mkSet(localId, otherNodeId);
        KafkaRaftClient client = initializeAsLeader(voters, epoch, stateMachine);

        // Follower sends a fetch which cannot be satisfied immediately
        int maxWaitTimeMs = 500;
        deliverRequest(fetchQuorumRecordsRequest(epoch, otherNodeId, 1L, epoch, maxWaitTimeMs));
        client.poll();
        assertEquals(0, channel.drainSendQueue().size());

        // After expiration of the max wait time, the fetch returns an empty record set
        time.sleep(maxWaitTimeMs);
        client.poll();
        MemoryRecords fetchedRecords = assertSentFetchQuorumRecordsResponse(Errors.NONE, epoch, OptionalInt.of(localId));
        assertEquals(0, fetchedRecords.sizeInBytes());
    }

    @Test
    public void testPurgatoryFetchSatisfiedByWrite() throws Exception {
        int otherNodeId = 1;
        int epoch = 5;

        Set<Integer> voters = Utils.mkSet(localId, otherNodeId);
        KafkaRaftClient client = initializeAsLeader(voters, epoch, stateMachine);

        // Follower sends a fetch which cannot be satisfied immediately
        deliverRequest(fetchQuorumRecordsRequest(epoch, otherNodeId, 1L, epoch, 500));
        client.poll();
        assertEquals(0, channel.drainSendQueue().size());

        // Append some records that can fulfill the Fetch request
        SimpleRecord[] appendRecords = new SimpleRecord[] {
            new SimpleRecord("a".getBytes()),
            new SimpleRecord("b".getBytes()),
            new SimpleRecord("c".getBytes())
        };
        Records records = MemoryRecords.withRecords(0L, CompressionType.NONE, 1, appendRecords);
        CompletableFuture<OffsetAndEpoch> future = stateMachine.append(records);
        client.poll();
        assertTrue(future.isDone());

        MemoryRecords fetchedRecords = assertSentFetchQuorumRecordsResponse(Errors.NONE, epoch, OptionalInt.of(localId));
        List<Record> recordList = Utils.toList(fetchedRecords.records());
        assertEquals(appendRecords.length, recordList.size());
        for (int i = 0; i < appendRecords.length; i++) {
            assertEquals(appendRecords[i], new SimpleRecord(recordList.get(i)));
        }
    }

    @Test
    public void testPurgatoryFetchCompletedByFollowerTransition() throws Exception {
        int voter1 = localId;
        int voter2 = localId + 1;
        int voter3 = localId + 2;
        int epoch = 5;

        Set<Integer> voters = Utils.mkSet(voter1, voter2, voter3);
        KafkaRaftClient client = initializeAsLeader(voters, epoch, stateMachine);

        // Follower sends a fetch which cannot be satisfied immediately
        deliverRequest(fetchQuorumRecordsRequest(epoch, voter2, 1L, epoch, 500));
        client.poll();
        assertTrue(channel.drainSendQueue().stream()
            .noneMatch(msg -> msg.data() instanceof FetchQuorumRecordsResponseData));

        // Now we get a BeginEpoch from the other voter and become a follower
        deliverRequest(beginEpochRequest(epoch + 1, voter3));
        client.poll();
        assertEquals(ElectionState.withElectedLeader(epoch + 1, voter3, voters), quorumStateStore.readElectionState());

        // We expect the BeginQuorumEpoch response and a failed FetchQuorum response
        assertSentBeginQuorumEpochResponse(Errors.NONE, epoch + 1, OptionalInt.of(voter3));

        // The fetch should be satisfied immediately and return an error
        MemoryRecords fetchedRecords = assertSentFetchQuorumRecordsResponse(
            Errors.FENCED_LEADER_EPOCH, epoch + 1, OptionalInt.of(voter3));
        assertEquals(0, fetchedRecords.sizeInBytes());
    }

    private void initializeVoterConnections(
        KafkaRaftClient client,
        Set<Integer> voters,
        int epoch,
        OptionalInt leaderId
    ) throws Exception {
        pollUntilSend(client);
        RaftRequest.Outbound findQuorumRequest = assertSentFindQuorumRequest();
        deliverResponse(findQuorumRequest.correlationId, findQuorumRequest.destinationId(),
            findQuorumResponse(leaderId, epoch, voters));
    }

    private KafkaRaftClient initializeAsLeader(Set<Integer> voters, int epoch, MockStateMachine stateMachine) throws Exception {
        ElectionState leaderElectionState = ElectionState.withElectedLeader(epoch, localId, voters);
        quorumStateStore.writeElectionState(leaderElectionState);
        KafkaRaftClient client = buildClient(voters, stateMachine);
        assertEquals(leaderElectionState, quorumStateStore.readElectionState());

        initializeVoterConnections(client, voters, epoch, OptionalInt.of(localId));

        // Handle BeginEpoch
        pollUntilSend(client);
        for (RaftRequest.Outbound request : collectBeginEpochRequests(epoch)) {
            BeginQuorumEpochResponseData beginEpochResponse = beginEpochResponse(epoch, localId);
            deliverResponse(request.correlationId, request.destinationId(), beginEpochResponse);
        }
        client.poll();
        return client;
    }

    @Test
    public void testFetchResponseIgnoredAfterBecomingCandidate() throws Exception {
        int otherNodeId = 1;
        int epoch = 5;

        // The other node starts out as the leader
        Set<Integer> voters = Utils.mkSet(localId, otherNodeId);
        quorumStateStore.writeElectionState(ElectionState.withElectedLeader(epoch, otherNodeId, voters));
        KafkaRaftClient client = buildClient(voters);
        assertEquals(ElectionState.withElectedLeader(epoch, otherNodeId, voters), quorumStateStore.readElectionState());

        initializeVoterConnections(client, voters, epoch, OptionalInt.empty());

        // Wait until we have a Fetch inflight to the leader
        pollUntilSend(client);
        int fetchCorrelationId = assertSentFetchQuorumRecordsRequest(epoch, 0L, 0);

        // Now await the fetch timeout and become a candidate
        time.sleep(fetchTimeoutMs);
        client.poll();
        assertEquals(ElectionState.withVotedCandidate(epoch + 1, localId, voters), quorumStateStore.readElectionState());

        // The fetch response from the old leader returns, but it should be ignored
        Records records = MemoryRecords.withRecords(0L, CompressionType.NONE,
            3, new SimpleRecord("a".getBytes()), new SimpleRecord("b".getBytes()));
        deliverResponse(fetchCorrelationId, otherNodeId,
            fetchRecordsResponse(epoch, otherNodeId, records, 0L, Errors.NONE));

        client.poll();
        assertEquals(0, log.endOffset());
        assertEquals(ElectionState.withVotedCandidate(epoch + 1, localId, voters), quorumStateStore.readElectionState());
    }

    @Test
    public void testFetchResponseIgnoredAfterBecomingFollowerOfDifferentLeader() throws Exception {
        int voter1 = localId;
        int voter2 = localId + 1;
        int voter3 = localId + 2;
        int epoch = 5;

        // Start out with `voter2` as the leader
        Set<Integer> voters = Utils.mkSet(voter1, voter2, voter3);
        quorumStateStore.writeElectionState(ElectionState.withElectedLeader(epoch, voter2, voters));
        KafkaRaftClient client = buildClient(voters);
        assertEquals(ElectionState.withElectedLeader(epoch, voter2, voters), quorumStateStore.readElectionState());

        initializeVoterConnections(client, voters, epoch, OptionalInt.empty());

        // Wait until we have a Fetch inflight to the leader
        pollUntilSend(client);
        int fetchCorrelationId = assertSentFetchQuorumRecordsRequest(epoch, 0L, 0);

        // Now receive a BeginEpoch from `voter3`
        deliverRequest(beginEpochRequest(epoch + 1, voter3));
        client.poll();
        assertEquals(ElectionState.withElectedLeader(epoch + 1, voter3, voters), quorumStateStore.readElectionState());

        // The fetch response from the old leader returns, but it should be ignored
        Records records = MemoryRecords.withRecords(0L, CompressionType.NONE,
            3, new SimpleRecord("a".getBytes()), new SimpleRecord("b".getBytes()));
        FetchQuorumRecordsResponseData response = fetchRecordsResponse(epoch, voter2, records, 0L, Errors.NONE);
        deliverResponse(fetchCorrelationId, voter2, response);

        client.poll();
        assertEquals(0, log.endOffset());
        assertEquals(ElectionState.withElectedLeader(epoch + 1, voter3, voters), quorumStateStore.readElectionState());
    }

    @Test
    public void testVoteResponseIgnoredAfterBecomingFollower() throws Exception {
        int voter1 = localId;
        int voter2 = localId + 1;
        int voter3 = localId + 2;
        int epoch = 5;

        // This node initializes as a candidate
        Set<Integer> voters = Utils.mkSet(voter1, voter2, voter3);
        quorumStateStore.writeElectionState(ElectionState.withVotedCandidate(epoch, voter1, voters));

        KafkaRaftClient client = buildClient(voters);
        assertEquals(ElectionState.withVotedCandidate(epoch, voter1, voters), quorumStateStore.readElectionState());

        initializeVoterConnections(client, voters, epoch, OptionalInt.empty());

        // Wait until the vote requests are inflight
        pollUntilSend(client);
        List<RaftRequest.Outbound> voteRequests = collectVoteRequests(epoch, 0, 0);
        assertEquals(2, voteRequests.size());

        // While the vote requests are still inflight, we receive a BeginEpoch for the same epoch
        deliverRequest(beginEpochRequest(epoch, voter3));
        client.poll();
        assertEquals(ElectionState.withElectedLeader(epoch, voter3, voters), quorumStateStore.readElectionState());

        // The vote requests now return and should be ignored
        VoteResponseData voteResponse1 = voteResponse(false, Optional.empty(), epoch);
        deliverResponse(voteRequests.get(0).correlationId, voter2, voteResponse1);

        VoteResponseData voteResponse2 = voteResponse(false, Optional.of(voter3), epoch);
        deliverResponse(voteRequests.get(1).correlationId, voter3, voteResponse2);

        client.poll();
        assertEquals(ElectionState.withElectedLeader(epoch, voter3, voters), quorumStateStore.readElectionState());
    }

    @Test
    public void testObserverLeaderRediscoveryAfterBrokerNotAvailableError() throws Exception {
        int leaderId = 1;
        int epoch = 5;
        Set<Integer> voters = Utils.mkSet(leaderId);
        KafkaRaftClient client = buildClient(voters);

        initializeVoterConnections(client, voters, epoch, OptionalInt.of(leaderId));

        client.poll();
        assertEquals(ElectionState.withElectedLeader(epoch, leaderId, voters), quorumStateStore.readElectionState());

        client.poll();
        int fetchCorrelationId = assertSentFetchQuorumRecordsRequest(epoch, 0L, 0);

        FetchQuorumRecordsResponseData response = fetchRecordsResponse(
            epoch, leaderId, MemoryRecords.EMPTY, 0L, Errors.BROKER_NOT_AVAILABLE);
        deliverResponse(fetchCorrelationId, leaderId, response);
        client.poll();

        assertEquals(ElectionState.withUnknownLeader(epoch, voters), quorumStateStore.readElectionState());
        time.sleep(retryBackoffMs);

        client.poll();
        assertSentFindQuorumRequest();
    }

    @Test
    public void testObserverLeaderRediscoveryAfterRequestTimeout() throws Exception {
        int leaderId = 1;
        int epoch = 5;
        Set<Integer> voters = Utils.mkSet(leaderId);
        KafkaRaftClient client = buildClient(voters);

        initializeVoterConnections(client, voters, epoch, OptionalInt.of(leaderId));

        pollUntilSend(client);
        assertEquals(ElectionState.withElectedLeader(epoch, leaderId, voters), quorumStateStore.readElectionState());
        assertSentFetchQuorumRecordsRequest(epoch, 0L, 0);

        time.sleep(requestTimeoutMs);
        client.poll();

        assertEquals(ElectionState.withUnknownLeader(epoch, voters), quorumStateStore.readElectionState());
        client.poll();
        assertSentFindQuorumRequest();
    }

    @Test
    public void testLeaderHandlesFindQuorum() throws IOException {
        KafkaRaftClient client = buildClient(Collections.singleton(localId));
        assertEquals(ElectionState.withElectedLeader(
            1, localId, Collections.singleton(localId)), quorumStateStore.readElectionState());

        int observerId = 1;
        deliverRequest(new FindQuorumRequestData().setReplicaId(observerId));

        client.poll();
        assertSentFindQuorumResponse(Errors.NONE, 1, Optional.of(localId));
    }

    @Test
    public void testLeaderGracefulShutdown() throws Exception {
        int otherNodeId = 1;
        Set<Integer> voters = Utils.mkSet(localId, otherNodeId);
        KafkaRaftClient client = buildClient(voters);

        // Elect ourselves as the leader
        assertEquals(ElectionState.withVotedCandidate(1, localId, voters), quorumStateStore.readElectionState());

        pollUntilSend(client);

        initializeVoterConnections(client, voters, 1, OptionalInt.empty());

        pollUntilSend(client);

        int voteCorrelationId = assertSentVoteRequest(1, 0, 0L);
        VoteResponseData voteResponse = voteResponse(true, Optional.empty(), 1);
        deliverResponse(voteCorrelationId, otherNodeId, voteResponse);
        client.poll();
        assertEquals(ElectionState.withElectedLeader(1, localId, voters), quorumStateStore.readElectionState());

        // Now shutdown
        int shutdownTimeoutMs = 5000;
        client.shutdown(shutdownTimeoutMs);

        // We should still be running until we have had a chance to send EndQuorumEpoch
        assertTrue(client.isRunning());

        // Send EndQuorumEpoch request to the other vote
        client.poll();
        assertTrue(client.isRunning());

        assertSentEndQuorumEpochRequest(1, OptionalInt.of(localId), otherNodeId);

        // Graceful shutdown completes when the epoch is bumped
        deliverRequest(voteRequest(2, otherNodeId, 0, 0L));

        client.poll();
        assertFalse(client.isRunning());
    }

    @Test
    public void testEndQuorumEpochSentBasedOnFetchOffset() throws Exception {
        int closeFollower = 2;
        int laggingFollower = 1;
        int epoch = 1;
        Set<Integer> voters = Utils.mkSet(localId, closeFollower, laggingFollower);

        // Bootstrap as the leader
        quorumStateStore.writeElectionState(ElectionState.withElectedLeader(epoch, localId, voters));

        KafkaRaftClient client = buildClient(voters);

        pollUntilSend(client);

        int findQuorumCorrelationId = assertSentFindQuorumRequest().correlationId;

        deliverResponse(findQuorumCorrelationId, -1, findQuorumResponse(OptionalInt.of(localId), 1, voters));

        // Accept connection information for followers
        client.poll();

        assertTrue(channel.drainSendQueue().isEmpty());

        // Send out begin quorum to followers
        client.poll();

        List<RaftRequest.Outbound> beginEpochRequests = collectBeginEpochRequests(epoch);

        assertEquals(2, beginEpochRequests.size());

        for (RaftMessage message : beginEpochRequests) {
            deliverResponse(message.correlationId(), ((RaftRequest.Outbound) message).destinationId(),
                beginQuorumEpochResponse(epoch, localId));
        }

        // The lagging follower fetches first
        deliverRequest(fetchQuorumRecordsRequest(1, laggingFollower, 0L, 0, 0));

        client.poll();

        assertSentFetchQuorumRecordsResponse(-1L, epoch);

        // Append some records, so that the close follower will be able to advance further.
        log.appendAsLeader(Utils.mkSet(new SimpleRecord("foo".getBytes()),
            new SimpleRecord("bar".getBytes())), epoch);

        deliverRequest(fetchQuorumRecordsRequest(epoch, closeFollower, 1L, epoch, 0));

        client.poll();

        assertSentFetchQuorumRecordsResponse(0L, epoch);

        // Now shutdown
        client.shutdown(electionTimeoutMs * 2);

        // We should still be running until we have had a chance to send EndQuorumEpoch
        assertTrue(client.isRunning());

        // Send EndQuorumEpoch request to the close follower
        client.poll();
        assertTrue(client.isRunning());

        List<RaftRequest.Outbound> endQuorumRequests =
            collectEndQuorumRequests(1, OptionalInt.of(localId), Utils.mkSet(closeFollower, laggingFollower));

        assertEquals(2, endQuorumRequests.size());
    }

    @Test
    public void testLeaderGracefulShutdownTimeout() throws Exception {
        int otherNodeId = 1;
        Set<Integer> voters = Utils.mkSet(localId, otherNodeId);
        KafkaRaftClient client = buildClient(voters);

        // Elect ourselves as the leader
        assertEquals(ElectionState.withVotedCandidate(1, localId, voters), quorumStateStore.readElectionState());
        initializeVoterConnections(client, voters, 1, OptionalInt.empty());

        pollUntilSend(client);

        int voteCorrelationId = assertSentVoteRequest(1, 0, 0L);
        VoteResponseData voteResponse = voteResponse(true, Optional.empty(), 1);
        deliverResponse(voteCorrelationId, otherNodeId, voteResponse);
        client.poll();
        assertEquals(ElectionState.withElectedLeader(1, localId, voters), quorumStateStore.readElectionState());

        // Now shutdown
        int shutdownTimeoutMs = 5000;
        client.shutdown(shutdownTimeoutMs);

        // We should still be running until we have had a chance to send EndQuorumEpoch
        assertTrue(client.isRunning());

        // Send EndQuorumEpoch request to the other vote
        client.poll();
        assertTrue(client.isRunning());

        assertSentEndQuorumEpochRequest(1, OptionalInt.of(localId), otherNodeId);

        // The shutdown timeout is hit before we receive any requests or responses indicating an epoch bump
        time.sleep(shutdownTimeoutMs);

        client.poll();
        assertFalse(client.isRunning());
    }

    @Test
    public void testFollowerGracefulShutdown() throws IOException {
        int otherNodeId = 1;
        int epoch = 5;

        Set<Integer> voters = Utils.mkSet(localId, otherNodeId);
        quorumStateStore.writeElectionState(ElectionState.withElectedLeader(epoch, otherNodeId, voters));
<<<<<<< HEAD
        KafkaRaftClient client = buildClient(voters, stateMachine);
=======
        KafkaRaftClient client = buildClient(voters);

>>>>>>> e7178000
        assertEquals(ElectionState.withElectedLeader(epoch, otherNodeId, voters), quorumStateStore.readElectionState());
        assertTrue(stateMachine.isFollower());
        assertEquals(epoch, stateMachine.epoch());

        client.poll();

        int shutdownTimeoutMs = 5000;
        client.shutdown(shutdownTimeoutMs);
        assertTrue(client.isRunning());
        client.poll();
        assertFalse(client.isRunning());
    }

    @Test
    public void testGracefulShutdownSingleMemberQuorum() throws IOException {
        KafkaRaftClient client = buildClient(Collections.singleton(localId));
        assertEquals(ElectionState.withElectedLeader(
            1, localId, Collections.singleton(localId)), quorumStateStore.readElectionState());
        client.poll();
        assertEquals(0, channel.drainSendQueue().size());
        int shutdownTimeoutMs = 5000;
        client.shutdown(shutdownTimeoutMs);
        assertTrue(client.isRunning());
        client.poll();
        assertFalse(client.isRunning());
    }

    @Test
    public void testFollowerReplication() throws Exception {
        int otherNodeId = 1;
        int epoch = 5;
        Set<Integer> voters = Utils.mkSet(localId, otherNodeId);
        quorumStateStore.writeElectionState(ElectionState.withElectedLeader(epoch, otherNodeId, voters));
<<<<<<< HEAD
        KafkaRaftClient client = buildClient(voters, stateMachine);
=======

        KafkaRaftClient client = buildClient(voters);

>>>>>>> e7178000
        assertEquals(ElectionState.withElectedLeader(epoch, otherNodeId, voters), quorumStateStore.readElectionState());
        assertTrue(stateMachine.isFollower());
        assertEquals(epoch, stateMachine.epoch());

        initializeVoterConnections(client, voters, epoch, OptionalInt.of(otherNodeId));

        pollUntilSend(client);

        int fetchQuorumCorrelationId = assertSentFetchQuorumRecordsRequest(epoch, 0L, 0);
        Records records = MemoryRecords.withRecords(0L, CompressionType.NONE,
            3, new SimpleRecord("a".getBytes()), new SimpleRecord("b".getBytes()));
        FetchQuorumRecordsResponseData response = fetchRecordsResponse(epoch, otherNodeId, records, 0L, Errors.NONE);
        deliverResponse(fetchQuorumCorrelationId, otherNodeId, response);

        client.poll();
        assertEquals(2L, log.endOffset());
    }

    @Test
    public void testAppendToNonLeaderFails() throws IOException {
        int otherNodeId = 1;
        int epoch = 5;

        Set<Integer> voters = Utils.mkSet(localId, otherNodeId);
        quorumStateStore.writeElectionState(ElectionState.withElectedLeader(epoch, otherNodeId, voters));

        buildClient(voters, stateMachine);
        assertEquals(ElectionState.withElectedLeader(epoch, otherNodeId, voters), quorumStateStore.readElectionState());
        assertTrue(stateMachine.isFollower());
        assertEquals(epoch, stateMachine.epoch());

        SimpleRecord[] appendRecords = new SimpleRecord[] {
            new SimpleRecord("a".getBytes()),
            new SimpleRecord("b".getBytes()),
            new SimpleRecord("c".getBytes())
        };
        Records records = MemoryRecords.withRecords(0L, CompressionType.NONE, 1, appendRecords);

        assertThrows(IllegalStateException.class, () -> stateMachine.append(records));
    }

    @Test
    public void testFetchShouldBeTreatedAsLeaderEndorsement() throws Exception {
        int otherNodeId = 1;
        int epoch = 5;
        Set<Integer> voters = Utils.mkSet(localId, otherNodeId);

        quorumStateStore.writeElectionState(ElectionState.withElectedLeader(epoch, localId, voters));
        KafkaRaftClient client = buildClient(voters);
        assertEquals(ElectionState.withElectedLeader(epoch, localId, voters), quorumStateStore.readElectionState());

        initializeVoterConnections(client, voters, epoch, OptionalInt.of(localId));

        pollUntilSend(client);

        // We send BeginEpoch, but it gets lost and the destination finds the leader through the FindQuorum API
        assertBeginQuorumEpochRequest(epoch);

        deliverRequest(fetchQuorumRecordsRequest(
            epoch, otherNodeId, 0L, 0, 500));

        client.poll();

        // The BeginEpoch request eventually times out. We should not send another one.
        assertSentFetchQuorumRecordsResponse(Errors.NONE, epoch, OptionalInt.of(localId));
        time.sleep(requestTimeoutMs);

        client.poll();

        List<RaftMessage> sentMessages = channel.drainSendQueue();
        assertEquals(0, sentMessages.size());
    }

    @Test
    public void testLeaderAppendSingleMemberQuorum() throws IOException {
        long now = time.milliseconds();

        MockStateMachine stateMachine = new MockStateMachine();
        Set<Integer> voters = Collections.singleton(localId);
        KafkaRaftClient client = buildClient(voters, stateMachine);
        assertEquals(ElectionState.withElectedLeader(1, localId, voters), quorumStateStore.readElectionState());

        SimpleRecord[] appendRecords = new SimpleRecord[] {
            new SimpleRecord("a".getBytes()),
            new SimpleRecord("b".getBytes()),
            new SimpleRecord("c".getBytes())
        };
        Records records = MemoryRecords.withRecords(1L, CompressionType.NONE, 1, appendRecords);

        // First poll has no high watermark advance
        client.poll();
        assertEquals(OptionalLong.of(0L), client.highWatermark());

        stateMachine.append(records);

        // Then poll the appended data with leader change record
        client.poll();
        assertEquals(OptionalLong.of(4L), client.highWatermark());

        // Now try reading it
        int otherNodeId = 1;
        deliverRequest(fetchQuorumRecordsRequest(
            1, otherNodeId, 0L, 0, 500));

        client.poll();

        MemoryRecords fetchedRecords = assertSentFetchQuorumRecordsResponse(Errors.NONE, 1, OptionalInt.of(localId));
        List<MutableRecordBatch> batches = Utils.toList(fetchedRecords.batchIterator());
        assertEquals(2, batches.size());

        MutableRecordBatch leaderChangeBatch = batches.get(0);
        assertTrue(leaderChangeBatch.isControlBatch());
        List<Record> readRecords = Utils.toList(leaderChangeBatch.iterator());
        assertEquals(1, readRecords.size());

        Record record = readRecords.get(0);
        assertEquals(now, record.timestamp());
        verifyLeaderChangeMessage(localId, Collections.emptyList(),
            record.key(), record.value());

        MutableRecordBatch batch = batches.get(1);
        assertEquals(1, batch.partitionLeaderEpoch());
        readRecords = Utils.toList(batch.iterator());
        assertEquals(3, readRecords.size());

        for (int i = 0; i < appendRecords.length; i++) {
            assertEquals(appendRecords[i].value(), readRecords.get(i).value());
        }
    }

    @Test
    public void testFollowerLogReconciliation() throws Exception {
        int otherNodeId = 1;
        int epoch = 5;
        int lastEpoch = 3;

        Set<Integer> voters = Utils.mkSet(localId, otherNodeId);
        quorumStateStore.writeElectionState(ElectionState.withElectedLeader(epoch, otherNodeId, voters));

        log.appendAsLeader(Arrays.asList(
                new SimpleRecord("foo".getBytes()),
                new SimpleRecord("bar".getBytes())), lastEpoch);
        log.appendAsLeader(Arrays.asList(
            new SimpleRecord("baz".getBytes())), lastEpoch);

        KafkaRaftClient client = buildClient(voters);

        assertEquals(ElectionState.withElectedLeader(epoch, otherNodeId, voters), quorumStateStore.readElectionState());
        assertEquals(3L, log.endOffset());

        initializeVoterConnections(client, voters, epoch, OptionalInt.of(otherNodeId));

        pollUntilSend(client);

        int correlationId = assertSentFetchQuorumRecordsRequest(epoch, 3L, lastEpoch);

        FetchQuorumRecordsResponseData response = outOfRangeFetchRecordsResponse(epoch, otherNodeId, 2L,
            lastEpoch, 1L);
        deliverResponse(correlationId, otherNodeId, response);

        // Poll again to complete truncation
        client.poll();
        assertEquals(2L, log.endOffset());

        // Now we should be fetching
        client.poll();
        assertSentFetchQuorumRecordsRequest(epoch, 2L, lastEpoch);
    }

    @Test
    public void testMetrics() throws Exception {
        Metrics metrics = new Metrics(time);
        int epoch = 1;
        quorumStateStore.writeElectionState(ElectionState.withElectedLeader(epoch, localId, Collections.singleton(localId)));
        KafkaRaftClient client = buildClient(Collections.singleton(localId), stateMachine, metrics);

        assertNotNull(getMetric(metrics, "current-state"));
        assertNotNull(getMetric(metrics, "current-leader"));
        assertNotNull(getMetric(metrics, "current-vote"));
        assertNotNull(getMetric(metrics, "current-epoch"));
        assertNotNull(getMetric(metrics, "high-watermark"));
        assertNotNull(getMetric(metrics, "log-end-offset"));
        assertNotNull(getMetric(metrics, "log-end-epoch"));
        assertNotNull(getMetric(metrics, "boot-timestamp"));
        assertNotNull(getMetric(metrics, "number-voter-connections"));
        assertNotNull(getMetric(metrics, "poll-idle-ratio-avg"));
        assertNotNull(getMetric(metrics, "commit-latency-avg"));
        assertNotNull(getMetric(metrics, "commit-latency-max"));
        assertNotNull(getMetric(metrics, "election-latency-avg"));
        assertNotNull(getMetric(metrics, "election-latency-max"));
        assertNotNull(getMetric(metrics, "fetch-records-rate"));
        assertNotNull(getMetric(metrics, "append-records-rate"));

        assertEquals("leader", getMetric(metrics, "current-state").metricValue());
        assertEquals((double) localId, getMetric(metrics, "current-leader").metricValue());
        assertEquals((double) localId, getMetric(metrics, "current-vote").metricValue());
        assertEquals((double) epoch, getMetric(metrics, "current-epoch").metricValue());
        assertEquals((double) 0L, getMetric(metrics, "high-watermark").metricValue());
        assertEquals((double) 1L, getMetric(metrics, "log-end-offset").metricValue());
        assertEquals((double) epoch, getMetric(metrics, "log-end-epoch").metricValue());
        assertEquals((double) time.milliseconds(), getMetric(metrics, "boot-timestamp").metricValue());

        SimpleRecord[] appendRecords = new SimpleRecord[] {
            new SimpleRecord("a".getBytes()),
            new SimpleRecord("b".getBytes()),
            new SimpleRecord("c".getBytes())
        };
        Records records = MemoryRecords.withRecords(0L, CompressionType.NONE, 1, appendRecords);
        stateMachine.append(records);
        client.poll();

        assertEquals((double) 4L, getMetric(metrics, "high-watermark").metricValue());
        assertEquals((double) 4L, getMetric(metrics, "log-end-offset").metricValue());
        assertEquals((double) epoch, getMetric(metrics, "log-end-epoch").metricValue());

        client.shutdown(100);

        // should only have total-metrics-count left
        assertEquals(1, metrics.metrics().size());
    }

    private KafkaMetric getMetric(final Metrics metrics, final String name) {
        return metrics.metrics().get(metrics.metricName(name, "raft-metrics"));
    }

    private void verifyLeaderChangeMessage(int leaderId,
                                           List<Integer> voters,
                                           ByteBuffer recordKey,
                                           ByteBuffer recordValue) {
        assertEquals(ControlRecordType.LEADER_CHANGE, ControlRecordType.parse(recordKey));

        LeaderChangeMessage leaderChangeMessage = ControlRecordUtils.deserializeLeaderChangeMessage(recordValue);
        assertEquals(leaderId, leaderChangeMessage.leaderId());
        assertEquals(voters.stream().map(voterId -> new Voter().setVoterId(voterId)).collect(Collectors.toList()),
            leaderChangeMessage.voters());
    }

    private int assertSentFindQuorumResponse(
        Errors error,
        int epoch,
        Optional<Integer> leaderId
    ) {
        List<RaftResponse.Outbound> sentMessages = channel.drainSentResponses(ApiKeys.FIND_QUORUM);
        assertEquals(1, sentMessages.size());
        RaftResponse.Outbound raftMessage = sentMessages.get(0);
        assertTrue(raftMessage.data() instanceof FindQuorumResponseData);
        FindQuorumResponseData response = (FindQuorumResponseData) raftMessage.data();
        assertEquals(error, Errors.forCode(response.errorCode()));
        assertEquals(epoch, response.leaderEpoch());
        assertEquals(leaderId.orElse(-1).intValue(), response.leaderId());
        return raftMessage.correlationId();
    }

    private void assertSentVoteResponse(
        Errors error,
        int epoch,
        OptionalInt leaderId,
        boolean voteGranted
    ) {
        List<RaftResponse.Outbound> sentMessages = channel.drainSentResponses(ApiKeys.VOTE);
        assertEquals(1, sentMessages.size());
        RaftMessage raftMessage = sentMessages.get(0);
        assertTrue(raftMessage.data() instanceof VoteResponseData);
        VoteResponseData response = (VoteResponseData) raftMessage.data();
        assertEquals(voteGranted, response.voteGranted());
        assertEquals(error, Errors.forCode(response.errorCode()));
        assertEquals(epoch, response.leaderEpoch());
        assertEquals(leaderId.orElse(-1), response.leaderId());
    }

    private void assertSentEndQuorumEpochResponse(
        Errors error,
        int epoch,
        OptionalInt leaderId
    ) {
        List<RaftResponse.Outbound> sentMessages = channel.drainSentResponses(ApiKeys.END_QUORUM_EPOCH);
        assertEquals(1, sentMessages.size());
        RaftMessage raftMessage = sentMessages.get(0);
        assertTrue(raftMessage.data() instanceof EndQuorumEpochResponseData);
        EndQuorumEpochResponseData response = (EndQuorumEpochResponseData) raftMessage.data();
        assertEquals(error, Errors.forCode(response.errorCode()));
        assertEquals(epoch, response.leaderEpoch());
        assertEquals(leaderId.orElse(-1), response.leaderId());
    }

    private MemoryRecords assertSentFetchQuorumRecordsResponse(
        Errors error,
        int epoch,
        OptionalInt leaderId
    ) {
        List<RaftResponse.Outbound> sentMessages = channel.drainSentResponses(ApiKeys.FETCH_QUORUM_RECORDS);
        assertEquals("Found unexpected sent messages " + sentMessages,
            1, sentMessages.size());
        RaftResponse.Outbound raftMessage = sentMessages.get(0);
        assertEquals(ApiKeys.FETCH_QUORUM_RECORDS.id, raftMessage.data.apiKey());
        FetchQuorumRecordsResponseData response = (FetchQuorumRecordsResponseData) raftMessage.data();
        assertEquals(error, Errors.forCode(response.errorCode()));
        assertEquals(epoch, response.leaderEpoch());
        assertEquals(leaderId.orElse(-1), response.leaderId());
        return MemoryRecords.readableRecords(response.records());
    }

    private void assertSentBeginQuorumEpochResponse(
        Errors error,
        int epoch,
        OptionalInt leaderId
    ) {
        List<RaftResponse.Outbound> sentMessages = channel.drainSentResponses(ApiKeys.BEGIN_QUORUM_EPOCH);
        assertEquals(1, sentMessages.size());
        RaftMessage raftMessage = sentMessages.get(0);
        assertTrue(raftMessage.data() instanceof BeginQuorumEpochResponseData);
        BeginQuorumEpochResponseData response = (BeginQuorumEpochResponseData) raftMessage.data();
        assertEquals(error, Errors.forCode(response.errorCode()));
        assertEquals(epoch, response.leaderEpoch());
        assertEquals(leaderId.orElse(-1), response.leaderId());
    }

    private int assertSentEndQuorumEpochRequest(int epoch, OptionalInt leaderId, int destinationId) {
        List<RaftRequest.Outbound> endQuorumRequests = collectEndQuorumRequests(
            epoch, leaderId, Collections.singleton(destinationId));
        assertEquals(1, endQuorumRequests.size());
        return endQuorumRequests.get(0).correlationId();
    }

    private List<RaftRequest.Outbound> collectEndQuorumRequests(int epoch, OptionalInt leaderId, Set<Integer> destinationIdSet) {
        List<RaftRequest.Outbound> endQuorumRequests = new ArrayList<>();
        Set<Integer> collectedDestinationIdSet = new HashSet<>();
        for (RaftMessage raftMessage : channel.drainSendQueue()) {
            if (raftMessage.data() instanceof EndQuorumEpochRequestData) {
                EndQuorumEpochRequestData request = (EndQuorumEpochRequestData) raftMessage.data();
                assertEquals(epoch, request.leaderEpoch());
                assertEquals(leaderId.orElse(-1), request.leaderId());
                assertEquals(localId, request.replicaId());

                RaftRequest.Outbound outboundRequest = (RaftRequest.Outbound) raftMessage;
                collectedDestinationIdSet.add(outboundRequest.destinationId());
                endQuorumRequests.add(outboundRequest);
            }
        }
        assertEquals(destinationIdSet, collectedDestinationIdSet);
        return endQuorumRequests;
    }

    private RaftRequest.Outbound assertSentFindQuorumRequest() {
        List<RaftRequest.Outbound> sentMessages = channel.drainSentRequests(ApiKeys.FIND_QUORUM);
        assertEquals(1, sentMessages.size());
        RaftRequest.Outbound raftMessage = sentMessages.get(0);
        assertTrue(raftMessage.data() instanceof FindQuorumRequestData);
        FindQuorumRequestData request = (FindQuorumRequestData) raftMessage.data();
        assertEquals(localId, request.replicaId());
        assertTrue(raftMessage.destinationId() < 0);
        return raftMessage;
    }

    private int assertSentVoteRequest(int epoch, int lastEpoch, long lastEpochOffset) {
        List<RaftRequest.Outbound> voteRequests = collectVoteRequests(epoch, lastEpoch, lastEpochOffset);
        assertEquals(1, voteRequests.size());
        return voteRequests.iterator().next().correlationId();
    }

    private List<RaftRequest.Outbound> collectVoteRequests(int epoch, int lastEpoch, long lastEpochOffset) {
        List<RaftRequest.Outbound> voteRequests = new ArrayList<>();
        for (RaftMessage raftMessage : channel.drainSendQueue()) {
            if (raftMessage.data() instanceof VoteRequestData) {
                VoteRequestData request = (VoteRequestData) raftMessage.data();
                assertEquals(epoch, request.candidateEpoch());
                assertEquals(localId, request.candidateId());
                assertEquals(lastEpoch, request.lastEpoch());
                assertEquals(lastEpochOffset, request.lastEpochEndOffset());
                voteRequests.add((RaftRequest.Outbound) raftMessage);
            }
        }
        return voteRequests;
    }

    private int assertBeginQuorumEpochRequest(int epoch) {
        List<RaftRequest.Outbound> requests = collectBeginEpochRequests(epoch);
        assertEquals(1, requests.size());
        return requests.get(0).correlationId;
    }

    private List<RaftRequest.Outbound> collectBeginEpochRequests(int epoch) {
        List<RaftRequest.Outbound> requests = new ArrayList<>();
        for (RaftRequest.Outbound raftRequest : channel.drainSentRequests(ApiKeys.BEGIN_QUORUM_EPOCH)) {
            assertTrue(raftRequest.data() instanceof BeginQuorumEpochRequestData);
            BeginQuorumEpochRequestData request = (BeginQuorumEpochRequestData) raftRequest.data();
            assertEquals(epoch, request.leaderEpoch());
            assertEquals(localId, request.leaderId());
            requests.add(raftRequest);
        }
        return requests;
    }

    private int assertSentFetchQuorumRecordsRequest(
        int epoch,
        long fetchOffset,
        int lastFetchedEpoch
    ) {
        List<RaftMessage> sentMessages = channel.drainSendQueue();
        assertEquals(1, sentMessages.size());
        RaftMessage raftMessage = sentMessages.get(0);
        assertTrue("Unexpected request type " + raftMessage.data(),
            raftMessage.data() instanceof FetchQuorumRecordsRequestData);
        FetchQuorumRecordsRequestData request = (FetchQuorumRecordsRequestData) raftMessage.data();
        assertEquals(epoch, request.leaderEpoch());
        assertEquals(fetchOffset, request.fetchOffset());
        assertEquals(lastFetchedEpoch, request.lastFetchedEpoch());
        assertEquals(localId, request.replicaId());
        return raftMessage.correlationId();
    }

    private RaftMessage getSentMessageByType(List<RaftMessage> messages, ApiKeys key) {
        for (RaftMessage message : messages) {
            if (ApiKeys.forId(message.data().apiKey()) == key) {
                return message;
            }
        }
        fail("Didn't find expected message type " + key);
        return null;
    }

    private void assertSentFetchQuorumRecordsResponse(
        long highWatermark,
        int lastFetchedEpoch) {
        List<RaftMessage> sentMessages = channel.drainSendQueue();
        assertEquals(1, sentMessages.size());
        RaftMessage raftMessage = sentMessages.get(0);
        assertTrue("Unexpected request type " + raftMessage.data(),
            raftMessage.data() instanceof FetchQuorumRecordsResponseData);
        FetchQuorumRecordsResponseData response = (FetchQuorumRecordsResponseData) raftMessage.data();

        assertEquals(Errors.NONE, Errors.forCode(response.errorCode()));
        assertEquals(lastFetchedEpoch, response.leaderEpoch());
        assertEquals(highWatermark, response.highWatermark());
    }

    private FetchQuorumRecordsResponseData fetchRecordsResponse(
        int epoch,
        int leaderId,
        Records records,
        long highWatermark,
        Errors error
    ) throws IOException {
        return new FetchQuorumRecordsResponseData()
                .setErrorCode(error.code())
                .setHighWatermark(highWatermark)
                .setLeaderEpoch(epoch)
                .setLeaderId(leaderId)
                .setRecords(RaftUtil.serializeRecords(records));
    }

    private FetchQuorumRecordsResponseData outOfRangeFetchRecordsResponse(
        int epoch,
        int leaderId,
        long nextFetchOffset,
        int nextFetchEpoch,
        long highWatermark
    ) {
        return new FetchQuorumRecordsResponseData()
            .setErrorCode(Errors.NONE.code())
            .setHighWatermark(highWatermark)
            .setNextFetchOffset(nextFetchOffset)
            .setNextFetchOffsetEpoch(nextFetchEpoch)
            .setLeaderEpoch(epoch)
            .setLeaderId(leaderId)
            .setRecords(ByteBuffer.wrap(new byte[0]));
    }

    private VoteResponseData voteResponse(boolean voteGranted, Optional<Integer> leaderId, int epoch) {
        return new VoteResponseData()
                .setVoteGranted(voteGranted)
                .setLeaderId(leaderId.orElse(-1))
                .setLeaderEpoch(epoch)
                .setErrorCode(Errors.NONE.code());
    }

    private VoteRequestData voteRequest(int epoch, int candidateId, int lastEpoch, long lastEpochOffset) {
        return new VoteRequestData()
                .setCandidateEpoch(epoch)
                .setCandidateId(candidateId)
                .setLastEpoch(lastEpoch)
                .setLastEpochEndOffset(lastEpochOffset);
    }

    private BeginQuorumEpochRequestData beginEpochRequest(int epoch, int leaderId) {
        return new BeginQuorumEpochRequestData()
            .setLeaderId(leaderId)
            .setLeaderEpoch(epoch);
    }

    private EndQuorumEpochRequestData endEpochRequest(
        int epoch,
        OptionalInt leaderId,
        int replicaId,
        List<Integer> preferredSuccessors) {
        return new EndQuorumEpochRequestData()
            .setLeaderId(leaderId.orElse(-1))
            .setLeaderEpoch(epoch)
            .setReplicaId(replicaId)
            .setPreferredSuccessors(preferredSuccessors);
    }

    private BeginQuorumEpochResponseData beginEpochResponse(int epoch, int leaderId) {
        return new BeginQuorumEpochResponseData()
            .setLeaderEpoch(epoch)
            .setLeaderId(leaderId);
    }

    private FindQuorumResponseData findQuorumResponse(OptionalInt leaderId, int epoch, Collection<Integer> voters) {
        return new FindQuorumResponseData()
                .setErrorCode(Errors.NONE.code())
                .setLeaderEpoch(epoch)
                .setLeaderId(leaderId.orElse(-1))
            .setVoters(voters.stream().map(voterId -> {
                InetSocketAddress address = mockAddress(voterId);
                return new FindQuorumResponseData.Voter()
                    .setVoterId(voterId)
                    .setBootTimestamp(0)
                    .setHost(address.getHostString())
                    .setPort(address.getPort());
            }).collect(Collectors.toList()));
    }

    private FindQuorumResponseData findQuorumFailure(Errors error) {
        return new FindQuorumResponseData()
                .setErrorCode(error.code())
                .setLeaderEpoch(-1)
                .setLeaderId(-1);
    }

    private FetchQuorumRecordsRequestData fetchQuorumRecordsRequest(
        int epoch,
        int replicaId,
        long fetchOffset,
        int lastFetchedEpoch,
        int maxWaitTimeMs
    ) {
        return new FetchQuorumRecordsRequestData()
            .setLeaderEpoch(epoch)
            .setFetchOffset(fetchOffset)
            .setLastFetchedEpoch(lastFetchedEpoch)
            .setReplicaId(replicaId)
            .setMaxWaitTimeMs(maxWaitTimeMs);
    }

    private BeginQuorumEpochResponseData beginQuorumEpochResponse(int epoch, int leaderId) {
        return new BeginQuorumEpochResponseData()
                   .setLeaderEpoch(epoch)
                   .setLeaderId(leaderId);
    }

    private void pollUntilSend(KafkaRaftClient client) throws InterruptedException {
        TestUtils.waitForCondition(() -> {
            client.poll();
            return channel.hasSentMessages();
        }, 5000, "Condition failed to be satisfied before timeout");
    }

    private void deliverRequest(ApiMessage request) {
        RaftRequest.Inbound message = new RaftRequest.Inbound(
            channel.newCorrelationId(), request, time.milliseconds());
        channel.mockReceive(message);
    }

    private void deliverResponse(int correlationId, int sourceId, ApiMessage response) {
        channel.mockReceive(new RaftResponse.Inbound(correlationId, response, sourceId));
    }

    private void assertNoSentMessages() {
        List<RaftMessage> sent = channel.drainSendQueue();
        assertEquals(Collections.emptyList(), sent);
    }

}<|MERGE_RESOLUTION|>--- conflicted
+++ resolved
@@ -1353,12 +1353,8 @@
 
         Set<Integer> voters = Utils.mkSet(localId, otherNodeId);
         quorumStateStore.writeElectionState(ElectionState.withElectedLeader(epoch, otherNodeId, voters));
-<<<<<<< HEAD
         KafkaRaftClient client = buildClient(voters, stateMachine);
-=======
-        KafkaRaftClient client = buildClient(voters);
-
->>>>>>> e7178000
+
         assertEquals(ElectionState.withElectedLeader(epoch, otherNodeId, voters), quorumStateStore.readElectionState());
         assertTrue(stateMachine.isFollower());
         assertEquals(epoch, stateMachine.epoch());
@@ -1392,13 +1388,8 @@
         int epoch = 5;
         Set<Integer> voters = Utils.mkSet(localId, otherNodeId);
         quorumStateStore.writeElectionState(ElectionState.withElectedLeader(epoch, otherNodeId, voters));
-<<<<<<< HEAD
         KafkaRaftClient client = buildClient(voters, stateMachine);
-=======
-
-        KafkaRaftClient client = buildClient(voters);
-
->>>>>>> e7178000
+
         assertEquals(ElectionState.withElectedLeader(epoch, otherNodeId, voters), quorumStateStore.readElectionState());
         assertTrue(stateMachine.isFollower());
         assertEquals(epoch, stateMachine.epoch());
@@ -1583,7 +1574,7 @@
         assertNotNull(getMetric(metrics, "log-end-offset"));
         assertNotNull(getMetric(metrics, "log-end-epoch"));
         assertNotNull(getMetric(metrics, "boot-timestamp"));
-        assertNotNull(getMetric(metrics, "number-voter-connections"));
+        assertNotNull(getMetric(metrics, "number-unknown-voter-connections"));
         assertNotNull(getMetric(metrics, "poll-idle-ratio-avg"));
         assertNotNull(getMetric(metrics, "commit-latency-avg"));
         assertNotNull(getMetric(metrics, "commit-latency-max"));

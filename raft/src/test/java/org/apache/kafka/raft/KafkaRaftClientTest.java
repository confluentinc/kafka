/*
 * Licensed to the Apache Software Foundation (ASF) under one or more
 * contributor license agreements. See the NOTICE file distributed with
 * this work for additional information regarding copyright ownership.
 * The ASF licenses this file to You under the Apache License, Version 2.0
 * (the "License"); you may not use this file except in compliance with
 * the License. You may obtain a copy of the License at
 *
 *    http://www.apache.org/licenses/LICENSE-2.0
 *
 * Unless required by applicable law or agreed to in writing, software
 * distributed under the License is distributed on an "AS IS" BASIS,
 * WITHOUT WARRANTIES OR CONDITIONS OF ANY KIND, either express or implied.
 * See the License for the specific language governing permissions and
 * limitations under the License.
 */
package org.apache.kafka.raft;

import org.apache.kafka.common.errors.NotLeaderForPartitionException;
import org.apache.kafka.common.message.BeginQuorumEpochRequestData;
import org.apache.kafka.common.message.BeginQuorumEpochResponseData;
import org.apache.kafka.common.message.EndQuorumEpochRequestData;
import org.apache.kafka.common.message.EndQuorumEpochResponseData;
import org.apache.kafka.common.message.FetchQuorumRecordsRequestData;
import org.apache.kafka.common.message.FetchQuorumRecordsResponseData;
import org.apache.kafka.common.message.FindQuorumRequestData;
import org.apache.kafka.common.message.FindQuorumResponseData;
import org.apache.kafka.common.message.LeaderChangeMessage;
import org.apache.kafka.common.message.LeaderChangeMessage.Voter;
import org.apache.kafka.common.message.VoteRequestData;
import org.apache.kafka.common.message.VoteResponseData;
import org.apache.kafka.common.protocol.ApiKeys;
import org.apache.kafka.common.protocol.Errors;
import org.apache.kafka.common.record.CompressionType;
import org.apache.kafka.common.record.ControlRecordType;
import org.apache.kafka.common.record.ControlRecordUtils;
import org.apache.kafka.common.record.MemoryRecords;
import org.apache.kafka.common.record.MutableRecordBatch;
import org.apache.kafka.common.record.Record;
import org.apache.kafka.common.record.RecordBatch;
import org.apache.kafka.common.record.Records;
import org.apache.kafka.common.record.SimpleRecord;
import org.apache.kafka.common.utils.LogContext;
import org.apache.kafka.common.utils.MockTime;
import org.apache.kafka.common.utils.Utils;
import org.apache.kafka.test.TestUtils;

import org.junit.After;
import org.junit.Test;
import org.mockito.Mockito;

import java.io.IOException;
import java.net.InetSocketAddress;
import java.nio.ByteBuffer;
import java.util.ArrayList;
import java.util.Arrays;
import java.util.Collection;
import java.util.Collections;
import java.util.List;
import java.util.Optional;
import java.util.OptionalInt;
import java.util.OptionalLong;
import java.util.Random;
import java.util.Set;
import java.util.concurrent.CompletableFuture;
import java.util.stream.Collectors;

import static org.junit.Assert.assertEquals;
import static org.junit.Assert.assertFalse;
import static org.junit.Assert.assertTrue;
import static org.junit.Assert.fail;

public class KafkaRaftClientTest {
    private final int localId = 0;
    private final int electionTimeoutMs = 10000;
    private final int electionJitterMs = 100;
    private final int fetchTimeoutMs = 5000;
    private final int retryBackoffMs = 50;
    private final int requestTimeoutMs = 5000;
    private final MockTime time = new MockTime();
    private final MockLog log = new MockLog();
    private final MockNetworkChannel channel = new MockNetworkChannel();
    private final Random random = Mockito.spy(new Random());

    private final NoOpStateMachine stateMachine = new NoOpStateMachine();

    private QuorumStateStore quorumStateStore = new MockQuorumStateStore();

    @After
    public void cleanUp() throws IOException {
        quorumStateStore.clear();
    }

    private InetSocketAddress mockAddress(int id) {
        return new InetSocketAddress("localhost", 9990 + id);
    }

    private KafkaRaftClient buildClient(Set<Integer> voters) throws IOException {
        LogContext logContext = new LogContext();
        QuorumState quorum = new QuorumState(localId, voters, quorumStateStore, logContext);

        List<InetSocketAddress> bootstrapServers = voters.stream()
            .map(this::mockAddress)
            .collect(Collectors.toList());

        KafkaRaftClient client = new KafkaRaftClient(channel, log, quorum, time,
            mockAddress(localId), bootstrapServers, electionTimeoutMs, electionJitterMs,
<<<<<<< HEAD
                fetchTimeoutMs, retryBackoffMs, requestTimeoutMs, logContext, random);
        client.initialize(new NoOpStateMachine());
=======
            retryBackoffMs, requestTimeoutMs, logContext, random);
        client.initialize(stateMachine);

>>>>>>> e1f2ccd1
        return client;
    }

    @Test
    public void testInitializeSingleMemberQuorum() throws IOException {
        KafkaRaftClient client = buildClient(Collections.singleton(localId));
        assertEquals(ElectionState.withElectedLeader(1, localId), quorumStateStore.readElectionState());
        client.poll();
        assertEquals(0, channel.drainSendQueue().size());
    }

    @Test
    public void testInitializeAsLeaderFromStateStore() throws IOException {
        Set<Integer> voters = Utils.mkSet(localId, 1);
        int epoch = 2;
        quorumStateStore.writeElectionState(ElectionState.withElectedLeader(epoch, localId));
        KafkaRaftClient client = buildClient(voters);
        assertTrue(stateMachine.isLeader());
        assertEquals(epoch, stateMachine.epoch());

        assertEquals(1L, log.endOffset());

        // Should have sent out connection info query for other node id.
        client.poll();

        assertSentFindQuorumRequest();
    }

    @Test
    public void testInitializeAsCandidateFromStateStore() throws IOException {
        // Need 3 node to require a 2-node majority
        Set<Integer> voters = Utils.mkSet(localId, 1, 2);
        quorumStateStore.writeElectionState(ElectionState.withVotedCandidate(2, localId));
        KafkaRaftClient client = buildClient(voters);
        assertFalse(stateMachine.isLeader());
        assertEquals(0L, log.endOffset());

        // Should have sent out connection info query for other node id.
        client.poll();

        int findQuorumCorrelationId = assertSentFindQuorumRequest();
        channel.mockReceive(new RaftResponse.Inbound(findQuorumCorrelationId,
            findQuorumResponse(OptionalInt.empty(), 1, voters), -1));

        // Consume findQuorum response.
        client.poll();

        assertTrue(channel.drainSendQueue().isEmpty());

        // Send out vote requests.
        client.poll();

        List<RaftRequest.Outbound> voteRequests = collectVoteRequests(2, 0, 0);
        assertEquals(2, voteRequests.size());
    }

    @Test
    public void testInitializeAsCandidateAndBecomeLeader() throws Exception {
        long now = time.milliseconds();
        final int otherNodeId = 1;
        Set<Integer> voters = Utils.mkSet(localId, otherNodeId);
        KafkaRaftClient client = buildClient(voters);
        assertEquals(ElectionState.withVotedCandidate(1, localId), quorumStateStore.readElectionState());

        pollUntilSend(client);

        int findQuorumCorrelationId = assertSentFindQuorumRequest();
        channel.mockReceive(new RaftResponse.Inbound(findQuorumCorrelationId,
            findQuorumResponse(OptionalInt.empty(), 1, voters), -1));

        pollUntilSend(client);

        int correlationId = assertSentVoteRequest(1, 0, 0L);
        VoteResponseData voteResponse = voteResponse(true, Optional.empty(), 1);
        channel.mockReceive(new RaftResponse.Inbound(correlationId, voteResponse, otherNodeId));

        // Become leader after receiving the vote
        client.poll();
        assertEquals(ElectionState.withElectedLeader(1, localId), quorumStateStore.readElectionState());

        // Leader change record appended
        assertEquals(1, log.endOffset());

        // Send BeginQuorumEpoch to voters
        client.poll();
        assertBeginQuorumEpochRequest(1);

        Records records = log.read(0, OptionalLong.of(1));
        RecordBatch batch = records.batches().iterator().next();
        assertTrue(batch.isControlBatch());

        Record record = batch.iterator().next();
        assertEquals(now, record.timestamp());
        verifyLeaderChangeMessage(localId, Collections.singletonList(otherNodeId),
            record.key(), record.value());
    }

    @Test
    public void testHandleBeginQuorumRequest() throws Exception {
        int otherNodeId = 1;
        int votedCandidateEpoch = 2;
        Set<Integer> voters = Utils.mkSet(localId, otherNodeId);

        quorumStateStore.writeElectionState(ElectionState.withVotedCandidate(
            votedCandidateEpoch, otherNodeId));

        KafkaRaftClient client = buildClient(voters);

        BeginQuorumEpochRequestData beginQuorumEpochRequest = new BeginQuorumEpochRequestData()
                                          .setLeaderId(otherNodeId)
                                          .setLeaderEpoch(votedCandidateEpoch);
        channel.mockReceive(new RaftRequest.Inbound(channel.newCorrelationId(),
            beginQuorumEpochRequest, time.milliseconds()));

        client.poll();

        assertEquals(ElectionState.withElectedLeader(
            votedCandidateEpoch, otherNodeId), quorumStateStore.readElectionState());

        assertBeginQuorumEpochResponse(votedCandidateEpoch, otherNodeId);
    }

    @Test
    public void testHandleBeginQuorumResponse() throws Exception {
        int otherNodeId = 1;
        int leaderEpoch = 2;
        Set<Integer> voters = Utils.mkSet(localId, otherNodeId);

        quorumStateStore.writeElectionState(ElectionState.withElectedLeader(leaderEpoch, localId));

        KafkaRaftClient client = buildClient(voters);

        BeginQuorumEpochResponseData beginQuorumEpochRequest = new BeginQuorumEpochResponseData()
                                                                   .setLeaderId(localId)
                                                                   .setLeaderEpoch(leaderEpoch);
        channel.mockReceive(new RaftResponse.Inbound(channel.newCorrelationId(), beginQuorumEpochRequest, otherNodeId));

        client.poll();

        assertEquals(ElectionState.withElectedLeader(
            leaderEpoch, localId), quorumStateStore.readElectionState());
    }

    @Test
    public void testEndQuorumIgnoredIfAlreadyCandidate() throws Exception {
        int otherNodeId = 1;
        int epoch = 2;

        int jitterMs = 85;
        Mockito.doReturn(jitterMs).when(random).nextInt(Mockito.anyInt());

        Set<Integer> voters = Utils.mkSet(localId, otherNodeId);
        quorumStateStore.writeElectionState(ElectionState.withVotedCandidate(epoch, localId));
        KafkaRaftClient client = buildClient(voters);

        EndQuorumEpochRequestData endQuorumEpochRequest = endEpochRequest(epoch,
            OptionalInt.empty(), otherNodeId);
        channel.mockReceive(new RaftRequest.Inbound(channel.newCorrelationId(),
            endQuorumEpochRequest, time.milliseconds()));
        client.poll();
        assertEndQuorumEpochResponse(Errors.NONE);

        // We should still be candidate until expiration of election timeout
        time.sleep(electionTimeoutMs + jitterMs - 1);
        client.poll();
        assertEquals(ElectionState.withVotedCandidate(epoch, localId), quorumStateStore.readElectionState());

        time.sleep(1);
        client.poll();
        assertEquals(ElectionState.withVotedCandidate(epoch + 1, localId), quorumStateStore.readElectionState());
    }

    @Test
    public void testEndQuorumIgnoredIfAlreadyLeader() throws Exception {
        int voter2 = localId + 1;
        int voter3 = localId + 2;
        int epoch = 2;

        int jitterMs = 85;
        Mockito.doReturn(jitterMs).when(random).nextInt(Mockito.anyInt());

        Set<Integer> voters = Utils.mkSet(localId, voter2, voter3);
        quorumStateStore.writeElectionState(ElectionState.withElectedLeader(epoch, localId));
        KafkaRaftClient client = buildClient(voters);

        // One of the voters may have sent EndEpoch as a candidate because it
        // had not yet been notified that the local node was the leader.
        EndQuorumEpochRequestData endQuorumEpochRequest = endEpochRequest(epoch,
            OptionalInt.empty(), voter2);
        channel.mockReceive(new RaftRequest.Inbound(channel.newCorrelationId(),
            endQuorumEpochRequest, time.milliseconds()));
        client.poll();
        assertEndQuorumEpochResponse(Errors.NONE);

        // We should still be leader even after election timeout has expired
        time.sleep(electionTimeoutMs + jitterMs);
        client.poll();
        assertEquals(ElectionState.withElectedLeader(epoch, localId), quorumStateStore.readElectionState());
    }

    @Test
    public void testEndQuorumStartsNewElectionAfterJitterIfReceivedFromVotedCandidate() throws Exception {
        int otherNodeId = 1;
        int epoch = 2;

        int jitterMs = 85;
        Mockito.doReturn(jitterMs).when(random).nextInt(Mockito.anyInt());

        Set<Integer> voters = Utils.mkSet(localId, otherNodeId);
        quorumStateStore.writeElectionState(ElectionState.withVotedCandidate(epoch, otherNodeId));
        KafkaRaftClient client = buildClient(voters);

        EndQuorumEpochRequestData endQuorumEpochRequest = endEpochRequest(epoch,
            OptionalInt.empty(), otherNodeId);
        channel.mockReceive(new RaftRequest.Inbound(channel.newCorrelationId(),
            endQuorumEpochRequest, time.milliseconds()));
        client.poll();
        assertEndQuorumEpochResponse(Errors.NONE);

        // The other node will still be considered the voted candidate until expiration of jitter
        time.sleep(jitterMs - 1);
        client.poll();
        assertEquals(ElectionState.withVotedCandidate(epoch, otherNodeId), quorumStateStore.readElectionState());

        time.sleep(1);
        client.poll();
        assertEquals(ElectionState.withVotedCandidate(epoch + 1, localId), quorumStateStore.readElectionState());
    }

    @Test
    public void testEndQuorumStartsNewElectionAfterJitterIfFollowerUnattached() throws Exception {
        int voter2 = localId + 1;
        int voter3 = localId + 2;
        int epoch = 2;

        int jitterMs = 85;
        Mockito.doReturn(jitterMs).when(random).nextInt(Mockito.anyInt());

        Set<Integer> voters = Utils.mkSet(localId, voter2, voter3);
        quorumStateStore.writeElectionState(ElectionState.withUnknownLeader(epoch));
        KafkaRaftClient client = buildClient(voters);

        EndQuorumEpochRequestData endQuorumEpochRequest = endEpochRequest(epoch,
            OptionalInt.of(voter2), voter2);
        channel.mockReceive(new RaftRequest.Inbound(channel.newCorrelationId(),
            endQuorumEpochRequest, time.milliseconds()));
        client.poll();
        assertEndQuorumEpochResponse(Errors.NONE);

        // We should still update the current leader when we receive the EndQuorumEpoch
        time.sleep(jitterMs - 1);
        client.poll();
        assertEquals(ElectionState.withElectedLeader(epoch, voter2), quorumStateStore.readElectionState());

        // Once jitter expires, we should become a candidate
        time.sleep(1);
        client.poll();
        assertEquals(ElectionState.withVotedCandidate(epoch + 1, localId), quorumStateStore.readElectionState());
    }

    @Test
    public void testHandleEndQuorumRequest() throws Exception {
        int oldLeaderId = 1;
        int leaderEpoch = 2;
        Set<Integer> voters = Utils.mkSet(localId, oldLeaderId);

        quorumStateStore.writeElectionState(ElectionState.withElectedLeader(leaderEpoch, oldLeaderId));

        KafkaRaftClient client = buildClient(voters);

        EndQuorumEpochRequestData endQuorumEpochRequest = endEpochRequest(leaderEpoch,
            OptionalInt.of(oldLeaderId), oldLeaderId);
        channel.mockReceive(new RaftRequest.Inbound(channel.newCorrelationId(), endQuorumEpochRequest, time.milliseconds()));

        pollUntilSend(client);

        List<RaftMessage> sentMessages = channel.drainSendQueue();
        assertEquals(2, sentMessages.size());

        RaftMessage findQuorumMessage = getSentMessageByType(sentMessages, ApiKeys.FIND_QUORUM);
        assertTrue(findQuorumMessage.data() instanceof FindQuorumRequestData);

        FindQuorumRequestData findQuorumData = (FindQuorumRequestData) findQuorumMessage.data();
        assertEquals(localId, findQuorumData.replicaId());
        int findQuorumCorrelationId = findQuorumMessage.correlationId();

        RaftMessage endQuorumMessage = getSentMessageByType(sentMessages, ApiKeys.END_QUORUM_EPOCH);
        assertTrue(endQuorumMessage.data() instanceof EndQuorumEpochResponseData);

        channel.mockReceive(new RaftResponse.Inbound(findQuorumCorrelationId,
            findQuorumResponse(OptionalInt.of(localId), leaderEpoch, voters), -1));

        time.sleep(electionJitterMs);

        pollUntilSend(client);

        assertSentVoteRequest(leaderEpoch + 1, 0, 0);

        // Should have already done self-voting
        assertEquals(ElectionState.withVotedCandidate(leaderEpoch + 1, localId),
            quorumStateStore.readElectionState());
    }

    @Test
    public void testVoteRequestTimeout() throws Exception {
        int epoch = 1;
        int otherNodeId = 1;
        Set<Integer> voters = Utils.mkSet(localId, otherNodeId);
        KafkaRaftClient client = buildClient(voters);
        assertEquals(ElectionState.withVotedCandidate(epoch, localId), quorumStateStore.readElectionState());

        pollUntilSend(client);

        int findQuorumCorrelationId = assertSentFindQuorumRequest();
        channel.mockReceive(new RaftResponse.Inbound(findQuorumCorrelationId,
            findQuorumResponse(OptionalInt.empty(), epoch, voters), -1));

        pollUntilSend(client);

        int correlationId = assertSentVoteRequest(epoch, 0, 0L);

        time.sleep(requestTimeoutMs);
        client.poll();
        int retryId = assertSentVoteRequest(epoch, 0, 0L);

        // Even though we have resent the request, we should still accept the response to
        // the first request if it arrives late.
        VoteResponseData voteResponse = voteResponse(true, Optional.empty(), 1);
        channel.mockReceive(new RaftResponse.Inbound(correlationId, voteResponse, otherNodeId));
        client.poll();
        assertEquals(ElectionState.withElectedLeader(epoch, localId), quorumStateStore.readElectionState());

        // If the second request arrives later, it should have no effect
        VoteResponseData retryResponse = voteResponse(true, Optional.empty(), 1);
        channel.mockReceive(new RaftResponse.Inbound(retryId, retryResponse, otherNodeId));
        client.poll();
        assertEquals(ElectionState.withElectedLeader(epoch, localId), quorumStateStore.readElectionState());
    }

    @Test
    public void testHandleValidVoteRequestAsFollower() throws Exception {
        int leaderEpoch = 2;
        int otherNodeId = 1;
        Set<Integer> voters = Utils.mkSet(localId, otherNodeId);

        quorumStateStore.writeElectionState(ElectionState.withUnknownLeader(leaderEpoch));

        KafkaRaftClient client = buildClient(voters);

        handleVoteRequest(leaderEpoch, otherNodeId, client, true);

        assertEquals(ElectionState.withVotedCandidate(leaderEpoch + 1, otherNodeId),
            quorumStateStore.readElectionState());
    }

    @Test
    public void testHandleVoteRequestAsFollowerWithElectedLeader() throws Exception {
        int leaderEpoch = 2;
        int otherNodeId = 1;
        int electedLeaderId = 3;
        Set<Integer> voters = Utils.mkSet(localId, otherNodeId, electedLeaderId);

        quorumStateStore.writeElectionState(ElectionState.withElectedLeader(leaderEpoch, electedLeaderId));

        KafkaRaftClient client = buildClient(voters);

        handleVoteRequest(leaderEpoch - 1, otherNodeId, client, false);

        assertEquals(ElectionState.withElectedLeader(leaderEpoch, electedLeaderId),
            quorumStateStore.readElectionState());
    }

    @Test
    public void testHandleVoteRequestAsFollowerWithVotedCandidate() throws Exception {
        int leaderEpoch = 2;
        int otherNodeId = 1;
        int votedCandidateId = 3;
        Set<Integer> voters = Utils.mkSet(localId, otherNodeId, votedCandidateId);

        quorumStateStore.writeElectionState(ElectionState.withVotedCandidate(leaderEpoch, votedCandidateId));

        KafkaRaftClient client = buildClient(voters);

        handleVoteRequest(leaderEpoch - 1, otherNodeId, client, false);

        assertEquals(ElectionState.withVotedCandidate(leaderEpoch, votedCandidateId),
            quorumStateStore.readElectionState());
    }

    private void handleVoteRequest(int lastEpoch,
                                   int otherNodeId,
                                   KafkaRaftClient client,
                                   boolean voteGranted) throws Exception {
        VoteRequestData voteRequest = new VoteRequestData()
                                          .setLastEpoch(lastEpoch)
                                          .setLastEpochEndOffset(1)
                                          .setCandidateId(otherNodeId)
                                          .setCandidateEpoch(lastEpoch + 1);
        channel.mockReceive(new RaftRequest.Inbound(
            channel.newCorrelationId(), voteRequest, time.milliseconds()));

        client.poll();

        assertSentVoteResponse(lastEpoch + 1, voteGranted, Errors.NONE);
    }

    @Test
    public void testHandleInvalidVoteRequestWithOlderEpoch() throws Exception {
        int leaderEpoch = 2;
        int otherNodeId = 1;
        Set<Integer> voters = Utils.mkSet(localId, otherNodeId);

        quorumStateStore.writeElectionState(ElectionState.withUnknownLeader(leaderEpoch));

        KafkaRaftClient client = buildClient(voters);
        handleInvalidVoteRequest(leaderEpoch, leaderEpoch - 2, otherNodeId, client, Errors.FENCED_LEADER_EPOCH);
    }

    @Test
    public void testHandleInvalidVoteRequestAsObserver() throws Exception {
        int leaderEpoch = 2;
        int otherNodeId = 1;
        int otherNodeId2 = 2;
        Set<Integer> voters = Utils.mkSet(otherNodeId, otherNodeId2);

        quorumStateStore.writeElectionState(ElectionState.withUnknownLeader(leaderEpoch));

        KafkaRaftClient client = buildClient(voters);
        handleInvalidVoteRequest(leaderEpoch, leaderEpoch, otherNodeId, client, Errors.INCONSISTENT_VOTER_SET);
        assertEquals(ElectionState.withUnknownLeader(leaderEpoch), quorumStateStore.readElectionState());
    }

    private void handleInvalidVoteRequest(int leaderEpoch,
                                          int lastEpoch,
                                          int otherNodeId,
                                          KafkaRaftClient client,
                                          Errors expectedError) throws Exception {
        VoteRequestData voteRequest = new VoteRequestData()
                                          .setLastEpoch(lastEpoch)
                                          .setLastEpochEndOffset(1)
                                          .setCandidateId(otherNodeId)
                                          .setCandidateEpoch(lastEpoch + 1);
        channel.mockReceive(new RaftRequest.Inbound(
            channel.newCorrelationId(), voteRequest, time.milliseconds()));

        client.poll();

        assertSentVoteResponse(leaderEpoch, false, expectedError);
    }

    @Test
    public void testLeaderIgnoreVoteRequestOnSameEpoch() throws Exception {
        int otherNodeId = 1;
        int leaderEpoch = 2;
        Set<Integer> voters = Utils.mkSet(localId, otherNodeId);

        quorumStateStore.writeElectionState(ElectionState.withElectedLeader(leaderEpoch, localId));

        KafkaRaftClient client = buildClient(voters);

        VoteRequestData voteRequest = new VoteRequestData()
                                          .setLastEpoch(leaderEpoch - 1)
                                          .setLastEpochEndOffset(1)
                                          .setCandidateId(otherNodeId)
                                          .setCandidateEpoch(leaderEpoch);
        channel.mockReceive(new RaftRequest.Inbound(channel.newCorrelationId(), voteRequest, time.milliseconds()));

        client.poll();
        assertEquals(ElectionState.withElectedLeader(leaderEpoch, localId),
            quorumStateStore.readElectionState());

        List<RaftMessage> unsent = channel.drainSendQueue();
        assertEquals(2, unsent.size());

        RaftMessage findQuorumMessage = getSentMessageByType(unsent, ApiKeys.FIND_QUORUM);
        assertTrue(findQuorumMessage instanceof RaftRequest.Outbound);

        RaftMessage voteResponseMessage = getSentMessageByType(unsent, ApiKeys.VOTE);
        assertTrue(voteResponseMessage instanceof RaftResponse.Outbound);
    }

    @Test
    public void testCandidateIgnoreVoteRequestOnSameEpoch() throws Exception {
        int otherNodeId = 1;
        int leaderEpoch = 2;
        Set<Integer> voters = Utils.mkSet(localId, otherNodeId);

        quorumStateStore.writeElectionState(ElectionState.withVotedCandidate(leaderEpoch, localId));

        KafkaRaftClient client = buildClient(voters);

        VoteRequestData voteRequest = new VoteRequestData()
                                          .setLastEpoch(leaderEpoch - 1)
                                          .setLastEpochEndOffset(1)
                                          .setCandidateId(otherNodeId)
                                          .setCandidateEpoch(leaderEpoch);
        channel.mockReceive(new RaftRequest.Inbound(channel.newCorrelationId(), voteRequest, time.milliseconds()));

        client.poll();
        assertEquals(ElectionState.withVotedCandidate(leaderEpoch, localId),
            quorumStateStore.readElectionState());

        List<RaftMessage> unsent = channel.drainSendQueue();
        assertEquals(2, unsent.size());

        RaftMessage findQuorumMessage = getSentMessageByType(unsent, ApiKeys.FIND_QUORUM);
        assertTrue(findQuorumMessage instanceof RaftRequest.Outbound);

        RaftMessage voteResponseMessage = getSentMessageByType(unsent, ApiKeys.VOTE);
        assertTrue(voteResponseMessage instanceof RaftResponse.Outbound);
    }

    @Test
    public void testRetryElection() throws Exception {
        int otherNodeId = 1;
        int epoch = 1;

        int jitterMs = 85;
        Mockito.doReturn(jitterMs).when(random).nextInt(Mockito.anyInt());

        Set<Integer> voters = Utils.mkSet(localId, otherNodeId);
        KafkaRaftClient client = buildClient(voters);
        assertEquals(ElectionState.withVotedCandidate(epoch, localId), quorumStateStore.readElectionState());

        pollUntilSend(client);

        int findQuorumCorrelationId = assertSentFindQuorumRequest();
        channel.mockReceive(new RaftResponse.Inbound(findQuorumCorrelationId,
            findQuorumResponse(OptionalInt.empty(), epoch, voters), -1));

        pollUntilSend(client);

        // Quorum size is two. If the other member rejects, then we need to schedule a revote.
        int correlationId = assertSentVoteRequest(epoch, 0, 0L);
        VoteResponseData voteResponse = voteResponse(false, Optional.empty(), 1);
        channel.mockReceive(new RaftResponse.Inbound(correlationId, voteResponse, otherNodeId));

        client.poll();

        // All nodes have rejected our candidacy, but we should still remember that we had voted
        ElectionState latest = quorumStateStore.readElectionState();
        assertEquals(epoch, latest.epoch);
        assertTrue(latest.hasVoted());
        assertEquals(localId, latest.votedId());

        // Even though our candidacy was rejected, we need to await the expiration of the election
        // timeout (plus jitter) before we bump the epoch and start a new election.
        time.sleep(electionTimeoutMs + jitterMs - 1);
        client.poll();
        assertEquals(epoch, quorumStateStore.readElectionState().epoch);

        // After jitter expires, we become a candidate again
        time.sleep(1);
        client.poll();
        assertEquals(ElectionState.withVotedCandidate(epoch + 1, localId), quorumStateStore.readElectionState());
        assertSentVoteRequest(epoch + 1, 0, 0L);
    }

    @Test
    public void testInitializeAsFollowerEmptyLog() throws Exception {
        int otherNodeId = 1;
        int epoch = 5;
        Set<Integer> voters = Utils.mkSet(localId, otherNodeId);
        quorumStateStore.writeElectionState(ElectionState.withElectedLeader(epoch, otherNodeId));
        KafkaRaftClient client = buildClient(voters);
        assertEquals(ElectionState.withElectedLeader(epoch, otherNodeId), quorumStateStore.readElectionState());

        pollUntilSend(client);

        int findQuorumCorrelationId = assertSentFindQuorumRequest();
        channel.mockReceive(new RaftResponse.Inbound(findQuorumCorrelationId,
            findQuorumResponse(OptionalInt.of(otherNodeId), epoch, voters), -1));

        pollUntilSend(client);

        assertSentFetchQuorumRecordsRequest(epoch, 0L, 0);
    }

    @Test
    public void testInitializeAsFollowerNonEmptyLog() throws Exception {
        int otherNodeId = 1;
        int epoch = 5;
        int lastEpoch = 3;
        Set<Integer> voters = Utils.mkSet(localId, otherNodeId);
        quorumStateStore.writeElectionState(ElectionState.withElectedLeader(epoch, otherNodeId));
        log.appendAsLeader(Collections.singleton(new SimpleRecord("foo".getBytes())), lastEpoch);

        KafkaRaftClient client = buildClient(voters);
        assertEquals(ElectionState.withElectedLeader(epoch, otherNodeId), quorumStateStore.readElectionState());

        pollUntilSend(client);

        int findQuorumCorrelationId = assertSentFindQuorumRequest();
        channel.mockReceive(new RaftResponse.Inbound(findQuorumCorrelationId,
            findQuorumResponse(OptionalInt.of(otherNodeId), epoch, voters), -1));

        pollUntilSend(client);

        assertSentFetchQuorumRecordsRequest(epoch, 1L, lastEpoch);
    }

    @Test
    public void testBecomeCandidateAfterElectionTimeout() throws Exception {
        int otherNodeId = 1;
        int epoch = 5;
        int lastEpoch = 3;
        Set<Integer> voters = Utils.mkSet(localId, otherNodeId);
        quorumStateStore.writeElectionState(ElectionState.withElectedLeader(epoch, otherNodeId));
        log.appendAsLeader(Collections.singleton(new SimpleRecord("foo".getBytes())), lastEpoch);

        KafkaRaftClient client = buildClient(voters);
        assertEquals(ElectionState.withElectedLeader(epoch, otherNodeId), quorumStateStore.readElectionState());

        pollUntilSend(client);

        int findQuorumCorrelationId = assertSentFindQuorumRequest();
        channel.mockReceive(new RaftResponse.Inbound(findQuorumCorrelationId,
            findQuorumResponse(OptionalInt.of(otherNodeId), epoch, voters), -1));

        pollUntilSend(client);

        assertSentFetchQuorumRecordsRequest(epoch, 1L, lastEpoch);

        time.sleep(electionTimeoutMs);

        client.poll();
        assertSentVoteRequest(epoch + 1, lastEpoch, 1L);
    }

    @Test
    public void testInitializeObserverNoPreviousState() throws IOException {
        int leaderId = 1;
        int epoch = 5;
        Set<Integer> voters = Utils.mkSet(leaderId);
        KafkaRaftClient client = buildClient(voters);

        client.poll();
        int correlationId = assertSentFindQuorumRequest();
        channel.mockReceive(new RaftResponse.Inbound(correlationId,
            findQuorumResponse(OptionalInt.of(leaderId), epoch, voters), -1));

        client.poll();
        assertEquals(ElectionState.withElectedLeader(epoch, leaderId), quorumStateStore.readElectionState());
    }

    @Test
    public void testObserverFindQuorumFailure() throws IOException {
        int leaderId = 1;
        int epoch = 5;
        Set<Integer> voters = Utils.mkSet(leaderId);
        KafkaRaftClient client = buildClient(voters);

        client.poll();
        int correlationId = assertSentFindQuorumRequest();
        channel.mockReceive(new RaftResponse.Inbound(correlationId, findQuorumFailure(Errors.UNKNOWN_SERVER_ERROR), -1));

        client.poll();
        assertEquals(0, channel.drainSendQueue().size());

        time.sleep(retryBackoffMs);

        client.poll();
        int retryId = assertSentFindQuorumRequest();
        channel.mockReceive(new RaftResponse.Inbound(retryId,
            findQuorumResponse(OptionalInt.of(leaderId), epoch, voters), -1));

        client.poll();
        assertEquals(ElectionState.withElectedLeader(epoch, leaderId), quorumStateStore.readElectionState());
    }

    @Test
    public void testObserverFindQuorumAfterElectionTimeout() throws IOException {
        int leaderId = 1;
        int epoch = 5;
        Set<Integer> voters = Utils.mkSet(leaderId);
        KafkaRaftClient client = buildClient(voters);

        client.poll();
        int correlationId = assertSentFindQuorumRequest();
        channel.mockReceive(new RaftResponse.Inbound(correlationId,
            findQuorumResponse(OptionalInt.of(leaderId), epoch, voters), -1));

        client.poll();
        assertEquals(ElectionState.withElectedLeader(epoch, leaderId), quorumStateStore.readElectionState());

        time.sleep(electionTimeoutMs);

        client.poll();
        assertSentFindQuorumRequest();
    }

    @Test
    public void testInvalidFetchRequest() throws Exception {
        int otherNodeId = 1;
        int epoch = 5;

        quorumStateStore.writeElectionState(ElectionState.withElectedLeader(epoch, localId));
        Set<Integer> voters = Utils.mkSet(localId, otherNodeId);
        KafkaRaftClient client = buildClient(voters);
        assertEquals(ElectionState.withElectedLeader(epoch, localId), quorumStateStore.readElectionState());

        pollUntilSend(client);
        int findQuorumCorrelationId = assertSentFindQuorumRequest();
        channel.mockReceive(new RaftResponse.Inbound(findQuorumCorrelationId,
            findQuorumResponse(OptionalInt.empty(), 1, voters), -1));
        client.poll();
        channel.drainSendQueue();

        channel.mockReceive(new RaftRequest.Inbound(channel.newCorrelationId(),
            fetchQuorumRecordsRequest(epoch, otherNodeId, -5L, 0), time.milliseconds()));
        client.poll();
        assertFailedFetchQuorumRecordsResponse(Errors.INVALID_REQUEST);

        channel.mockReceive(new RaftRequest.Inbound(channel.newCorrelationId(),
            fetchQuorumRecordsRequest(epoch, otherNodeId, 0L, -1), time.milliseconds()));
        client.poll();
        assertFailedFetchQuorumRecordsResponse(Errors.INVALID_REQUEST);

        channel.mockReceive(new RaftRequest.Inbound(channel.newCorrelationId(),
            fetchQuorumRecordsRequest(epoch, otherNodeId, 0L, epoch + 1), time.milliseconds()));
        client.poll();
        assertFailedFetchQuorumRecordsResponse(Errors.INVALID_REQUEST);

        channel.mockReceive(new RaftRequest.Inbound(channel.newCorrelationId(),
            fetchQuorumRecordsRequest(epoch + 1, otherNodeId, 0L, 0), time.milliseconds()));
        client.poll();
        assertFailedFetchQuorumRecordsResponse(Errors.INVALID_REQUEST);
    }

    @Test
    public void testVoterOnlyRequestValidation() throws Exception {
        int otherNodeId = 1;
        int epoch = 5;

        quorumStateStore.writeElectionState(ElectionState.withElectedLeader(epoch, localId));
        Set<Integer> voters = Utils.mkSet(localId, otherNodeId);
        KafkaRaftClient client = buildClient(voters);
        assertEquals(ElectionState.withElectedLeader(epoch, localId), quorumStateStore.readElectionState());

        pollUntilSend(client);
        int findQuorumCorrelationId = assertSentFindQuorumRequest();
        channel.mockReceive(new RaftResponse.Inbound(findQuorumCorrelationId,
            findQuorumResponse(OptionalInt.empty(), 1, voters), -1));
        client.poll();
        channel.drainSendQueue();

        int nonVoterId = 2;
        channel.mockReceive(new RaftRequest.Inbound(channel.newCorrelationId(),
            voteRequest(epoch, nonVoterId, 0, 0), time.milliseconds()));
        client.poll();
        assertFailedVoteResponse(Errors.INCONSISTENT_VOTER_SET);

        channel.mockReceive(new RaftRequest.Inbound(channel.newCorrelationId(),
            beginEpochRequest(epoch, nonVoterId), time.milliseconds()));
        client.poll();
        assertFailedBeginQuorumEpochResponse(Errors.INCONSISTENT_VOTER_SET);

        channel.mockReceive(new RaftRequest.Inbound(channel.newCorrelationId(),
            endEpochRequest(epoch, OptionalInt.of(localId), nonVoterId), time.milliseconds()));
        client.poll();
        assertEndQuorumEpochResponse(Errors.INCONSISTENT_VOTER_SET);
    }

    @Test
    public void testInvalidVoteRequest() throws Exception {
        int otherNodeId = 1;
        int epoch = 5;

        quorumStateStore.writeElectionState(ElectionState.withElectedLeader(epoch, otherNodeId));
        Set<Integer> voters = Utils.mkSet(localId, otherNodeId);
        KafkaRaftClient client = buildClient(voters);
        assertEquals(ElectionState.withElectedLeader(epoch, otherNodeId), quorumStateStore.readElectionState());

        pollUntilSend(client);
        int findQuorumCorrelationId = assertSentFindQuorumRequest();
        channel.mockReceive(new RaftResponse.Inbound(findQuorumCorrelationId,
            findQuorumResponse(OptionalInt.empty(), 1, voters), -1));
        client.poll();
        channel.drainSendQueue();

        channel.mockReceive(new RaftRequest.Inbound(channel.newCorrelationId(),
            voteRequest(epoch + 1, otherNodeId, 0, -5L), time.milliseconds()));
        client.poll();
        assertFailedVoteResponse(Errors.INVALID_REQUEST);

        channel.mockReceive(new RaftRequest.Inbound(channel.newCorrelationId(),
            voteRequest(epoch + 1, otherNodeId, -1, 0L), time.milliseconds()));
        client.poll();
        assertFailedVoteResponse(Errors.INVALID_REQUEST);

        channel.mockReceive(new RaftRequest.Inbound(channel.newCorrelationId(),
            voteRequest(epoch + 1, otherNodeId, epoch + 1, 0L), time.milliseconds()));
        client.poll();
        assertFailedVoteResponse(Errors.INVALID_REQUEST);
    }

    @Test
    public void testFetchResponseIgnoredAfterBecomingCandidate() throws Exception {
        int otherNodeId = 1;
        int epoch = 5;

        // The other node starts out as the leader
        quorumStateStore.writeElectionState(ElectionState.withElectedLeader(epoch, otherNodeId));
        Set<Integer> voters = Utils.mkSet(localId, otherNodeId);
        KafkaRaftClient client = buildClient(voters);
        assertEquals(ElectionState.withElectedLeader(epoch, otherNodeId), quorumStateStore.readElectionState());

        pollUntilSend(client);
        int findQuorumCorrelationId = assertSentFindQuorumRequest();
        channel.mockReceive(new RaftResponse.Inbound(findQuorumCorrelationId,
            findQuorumResponse(OptionalInt.empty(), epoch, voters), -1));

        // Wait until we have a Fetch inflight to the leader
        pollUntilSend(client);
        int fetchCorrelationId = assertSentFetchQuorumRecordsRequest(epoch, 0L, 0);

        // Now await the election timeout and become a candidate
        time.sleep(electionTimeoutMs);
        client.poll();
        assertEquals(ElectionState.withVotedCandidate(epoch + 1, localId), quorumStateStore.readElectionState());

        // The fetch response from the old leader returns, but it should be ignored
        Records records = MemoryRecords.withRecords(0L, CompressionType.NONE,
            3, new SimpleRecord("a".getBytes()), new SimpleRecord("b".getBytes()));
        FetchQuorumRecordsResponseData response = fetchRecordsResponse(epoch, otherNodeId, records, 0L, Errors.NONE);
        channel.mockReceive(new RaftResponse.Inbound(fetchCorrelationId, response, otherNodeId));

        client.poll();
        assertEquals(0, log.endOffset());
        assertEquals(ElectionState.withVotedCandidate(epoch + 1, localId), quorumStateStore.readElectionState());
    }

    @Test
    public void testFetchResponseIgnoredAfterBecomingFollowerOfDifferentLeader() throws Exception {
        int voter1 = localId;
        int voter2 = localId + 1;
        int voter3 = localId + 2;
        int epoch = 5;

        // Start out with `voter2` as the leader
        quorumStateStore.writeElectionState(ElectionState.withElectedLeader(epoch, voter2));
        Set<Integer> voters = Utils.mkSet(voter1, voter2, voter3);
        KafkaRaftClient client = buildClient(voters);
        assertEquals(ElectionState.withElectedLeader(epoch, voter2), quorumStateStore.readElectionState());

        pollUntilSend(client);
        int findQuorumCorrelationId = assertSentFindQuorumRequest();
        channel.mockReceive(new RaftResponse.Inbound(findQuorumCorrelationId,
            findQuorumResponse(OptionalInt.empty(), epoch, voters), -1));

        // Wait until we have a Fetch inflight to the leader
        pollUntilSend(client);
        int fetchCorrelationId = assertSentFetchQuorumRecordsRequest(epoch, 0L, 0);

        // Now receive a BeginEpoch from `voter3`
        BeginQuorumEpochRequestData beginEpochRequest = beginEpochRequest(epoch + 1, voter3);
        channel.mockReceive(new RaftRequest.Inbound(channel.newCorrelationId(), beginEpochRequest, time.milliseconds()));
        client.poll();
        assertEquals(ElectionState.withElectedLeader(epoch + 1, voter3), quorumStateStore.readElectionState());

        // The fetch response from the old leader returns, but it should be ignored
        Records records = MemoryRecords.withRecords(0L, CompressionType.NONE,
            3, new SimpleRecord("a".getBytes()), new SimpleRecord("b".getBytes()));
        FetchQuorumRecordsResponseData response = fetchRecordsResponse(epoch, voter2, records, 0L, Errors.NONE);
        channel.mockReceive(new RaftResponse.Inbound(fetchCorrelationId, response, voter2));

        client.poll();
        assertEquals(0, log.endOffset());
        assertEquals(ElectionState.withElectedLeader(epoch + 1, voter3), quorumStateStore.readElectionState());
    }

    @Test
    public void testVoteResponseIgnoredAfterBecomingFollower() throws Exception {
        int voter1 = localId;
        int voter2 = localId + 1;
        int voter3 = localId + 2;
        int epoch = 5;

        // This node initializes as a candidate
        quorumStateStore.writeElectionState(ElectionState.withVotedCandidate(epoch, voter1));
        Set<Integer> voters = Utils.mkSet(voter1, voter2, voter3);
        KafkaRaftClient client = buildClient(voters);
        assertEquals(ElectionState.withVotedCandidate(epoch, voter1), quorumStateStore.readElectionState());

        pollUntilSend(client);
        int findQuorumCorrelationId = assertSentFindQuorumRequest();
        channel.mockReceive(new RaftResponse.Inbound(findQuorumCorrelationId,
            findQuorumResponse(OptionalInt.empty(), epoch, voters), -1));

        // Wait until the vote requests are inflight
        pollUntilSend(client);
        List<RaftRequest.Outbound> voteRequests = collectVoteRequests(epoch, 0, 0);
        assertEquals(2, voteRequests.size());

        // While the vote requests are still inflight, we receive a BeginEpoch for the same epoch
        BeginQuorumEpochRequestData beginEpochRequest = beginEpochRequest(epoch, voter3);
        channel.mockReceive(new RaftRequest.Inbound(channel.newCorrelationId(), beginEpochRequest, time.milliseconds()));
        client.poll();
        assertEquals(ElectionState.withElectedLeader(epoch, voter3), quorumStateStore.readElectionState());

        // The vote requests now return and should be ignored
        VoteResponseData voteResponse1 = voteResponse(false, Optional.empty(), epoch);
        channel.mockReceive(new RaftResponse.Inbound(voteRequests.get(0).correlationId, voteResponse1, voter2));

        VoteResponseData voteResponse2 = voteResponse(false, Optional.of(voter3), epoch);
        channel.mockReceive(new RaftResponse.Inbound(voteRequests.get(0).correlationId, voteResponse2, voter3));

        client.poll();
        assertEquals(ElectionState.withElectedLeader(epoch, voter3), quorumStateStore.readElectionState());
    }

    @Test
    public void testObserverLeaderRediscoveryAfterBrokerNotAvailableError() throws IOException {
        int leaderId = 1;
        int epoch = 5;
        Set<Integer> voters = Utils.mkSet(leaderId);
        KafkaRaftClient client = buildClient(voters);

        client.poll();
        int correlationId = assertSentFindQuorumRequest();
        channel.mockReceive(new RaftResponse.Inbound(correlationId,
            findQuorumResponse(OptionalInt.of(leaderId), epoch, voters), -1));

        client.poll();
        assertEquals(ElectionState.withElectedLeader(epoch, leaderId), quorumStateStore.readElectionState());

        client.poll();
        int fetchCorrelationId = assertSentFetchQuorumRecordsRequest(epoch, 0L, 0);

        FetchQuorumRecordsResponseData response = fetchRecordsResponse(epoch, leaderId, MemoryRecords.EMPTY, 0L,
                Errors.BROKER_NOT_AVAILABLE);
        channel.mockReceive(new RaftResponse.Inbound(fetchCorrelationId, response, leaderId));
        client.poll();

        assertEquals(ElectionState.withUnknownLeader(epoch), quorumStateStore.readElectionState());
        client.poll();
        assertSentFindQuorumRequest();
    }

    @Test
    public void testObserverLeaderRediscoveryAfterRequestTimeout() throws Exception {
        int leaderId = 1;
        int epoch = 5;
        Set<Integer> voters = Utils.mkSet(leaderId);
        KafkaRaftClient client = buildClient(voters);

        client.poll();
        int correlationId = assertSentFindQuorumRequest();
        channel.mockReceive(new RaftResponse.Inbound(correlationId,
            findQuorumResponse(OptionalInt.of(leaderId), epoch, voters), -1));

        pollUntilSend(client);
        assertEquals(ElectionState.withElectedLeader(epoch, leaderId), quorumStateStore.readElectionState());
        assertSentFetchQuorumRecordsRequest(epoch, 0L, 0);

        time.sleep(requestTimeoutMs);
        client.poll();

        assertEquals(ElectionState.withUnknownLeader(epoch), quorumStateStore.readElectionState());
        client.poll();
        assertSentFindQuorumRequest();
    }

    @Test
    public void testLeaderHandlesFindQuorum() throws IOException {
        KafkaRaftClient client = buildClient(Collections.singleton(localId));
        assertEquals(ElectionState.withElectedLeader(1, localId), quorumStateStore.readElectionState());

        int observerId = 1;
        FindQuorumRequestData request = new FindQuorumRequestData().setReplicaId(observerId);
        channel.mockReceive(new RaftRequest.Inbound(channel.newCorrelationId(), request, time.milliseconds()));

        client.poll();
        assertSentFindQuorumResponse(1, Optional.of(localId));
    }

    @Test
    public void testLeaderGracefulShutdown() throws Exception {
        int otherNodeId = 1;
        Set<Integer> voters = Utils.mkSet(localId, otherNodeId);
        KafkaRaftClient client = buildClient(voters);

        // Elect ourselves as the leader
        assertEquals(ElectionState.withVotedCandidate(1, localId), quorumStateStore.readElectionState());

        pollUntilSend(client);

        int findQuorumCorrelationId = assertSentFindQuorumRequest();
        channel.mockReceive(new RaftResponse.Inbound(findQuorumCorrelationId,
            findQuorumResponse(OptionalInt.empty(), 1, voters), -1));

        pollUntilSend(client);

        int voteCorrelationId = assertSentVoteRequest(1, 0, 0L);
        VoteResponseData voteResponse = voteResponse(true, Optional.empty(), 1);
        channel.mockReceive(new RaftResponse.Inbound(voteCorrelationId, voteResponse, otherNodeId));
        client.poll();
        assertEquals(ElectionState.withElectedLeader(1, localId), quorumStateStore.readElectionState());

        // Now shutdown
        int shutdownTimeoutMs = 5000;
        client.shutdown(shutdownTimeoutMs);

        // We should still be running until we have had a chance to send EndQuorumEpoch
        assertTrue(client.isRunning());

        // Send EndQuorumEpoch request to the other vote
        client.poll();
        assertTrue(client.isRunning());
        assertSentEndQuorumEpochRequest(1, localId);

        // Graceful shutdown completes when the epoch is bumped
        VoteRequestData newVoteRequest = voteRequest(2, otherNodeId, 0, 0L);
        channel.mockReceive(new RaftRequest.Inbound(channel.newCorrelationId(), newVoteRequest, time.milliseconds()));

        client.poll();
        assertFalse(client.isRunning());
    }

    @Test
    public void testLeaderGracefulShutdownTimeout() throws Exception {
        int otherNodeId = 1;
        Set<Integer> voters = Utils.mkSet(localId, otherNodeId);
        KafkaRaftClient client = buildClient(voters);

        // Elect ourselves as the leader
        assertEquals(ElectionState.withVotedCandidate(1, localId), quorumStateStore.readElectionState());

        pollUntilSend(client);

        int findQuorumCorrelationId = assertSentFindQuorumRequest();
        channel.mockReceive(new RaftResponse.Inbound(findQuorumCorrelationId,
            findQuorumResponse(OptionalInt.empty(), 1, voters), -1));

        pollUntilSend(client);

        int voteCorrelationId = assertSentVoteRequest(1, 0, 0L);
        VoteResponseData voteResponse = voteResponse(true, Optional.empty(), 1);
        channel.mockReceive(new RaftResponse.Inbound(voteCorrelationId, voteResponse, otherNodeId));
        client.poll();
        assertEquals(ElectionState.withElectedLeader(1, localId), quorumStateStore.readElectionState());

        // Now shutdown
        int shutdownTimeoutMs = 5000;
        client.shutdown(shutdownTimeoutMs);

        // We should still be running until we have had a chance to send EndQuorumEpoch
        assertTrue(client.isRunning());

        // Send EndQuorumEpoch request to the other vote
        client.poll();
        assertTrue(client.isRunning());
        assertSentEndQuorumEpochRequest(1, localId);

        // The shutdown timeout is hit before we receive any requests or responses indicating an epoch bump
        time.sleep(shutdownTimeoutMs);

        client.poll();
        assertFalse(client.isRunning());
    }

    @Test
    public void testFollowerGracefulShutdown() throws IOException {
        int otherNodeId = 1;
        int epoch = 5;
        quorumStateStore.writeElectionState(ElectionState.withElectedLeader(epoch, otherNodeId));
        KafkaRaftClient client = buildClient(Utils.mkSet(localId, otherNodeId));
        assertEquals(ElectionState.withElectedLeader(epoch, otherNodeId), quorumStateStore.readElectionState());
        assertTrue(stateMachine.isFollower());
        assertEquals(epoch, stateMachine.epoch());

        client.poll();

        int shutdownTimeoutMs = 5000;
        client.shutdown(shutdownTimeoutMs);
        assertTrue(client.isRunning());
        client.poll();
        assertFalse(client.isRunning());
    }

    @Test
    public void testGracefulShutdownSingleMemberQuorum() throws IOException {
        KafkaRaftClient client = buildClient(Collections.singleton(localId));
        assertEquals(ElectionState.withElectedLeader(1, localId), quorumStateStore.readElectionState());
        client.poll();
        assertEquals(0, channel.drainSendQueue().size());
        int shutdownTimeoutMs = 5000;
        client.shutdown(shutdownTimeoutMs);
        assertTrue(client.isRunning());
        client.poll();
        assertFalse(client.isRunning());
    }

    @Test
    public void testFollowerReplication() throws Exception {
        int otherNodeId = 1;
        int epoch = 5;
        quorumStateStore.writeElectionState(ElectionState.withElectedLeader(epoch, otherNodeId));
        Set<Integer> voters = Utils.mkSet(localId, otherNodeId);
        KafkaRaftClient client = buildClient(voters);
        assertEquals(ElectionState.withElectedLeader(epoch, otherNodeId), quorumStateStore.readElectionState());
        assertTrue(stateMachine.isFollower());
        assertEquals(epoch, stateMachine.epoch());

        pollUntilSend(client);

        int findQuorumCorrelationId = assertSentFindQuorumRequest();
        channel.mockReceive(new RaftResponse.Inbound(findQuorumCorrelationId,
            findQuorumResponse(OptionalInt.of(otherNodeId), epoch, voters), -1));

        pollUntilSend(client);

        int fetchQuorumCorrelationId = assertSentFetchQuorumRecordsRequest(epoch, 0L, 0);
        Records records = MemoryRecords.withRecords(0L, CompressionType.NONE,
            3, new SimpleRecord("a".getBytes()), new SimpleRecord("b".getBytes()));
        FetchQuorumRecordsResponseData response = fetchRecordsResponse(epoch, otherNodeId, records, 0L, Errors.NONE);
        channel.mockReceive(new RaftResponse.Inbound(fetchQuorumCorrelationId, response, otherNodeId));

        client.poll();
        assertEquals(2L, log.endOffset());
    }

    @Test
    public void testAppendToNonLeaderFails() throws IOException {
        int otherNodeId = 1;
        int epoch = 5;
        quorumStateStore.writeElectionState(ElectionState.withElectedLeader(epoch, otherNodeId));
        Set<Integer> voters = Utils.mkSet(localId, otherNodeId);
        KafkaRaftClient client = buildClient(voters);
        assertEquals(ElectionState.withElectedLeader(epoch, otherNodeId), quorumStateStore.readElectionState());
        assertTrue(stateMachine.isFollower());
        assertEquals(epoch, stateMachine.epoch());

        SimpleRecord[] appendRecords = new SimpleRecord[] {
            new SimpleRecord("a".getBytes()),
            new SimpleRecord("b".getBytes()),
            new SimpleRecord("c".getBytes())
        };
        Records records = MemoryRecords.withRecords(0L, CompressionType.NONE, 1, appendRecords);

        CompletableFuture<OffsetAndEpoch> future = client.append(records);
        client.poll();

        assertTrue(future.isCompletedExceptionally());
        TestUtils.assertFutureThrows(future, NotLeaderForPartitionException.class);
    }

    @Test
    public void testFetchShouldBeTreatedAsLeaderEndorsement() throws Exception {
        int otherNodeId = 1;
        int epoch = 5;
        quorumStateStore.writeElectionState(ElectionState.withElectedLeader(epoch, localId));
        Set<Integer> voters = Utils.mkSet(localId, otherNodeId);
        KafkaRaftClient client = buildClient(voters);
        assertEquals(ElectionState.withElectedLeader(epoch, localId), quorumStateStore.readElectionState());

        pollUntilSend(client);

        int findQuorumCorrelationId = assertSentFindQuorumRequest();
        channel.mockReceive(new RaftResponse.Inbound(findQuorumCorrelationId,
            findQuorumResponse(OptionalInt.of(localId), epoch, voters), -1));

        pollUntilSend(client);

        // We send BeginEpoch, but it gets lost and the destination finds the leader through the FindQuorum API
        assertBeginQuorumEpochRequest(epoch);

        FetchQuorumRecordsRequestData fetchRequest = fetchQuorumRecordsRequest(epoch, otherNodeId, 0L, 0);
        channel.mockReceive(new RaftRequest.Inbound(channel.newCorrelationId(), fetchRequest, time.milliseconds()));

        client.poll();

        // The BeginEpoch request eventually times out. We should not send another one.
        assertFetchQuorumRecordsResponse(epoch, localId);
        time.sleep(requestTimeoutMs);

        client.poll();

        List<RaftMessage> sentMessages = channel.drainSendQueue();
        assertEquals(0, sentMessages.size());
    }

    @Test
    public void testLeaderAppendSingleMemberQuorum() throws IOException {
        long now = time.milliseconds();

        KafkaRaftClient client = buildClient(Collections.singleton(localId));
        assertEquals(ElectionState.withElectedLeader(1, localId), quorumStateStore.readElectionState());

        SimpleRecord[] appendRecords = new SimpleRecord[] {
            new SimpleRecord("a".getBytes()),
            new SimpleRecord("b".getBytes()),
            new SimpleRecord("c".getBytes())
        };
        Records records = MemoryRecords.withRecords(1L, CompressionType.NONE, 1, appendRecords);

        // First poll has no high watermark advance
        client.poll();
        assertEquals(OptionalLong.of(0L), client.highWatermark());

        client.append(records);

        // Then poll the appended data with leader change record
        client.poll();
        assertEquals(OptionalLong.of(4L), client.highWatermark());

        // Now try reading it
        int otherNodeId = 1;
        FetchQuorumRecordsRequestData fetchRequest = fetchQuorumRecordsRequest(1, otherNodeId, 0L, 0);
        channel.mockReceive(new RaftRequest.Inbound(channel.newCorrelationId(), fetchRequest, time.milliseconds()));

        client.poll();

        MemoryRecords fetchedRecords = assertFetchQuorumRecordsResponse(1, localId);
        List<MutableRecordBatch> batches = Utils.toList(fetchedRecords.batchIterator());
        assertEquals(2, batches.size());

        MutableRecordBatch leaderChangeBatch = batches.get(0);
        assertTrue(leaderChangeBatch.isControlBatch());
        List<Record> readRecords = Utils.toList(leaderChangeBatch.iterator());
        assertEquals(1, readRecords.size());

        Record record = readRecords.get(0);
        assertEquals(now, record.timestamp());
        verifyLeaderChangeMessage(localId, Collections.emptyList(),
            record.key(), record.value());

        MutableRecordBatch batch = batches.get(1);
        assertEquals(1, batch.partitionLeaderEpoch());
        readRecords = Utils.toList(batch.iterator());
        assertEquals(3, readRecords.size());

        for (int i = 0; i < appendRecords.length; i++) {
            assertEquals(appendRecords[i].value(), readRecords.get(i).value());
        }
    }

    @Test
    public void testFollowerLogReconciliation() throws Exception {
        int otherNodeId = 1;
        int epoch = 5;
        int lastEpoch = 3;
        Set<Integer> voters = Utils.mkSet(localId, otherNodeId);
        quorumStateStore.writeElectionState(ElectionState.withElectedLeader(epoch, otherNodeId));
        log.appendAsLeader(Arrays.asList(
                new SimpleRecord("foo".getBytes()),
                new SimpleRecord("bar".getBytes())), lastEpoch);
        log.appendAsLeader(Arrays.asList(
            new SimpleRecord("baz".getBytes())), lastEpoch);

        KafkaRaftClient client = buildClient(voters);

        assertEquals(ElectionState.withElectedLeader(epoch, otherNodeId), quorumStateStore.readElectionState());
        assertEquals(3L, log.endOffset());

        pollUntilSend(client);

        int findQuorumCorrelationId = assertSentFindQuorumRequest();
        channel.mockReceive(new RaftResponse.Inbound(findQuorumCorrelationId,
            findQuorumResponse(OptionalInt.of(otherNodeId), epoch, voters), -1));

        pollUntilSend(client);

        int correlationId = assertSentFetchQuorumRecordsRequest(epoch, 3L, lastEpoch);

        FetchQuorumRecordsResponseData response = outOfRangeFetchRecordsResponse(epoch, otherNodeId, 2L,
            lastEpoch, 1L);
        channel.mockReceive(new RaftResponse.Inbound(correlationId, response, otherNodeId));

        // Poll again to complete truncation
        client.poll();
        assertEquals(2L, log.endOffset());

        // Now we should be fetching
        client.poll();
        assertSentFetchQuorumRecordsRequest(epoch, 2L, lastEpoch);
    }

    private void verifyLeaderChangeMessage(int leaderId,
                                           List<Integer> voters,
                                           ByteBuffer recordKey,
                                           ByteBuffer recordValue) {
        assertEquals(ControlRecordType.LEADER_CHANGE, ControlRecordType.parse(recordKey));

        LeaderChangeMessage leaderChangeMessage = ControlRecordUtils.deserializeLeaderChangeMessage(recordValue);
        assertEquals(leaderId, leaderChangeMessage.leaderId());
        assertEquals(voters.stream().map(voterId -> new Voter().setVoterId(voterId)).collect(Collectors.toList()),
            leaderChangeMessage.voters());
    }

    private int assertSentFindQuorumResponse(int epoch, Optional<Integer> leaderId) {
        List<RaftMessage> sentMessages = channel.drainSendQueue();
        assertEquals(1, sentMessages.size());
        RaftMessage raftMessage = sentMessages.get(0);
        assertTrue(raftMessage.data() instanceof FindQuorumResponseData);
        FindQuorumResponseData response = (FindQuorumResponseData) raftMessage.data();
        assertEquals(Errors.NONE, Errors.forCode(response.errorCode()));
        assertEquals(epoch, response.leaderEpoch());
        assertEquals(leaderId.orElse(-1).intValue(), response.leaderId());
        return raftMessage.correlationId();
    }

    private void assertFailedFetchQuorumRecordsResponse(Errors error) {
        List<RaftResponse.Outbound> sentMessages = channel.drainSentResponses();
        assertEquals(1, sentMessages.size());
        RaftMessage raftMessage = sentMessages.get(0);
        assertTrue(raftMessage.data() instanceof FetchQuorumRecordsResponseData);
        FetchQuorumRecordsResponseData response = (FetchQuorumRecordsResponseData) raftMessage.data();
        assertEquals(error, Errors.forCode(response.errorCode()));
        assertEquals(0, response.records().remaining());
    }

    private void assertFailedVoteResponse(Errors error) {
        List<RaftResponse.Outbound> sentMessages = channel.drainSentResponses();
        assertEquals(1, sentMessages.size());
        RaftMessage raftMessage = sentMessages.get(0);
        assertTrue(raftMessage.data() instanceof VoteResponseData);
        VoteResponseData response = (VoteResponseData) raftMessage.data();
        assertEquals(error, Errors.forCode(response.errorCode()));
    }

    private void assertFailedBeginQuorumEpochResponse(Errors error) {
        List<RaftResponse.Outbound> sentMessages = channel.drainSentResponses();
        assertEquals(1, sentMessages.size());
        RaftMessage raftMessage = sentMessages.get(0);
        assertTrue(raftMessage.data() instanceof BeginQuorumEpochResponseData);
        BeginQuorumEpochResponseData response = (BeginQuorumEpochResponseData) raftMessage.data();
        assertEquals(error, Errors.forCode(response.errorCode()));
    }

    private void assertEndQuorumEpochResponse(Errors error) {
        List<RaftResponse.Outbound> sentMessages = channel.drainSentResponses();
        assertEquals(1, sentMessages.size());
        RaftMessage raftMessage = sentMessages.get(0);
        assertTrue(raftMessage.data() instanceof EndQuorumEpochResponseData);
        EndQuorumEpochResponseData response = (EndQuorumEpochResponseData) raftMessage.data();
        assertEquals(error, Errors.forCode(response.errorCode()));
    }

    private MemoryRecords assertFetchQuorumRecordsResponse(int epoch, int leaderId) {
        List<RaftMessage> sentMessages = channel.drainSendQueue();
        assertEquals(1, sentMessages.size());
        RaftMessage raftMessage = sentMessages.get(0);
        assertTrue(raftMessage.data() instanceof FetchQuorumRecordsResponseData);
        FetchQuorumRecordsResponseData response = (FetchQuorumRecordsResponseData) raftMessage.data();
        assertEquals(Errors.NONE, Errors.forCode(response.errorCode()));
        assertEquals(epoch, response.leaderEpoch());
        assertEquals(leaderId, response.leaderId());
        return MemoryRecords.readableRecords(response.records());
    }

    private int assertSentEndQuorumEpochRequest(int epoch, int leaderId) {
        List<RaftMessage> sentMessages = channel.drainSendQueue();
        assertEquals(1, sentMessages.size());
        RaftMessage raftMessage = sentMessages.get(0);
        assertTrue(raftMessage.data() instanceof EndQuorumEpochRequestData);
        EndQuorumEpochRequestData request = (EndQuorumEpochRequestData) raftMessage.data();
        assertEquals(epoch, request.leaderEpoch());
        assertEquals(leaderId, request.leaderId());
        assertEquals(localId, request.replicaId());
        return raftMessage.correlationId();
    }

    private int assertSentFindQuorumRequest() {
        List<RaftMessage> sentMessages = channel.drainSendQueue();
        assertEquals(1, sentMessages.size());
        RaftMessage raftMessage = sentMessages.get(0);
        assertTrue(raftMessage.data() instanceof FindQuorumRequestData);
        FindQuorumRequestData request = (FindQuorumRequestData) raftMessage.data();
        assertEquals(localId, request.replicaId());
        assertEquals(-1, ((RaftRequest.Outbound) raftMessage).destinationId());
        return raftMessage.correlationId();
    }

    private int assertSentVoteRequest(int epoch, int lastEpoch, long lastEpochOffset) {
        List<RaftRequest.Outbound> voteRequests = collectVoteRequests(epoch, lastEpoch, lastEpochOffset);
        assertEquals(1, voteRequests.size());
        return voteRequests.iterator().next().correlationId();
    }

    private List<RaftRequest.Outbound> collectVoteRequests(int epoch, int lastEpoch, long lastEpochOffset) {
        List<RaftRequest.Outbound> voteRequests = new ArrayList<>();
        for (RaftMessage raftMessage : channel.drainSendQueue()) {
            if (raftMessage.data() instanceof VoteRequestData) {
                VoteRequestData request = (VoteRequestData) raftMessage.data();
                assertEquals(epoch, request.candidateEpoch());
                assertEquals(localId, request.candidateId());
                assertEquals(lastEpoch, request.lastEpoch());
                assertEquals(lastEpochOffset, request.lastEpochEndOffset());
                voteRequests.add((RaftRequest.Outbound) raftMessage);
            }
        }
        return voteRequests;
    }

    private int assertSentVoteResponse(int leaderEpoch, boolean voteGranted, Errors expectedError) {
        List<RaftResponse.Outbound> voteResponses = collectVoteResponses(leaderEpoch, voteGranted, expectedError);
        assertEquals(1, voteResponses.size());
        return voteResponses.iterator().next().correlationId();
    }

    private List<RaftResponse.Outbound> collectVoteResponses(int leaderEpoch, boolean voteGranted, Errors expectedError) {
        List<RaftResponse.Outbound> voteResponses = new ArrayList<>();
        for (RaftMessage raftMessage : channel.drainSendQueue()) {
            if (raftMessage.data() instanceof VoteResponseData) {
                VoteResponseData response = (VoteResponseData) raftMessage.data();
                if (voteGranted) {
                    assertEquals(-1, response.leaderId());
                }
                assertEquals(leaderEpoch, response.leaderEpoch());
                assertEquals(voteGranted, response.voteGranted());
                assertEquals(expectedError, Errors.forCode(response.errorCode()));
                voteResponses.add((RaftResponse.Outbound) raftMessage);
            }
        }
        return voteResponses;
    }

    private int assertBeginQuorumEpochRequest(int epoch) {
        List<RaftMessage> sentMessages = channel.drainSendQueue();
        assertEquals(1, sentMessages.size());
        RaftMessage raftMessage = sentMessages.get(0);
        assertTrue(raftMessage.data() instanceof BeginQuorumEpochRequestData);
        BeginQuorumEpochRequestData request = (BeginQuorumEpochRequestData) raftMessage.data();
        assertEquals(epoch, request.leaderEpoch());
        assertEquals(localId, request.leaderId());
        return raftMessage.correlationId();
    }

    private int assertBeginQuorumEpochResponse(int epoch, int leaderId) {
        List<RaftMessage> sentMessages = channel.drainSendQueue();
        assertEquals(1, sentMessages.size());
        RaftMessage raftMessage = sentMessages.get(0);
        assertTrue(raftMessage.data() instanceof BeginQuorumEpochResponseData);
        BeginQuorumEpochResponseData response = (BeginQuorumEpochResponseData) raftMessage.data();
        assertEquals(epoch, response.leaderEpoch());
        assertEquals(leaderId, response.leaderId());
        return raftMessage.correlationId();
    }

    private int assertSentFetchQuorumRecordsRequest(
        int epoch,
        long fetchOffset,
        int lastFetchedEpoch
    ) {
        List<RaftMessage> sentMessages = channel.drainSendQueue();
        assertEquals(1, sentMessages.size());
        RaftMessage raftMessage = sentMessages.get(0);
        assertTrue("Unexpected request type " + raftMessage.data(),
            raftMessage.data() instanceof FetchQuorumRecordsRequestData);
        FetchQuorumRecordsRequestData request = (FetchQuorumRecordsRequestData) raftMessage.data();
        assertEquals(epoch, request.leaderEpoch());
        assertEquals(fetchOffset, request.fetchOffset());
        assertEquals(lastFetchedEpoch, request.lastFetchedEpoch());
        assertEquals(localId, request.replicaId());
        return raftMessage.correlationId();
    }

    private RaftMessage getSentMessageByType(List<RaftMessage> messages, ApiKeys key) {
        for (RaftMessage message : messages) {
            if (ApiKeys.forId(message.data().apiKey()) == key) {
                return message;
            }
        }
        fail("Didn't find expected message type " + key);
        return null;
    }

    private FetchQuorumRecordsResponseData fetchRecordsResponse(
        int epoch,
        int leaderId,
        Records records,
        long highWatermark,
        Errors error
    ) throws IOException {
        return new FetchQuorumRecordsResponseData()
                .setErrorCode(error.code())
                .setHighWatermark(highWatermark)
                .setLeaderEpoch(epoch)
                .setLeaderId(leaderId)
                .setRecords(RaftUtil.serializeRecords(records));
    }

    private FetchQuorumRecordsResponseData outOfRangeFetchRecordsResponse(
        int epoch,
        int leaderId,
        long nextFetchOffset,
        int nextFetchEpoch,
        long highWatermark
    ) {
        return new FetchQuorumRecordsResponseData()
            .setErrorCode(Errors.NONE.code())
            .setHighWatermark(highWatermark)
            .setNextFetchOffset(nextFetchOffset)
            .setNextFetchOffsetEpoch(nextFetchEpoch)
            .setLeaderEpoch(epoch)
            .setLeaderId(leaderId)
            .setRecords(ByteBuffer.wrap(new byte[0]));
    }

    private VoteResponseData voteResponse(boolean voteGranted, Optional<Integer> leaderId, int epoch) {
        return new VoteResponseData()
                .setVoteGranted(voteGranted)
                .setLeaderId(leaderId.orElse(-1))
                .setLeaderEpoch(epoch)
                .setErrorCode(Errors.NONE.code());
    }

    private VoteRequestData voteRequest(int epoch, int candidateId, int lastEpoch, long lastEpochOffset) {
        return new VoteRequestData()
                .setCandidateEpoch(epoch)
                .setCandidateId(candidateId)
                .setLastEpoch(lastEpoch)
                .setLastEpochEndOffset(lastEpochOffset);
    }

    private BeginQuorumEpochRequestData beginEpochRequest(int epoch, int leaderId) {
        return new BeginQuorumEpochRequestData()
            .setLeaderId(leaderId)
            .setLeaderEpoch(epoch);
    }

    private EndQuorumEpochRequestData endEpochRequest(int epoch, OptionalInt leaderId, int replicaId) {
        return new EndQuorumEpochRequestData()
            .setLeaderId(leaderId.orElse(-1))
            .setLeaderEpoch(epoch)
            .setReplicaId(replicaId);
    }

    private FindQuorumResponseData findQuorumResponse(OptionalInt leaderId, int epoch, Collection<Integer> voters) {
        return new FindQuorumResponseData()
                .setErrorCode(Errors.NONE.code())
                .setLeaderEpoch(epoch)
                .setLeaderId(leaderId.orElse(-1))
            .setVoters(voters.stream().map(voterId -> {
                InetSocketAddress address = mockAddress(voterId);
                return new FindQuorumResponseData.Voter()
                    .setVoterId(voterId)
                    .setBootTimestamp(0)
                    .setHost(address.getHostString())
                    .setPort(address.getPort());
            }).collect(Collectors.toList()));
    }

    private FindQuorumResponseData findQuorumFailure(Errors error) {
        return new FindQuorumResponseData()
                .setErrorCode(error.code())
                .setLeaderEpoch(-1)
                .setLeaderId(-1);
    }

    private FetchQuorumRecordsRequestData fetchQuorumRecordsRequest(
        int epoch,
        int replicaId,
        long fetchOffset,
        int lastFetchedEpoch) {
        return new FetchQuorumRecordsRequestData()
            .setLeaderEpoch(epoch)
            .setFetchOffset(fetchOffset)
            .setLastFetchedEpoch(lastFetchedEpoch)
            .setReplicaId(replicaId);
    }

    private void pollUntilSend(KafkaRaftClient client) throws InterruptedException {
        TestUtils.waitForCondition(() -> {
            client.poll();
            return channel.hasSentMessages();
        }, 5000, "Condition failed to be satisfied before timeout");
    }

}<|MERGE_RESOLUTION|>--- conflicted
+++ resolved
@@ -105,14 +105,9 @@
 
         KafkaRaftClient client = new KafkaRaftClient(channel, log, quorum, time,
             mockAddress(localId), bootstrapServers, electionTimeoutMs, electionJitterMs,
-<<<<<<< HEAD
-                fetchTimeoutMs, retryBackoffMs, requestTimeoutMs, logContext, random);
+            fetchTimeoutMs, retryBackoffMs, requestTimeoutMs, logContext, random);
         client.initialize(new NoOpStateMachine());
-=======
-            retryBackoffMs, requestTimeoutMs, logContext, random);
-        client.initialize(stateMachine);
-
->>>>>>> e1f2ccd1
+
         return client;
     }
 

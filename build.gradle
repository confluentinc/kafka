// Licensed to the Apache Software Foundation (ASF) under one or more
// contributor license agreements.  See the NOTICE file distributed with
// this work for additional information regarding copyright ownership.
// The ASF licenses this file to You under the Apache License, Version 2.0
// (the "License"); you may not use this file except in compliance with
// the License.  You may obtain a copy of the License at
//
//    http://www.apache.org/licenses/LICENSE-2.0
//
// Unless required by applicable law or agreed to in writing, software
// distributed under the License is distributed on an "AS IS" BASIS,
// WITHOUT WARRANTIES OR CONDITIONS OF ANY KIND, either express or implied.
// See the License for the specific language governing permissions and
// limitations under the License.

import org.ajoberstar.grgit.Grgit
import org.gradle.api.JavaVersion

import java.nio.charset.StandardCharsets

buildscript {
  repositories {
    mavenCentral()
  }
  apply from: "$rootDir/gradle/dependencies.gradle"

  dependencies {
    // For Apache Rat plugin to ignore non-Git files
    classpath "org.ajoberstar.grgit:grgit-core:$versions.grgit"
  }
}

plugins {
  id 'com.github.ben-manes.versions' version '0.48.0'
  id 'idea'
  id 'jacoco'
  id 'java-library'
  id 'org.owasp.dependencycheck' version '8.2.1'
  id 'org.nosphere.apache.rat' version "0.8.1"
  id "io.swagger.core.v3.swagger-gradle-plugin" version "${swaggerVersion}"

<<<<<<< HEAD
  // When updating the spotbugs gradle plugin, check if it already
  // includes spotbugs version 4.7.4, in which case CVE-2022-42920 can
  // be dropped from gradle/resources/dependencycheck-suppressions.xml
  id "com.github.spotbugs" version '5.1.3' apply false
  id 'org.gradle.test-retry' version '1.5.2' apply false
=======
  id "com.github.spotbugs" version '6.0.25' apply false
>>>>>>> 392a5642
  id 'org.scoverage' version '8.0.3' apply false
  // Updating the shadow plugin version to 8.1.1 causes issue with signing and publishing the shadowed
  // artifacts - see https://github.com/johnrengelman/shadow/issues/901
  id 'com.github.johnrengelman.shadow' version '8.1.0' apply false
  //  Spotless 6.13.0 has issue with Java 21 (see https://github.com/diffplug/spotless/pull/1920), and Spotless 6.14.0+ requires JRE 11
  //  We are going to drop JDK8 support. Hence, the spotless is upgrade to newest version and be applied only if the build env is compatible with JDK 11.
  //  spotless 6.15.0+ has issue in runtime with JDK8 even through we define it with `apply:false`. see https://github.com/diffplug/spotless/issues/2156 for more details
  id 'com.diffplug.spotless' version "6.14.0" apply false
}

task copyGitHooks(type: Copy) {
  description 'Copies the git hooks.'
  from("${rootDir}/bin/git-hooks/") {
    include '*'
  }
  into "${rootDir}/.git/hooks"
}

task installGitHooks(type: Exec) {
  description 'Installs the git hooks.'
  group 'git hooks'
  workingDir rootDir
  commandLine 'chmod'
  args '-R', '+x', '.git/hooks/'
  dependsOn copyGitHooks
  doLast {
    logger.info('Git hook installed successfully.')
  }
}

ext {
  gradleVersion = versions.gradle
  minJavaVersion = 8
  buildVersionFileName = "kafka-version.properties"

  defaultMaxHeapSize = "2g"
  defaultJvmArgs = ["-Xss4m", "-XX:+UseParallelGC"]

  // "JEP 403: Strongly Encapsulate JDK Internals" causes some tests to fail when they try
  // to access internals (often via mocking libraries). We use `--add-opens` as a workaround
  // for now and we'll fix it properly (where possible) via KAFKA-13275.
  if (JavaVersion.current().isCompatibleWith(JavaVersion.VERSION_16))
    defaultJvmArgs.addAll(
      "--add-opens=java.base/java.io=ALL-UNNAMED",
      "--add-opens=java.base/java.lang=ALL-UNNAMED",
      "--add-opens=java.base/java.nio=ALL-UNNAMED",
      "--add-opens=java.base/java.nio.file=ALL-UNNAMED",
      "--add-opens=java.base/java.util=ALL-UNNAMED",
      "--add-opens=java.base/java.util.concurrent=ALL-UNNAMED",
      "--add-opens=java.base/java.util.regex=ALL-UNNAMED",
      "--add-opens=java.base/java.util.stream=ALL-UNNAMED",
      "--add-opens=java.base/java.text=ALL-UNNAMED",
      "--add-opens=java.base/java.time=ALL-UNNAMED",
      "--add-opens=java.security.jgss/sun.security.krb5=ALL-UNNAMED"
    )

  maxTestForks = project.hasProperty('maxParallelForks') ? maxParallelForks.toInteger() : Runtime.runtime.availableProcessors()
  maxScalacThreads = project.hasProperty('maxScalacThreads') ? maxScalacThreads.toInteger() :
      Math.min(Runtime.runtime.availableProcessors(), 8)
  userIgnoreFailures = project.hasProperty('ignoreFailures') ? ignoreFailures : false

  userMaxTestRetries = project.hasProperty('maxTestRetries') ? maxTestRetries.toInteger() : 0
  userMaxTestRetryFailures = project.hasProperty('maxTestRetryFailures') ? maxTestRetryFailures.toInteger() : 0

  skipSigning = project.hasProperty('skipSigning') && skipSigning.toBoolean()
  shouldSign = !skipSigning && !version.endsWith("SNAPSHOT") && !version.contains("-alpha") && !version.matches("[0-9]*\\.[0-9]*\\.[0-9]*-[0-9]*-(ccs|ce)")

  mavenUrl = propertyOrElse(project, 'mavenUrl', '')
  mavenUsername = propertyOrElse(project, 'mavenUsername', '')
  mavenPassword = propertyOrElse(project, 'mavenPassword', '')

  userShowStandardStreams = project.hasProperty("showStandardStreams") ? showStandardStreams : null

  userTestLoggingEvents = project.hasProperty("testLoggingEvents") ? Arrays.asList(testLoggingEvents.split(",")) : null

  userEnableTestCoverage = project.hasProperty("enableTestCoverage") ? enableTestCoverage : false

  userKeepAliveModeString = project.hasProperty("keepAliveMode") ? keepAliveMode : "daemon"
  userKeepAliveMode = KeepAliveMode.values().find(m -> m.name().toLowerCase().equals(userKeepAliveModeString))
  if (userKeepAliveMode == null) {
    def keepAliveValues = KeepAliveMode.values().collect(m -> m.name.toLowerCase())
    throw new GradleException("Unexpected value for keepAliveMode property. Expected one of $keepAliveValues, but received: $userKeepAliveModeString")
  }

  // See README.md for details on this option and the reasoning for the default
  userScalaOptimizerMode = project.hasProperty("scalaOptimizerMode") ? scalaOptimizerMode : "inline-kafka"
  def scalaOptimizerValues = ["none", "method", "inline-kafka", "inline-scala"]
  if (!scalaOptimizerValues.contains(userScalaOptimizerMode))
    throw new GradleException("Unexpected value for scalaOptimizerMode property. Expected one of $scalaOptimizerValues, but received: $userScalaOptimizerMode")

  generatedDocsDir = new File("${project.rootDir}/docs/generated")
  repo = file("$rootDir/.git").isDirectory() ? Grgit.open(currentDir: project.getRootDir()) : null

  commitId = determineCommitId()

  addParametersForTests = { name, options ->
    // -parameters generates arguments with parameter names in TestInfo#getDisplayName.
    // ref: https://github.com/junit-team/junit5/blob/4c0dddad1b96d4a20e92a2cd583954643ac56ac0/junit-jupiter-params/src/main/java/org/junit/jupiter/params/ParameterizedTest.java#L161-L164
    if (name == "compileTestJava" || name == "compileTestScala")
      options.compilerArgs << "-parameters"
  }
}

allprojects {

  repositories {
    mavenCentral()
  }

  dependencyUpdates {
    revision="release"
    resolutionStrategy {
      componentSelection { rules ->
        rules.all { ComponentSelection selection ->
          boolean rejected = ['snap', 'alpha', 'beta', 'rc', 'cr', 'm'].any { qualifier ->
            selection.candidate.version ==~ /(?i).*[.-]${qualifier}[.\d-]*/
          }
          if (rejected) {
            selection.reject('Release candidate')
          }
        }
      }
    }
  }

  configurations.all {
    // zinc is the Scala incremental compiler, it has a configuration for its own dependencies
    // that are unrelated to the project dependencies, we should not change them
    if (name != "zinc") {
      resolutionStrategy {
        force(
          // be explicit about the javassist dependency version instead of relying on the transitive version
          libs.javassist,
          // ensure we have a single version in the classpath despite transitive dependencies
          libs.scalaLibrary,
          libs.scalaReflect,
          libs.jacksonAnnotations,
          // be explicit about the Netty dependency version instead of relying on the version set by
          // ZooKeeper (potentially older and containing CVEs)
          libs.nettyHandler,
          libs.nettyTransportNativeEpoll,
          // be explicit about the reload4j version instead of relying on the transitive versions
          libs.reload4j
        )
      }
    }
  }
  task printAllDependencies(type: DependencyReportTask) {}

  tasks.withType(Javadoc) {
    options.charSet = 'UTF-8'
    options.docEncoding = 'UTF-8'
    options.encoding = 'UTF-8'
    options.memberLevel = JavadocMemberLevel.PUBLIC  // Document only public members/API
    // Turn off doclint for now, see https://blog.joda.org/2014/02/turning-off-doclint-in-jdk-8-javadoc.html for rationale
    options.addStringOption('Xdoclint:none', '-quiet')
    // Javadoc warnings should fail the build in JDK 15+ https://bugs.openjdk.org/browse/JDK-8200363
    options.addBooleanOption('Werror', JavaVersion.current().isCompatibleWith(JavaVersion.VERSION_15))

    // The URL structure was changed to include the locale after Java 8
    if (JavaVersion.current().isJava11Compatible())
      options.links "https://docs.oracle.com/en/java/javase/${JavaVersion.current().majorVersion}/docs/api/"
    else
      options.links "https://docs.oracle.com/javase/8/docs/api/"
  }
}

def determineCommitId() {
  def takeFromHash = 16
  if (project.hasProperty('commitId')) {
    commitId.take(takeFromHash)
  } else if (repo != null) {
    repo.head().id.take(takeFromHash)
  } else {
    "unknown"
  }
}

def propertyOrElse(project, propertyName, defaultValue) {
  if (project.hasProperty(propertyName))
    project.property(propertyName)
  // Workaround for KC-1802, system properties set by init scripts are not included
  // in project properties since Gradle 7.1. This can be removed once we update the
  // packaging code to set credentials via a gradle.properties file instead.
  else
    System.getProperty("org.gradle.project.$propertyName", defaultValue)
}


apply from: file('wrapper.gradle')

if (repo != null) {
  rat {
    dependsOn subprojects.collect {
      it.tasks.matching {
        it.name == "processMessages" || it.name == "processTestMessages"
      }
    }

    verbose.set(true)
    reportDir.set(project.file('build/rat'))
    stylesheet.set(file('gradle/resources/rat-output-to-html.xsl'))

    // Exclude everything under the directory that git should be ignoring via .gitignore or that isn't checked in. These
    // restrict us only to files that are checked in or are staged.
    excludes = new ArrayList<String>(repo.clean(ignore: false, directories: true, dryRun: true))
    // And some of the files that we have checked in should also be excluded from this check
    excludes.addAll([
        '**/debian/**',
        'build.log',
        '**/.git/**',
        '**/build/**',
        'CONTRIBUTING.md',
        'PULL_REQUEST_TEMPLATE.md',
        '.github/**',
        'gradlew',
        'gradlew.bat',
        'gradle/wrapper/gradle-wrapper.properties',
        'TROGDOR.md',
        '**/*README.md',
        '**/id_rsa',
        '**/id_rsa.pub',
        'checkstyle/suppressions.xml',
        'streams/quickstart/java/src/test/resources/projects/basic/goal.txt',
        'streams/streams-scala/logs/*',
        'licenses/*',
        '**/generated/**',
        'clients/src/test/resources/serializedData/*',
        'docker/test/fixtures/secrets/*',
        'docker/examples/fixtures/secrets/*',
        'docker/docker_official_images/.gitkeep'
    ])
  }
} else {
  rat.enabled = false
}
println("Starting build with version $version (commit id ${commitId == null ? "null" : commitId.take(8)}) using Gradle $gradleVersion, Java ${JavaVersion.current()} and Scala ${versions.scala}")
println("Build properties: maxParallelForks=$maxTestForks, maxScalacThreads=$maxScalacThreads, maxTestRetries=$userMaxTestRetries")

subprojects {

  // enable running :dependencies task recursively on all subprojects
  // eg: ./gradlew allDeps
  task allDeps(type: DependencyReportTask) {}
  // enable running :dependencyInsight task recursively on all subprojects
  // eg: ./gradlew allDepInsight --configuration runtime --dependency com.fasterxml.jackson.core:jackson-databind
  task allDepInsight(type: DependencyInsightReportTask) {showingAllVariants = false} doLast {}

  apply plugin: 'java-library'
  apply plugin: 'checkstyle'
  apply plugin: 'org.gradle.test-retry'
  apply plugin: "com.github.spotbugs"

  // We use the shadow plugin for the jmh-benchmarks module and the `-all` jar can get pretty large, so
  // don't publish it
  // We also don't publish artifacts for kafka-streams-upgrade-system-tests since they are not necessary,
  // and were resulting in conflicts due to duplicate artifacts
  def shouldPublish = !project.name.equals('jmh-benchmarks') && !(project.path.startsWith(':streams') && project.name.startsWith("upgrade-system-tests"))
  def shouldPublishWithShadow = (['clients'].contains(project.name))

  if (shouldPublish) {
    apply plugin: 'maven-publish'
    apply plugin: 'signing'

    // Add aliases for the task names used by the maven plugin for backwards compatibility
    // The maven plugin was replaced by the maven-publish plugin in Gradle 7.0
    tasks.register('install').configure { dependsOn(publishToMavenLocal) }
    tasks.register('uploadArchives').configure { dependsOn(publish) }
  }

  // apply the eclipse plugin only to subprojects that hold code. 'connect' is just a folder.
  if (!project.name.equals('connect')) {
    apply plugin: 'eclipse'
    fineTuneEclipseClasspathFile(eclipse, project)
  }

  java {
    consistentResolution {
      // resolve the compileClasspath and then "inject" the result of resolution as strict constraints into the runtimeClasspath
      useCompileClasspathVersions()
    }
  }

  tasks.withType(JavaCompile) {
    options.encoding = 'UTF-8'
    options.compilerArgs << "-Xlint:all"
    // temporary exclusions until all the warnings are fixed
    if (!project.path.startsWith(":connect") && !project.path.startsWith(":storage"))
      options.compilerArgs << "-Xlint:-rawtypes"
    options.compilerArgs << "-Xlint:-serial"
    options.compilerArgs << "-Xlint:-try"
    options.compilerArgs << "-Werror"
    // --release is the recommended way to select the target release, but it's only supported in Java 9 so we also
    // set --source and --target via `sourceCompatibility` and `targetCompatibility` a couple of lines below
    if (JavaVersion.current().isJava9Compatible())
      options.release = minJavaVersion
    // --source/--target 8 is deprecated in Java 20, suppress warning until Java 8 support is dropped in Kafka 4.0
    if (JavaVersion.current().isCompatibleWith(JavaVersion.VERSION_20))
      options.compilerArgs << "-Xlint:-options"
    dependsOn installGitHooks

    addParametersForTests(name, options)
  }

  java {
    // We should only set this if Java version is < 9 (--release is recommended for >= 9), but the Scala plugin for IntelliJ sets
    // `-target` incorrectly if this is unset
    sourceCompatibility = minJavaVersion
    targetCompatibility = minJavaVersion
  }

  if (shouldPublish) {

    publishing {
      repositories {
        // To test locally, invoke gradlew with `-PmavenUrl=file:///some/local/path`
        maven {
          url = mavenUrl
          credentials {
            username = mavenUsername
            password = mavenPassword
          }
        }
      }
      publications {
        mavenJava(MavenPublication) {
          if (!shouldPublishWithShadow) {
            from components.java
          } else {
            apply plugin: 'com.github.johnrengelman.shadow'
            project.shadow.component(mavenJava)

            // Fix for avoiding inclusion of runtime dependencies marked as 'shadow' in MANIFEST Class-Path.
            // https://github.com/johnrengelman/shadow/issues/324
            afterEvaluate {
              pom.withXml { xml ->
                if (xml.asNode().get('dependencies') == null) {
                  xml.asNode().appendNode('dependencies')
                }
                def dependenciesNode = xml.asNode().get('dependencies').get(0)
                project.configurations.shadowed.allDependencies.each {
                  def dependencyNode = dependenciesNode.appendNode('dependency')
                  dependencyNode.appendNode('groupId', it.group)
                  dependencyNode.appendNode('artifactId', it.name)
                  dependencyNode.appendNode('version', it.version)
                  dependencyNode.appendNode('scope', 'runtime')
                }
              }
            }
          }

          afterEvaluate {
            ["srcJar", "javadocJar", "scaladocJar", "testJar", "testSrcJar"].forEach { taskName ->
              def task = tasks.findByName(taskName)
              if (task != null)
                artifact task
            }

            artifactId = base.archivesName.get()
            pom {
              name = 'Apache Kafka'
              url = 'https://kafka.apache.org'
              licenses {
                license {
                  name = 'The Apache License, Version 2.0'
                  url = 'http://www.apache.org/licenses/LICENSE-2.0.txt'
                  distribution = 'repo'
                }
              }
            }
          }
        }
      }
    }

    if (shouldSign) {
      signing {
        sign publishing.publications.mavenJava
      }
    }
  }

  def testLoggingEvents = ["passed", "skipped", "failed"]
  def testShowStandardStreams = false
  def testExceptionFormat = 'full'
  // Gradle built-in logging only supports sending test output to stdout, which generates a lot
  // of noise, especially for passing tests. We really only want output for failed tests. This
  // hooks into the output and logs it (so we don't have to buffer it all in memory) and only
  // saves the output for failing tests. Directory and filenames are such that you can, e.g.,
  // create a Jenkins rule to collect failed test output.
  def logTestStdout = {
    def testId = { TestDescriptor descriptor ->
      "${descriptor.className}.${descriptor.name}".toString()
    }

    def logFiles = new HashMap<String, File>()
    def logStreams = new HashMap<String, FileOutputStream>()
    beforeTest { TestDescriptor td ->
      def tid = testId(td)
      // truncate the file name if it's too long
      def logFile = new File(
              "${projectDir}/build/reports/testOutput/${tid.substring(0, Math.min(tid.size(),240))}.test.stdout"
      )
      logFile.parentFile.mkdirs()
      logFiles.put(tid, logFile)
      logStreams.put(tid, new FileOutputStream(logFile))
    }
    onOutput { TestDescriptor td, TestOutputEvent toe ->
      def tid = testId(td)
      // Some output can happen outside the context of a specific test (e.g. at the class level)
      // and beforeTest/afterTest seems to not be invoked for these cases (and similarly, there's
      // a TestDescriptor hierarchy that includes the thread executing the test, Gradle tasks,
      // etc). We see some of these in practice and it seems like something buggy in the Gradle
      // test runner since we see it *before* any tests and it is frequently not related to any
      // code in the test (best guess is that it is tail output from last test). We won't have
      // an output file for these, so simply ignore them. If they become critical for debugging,
      // they can be seen with showStandardStreams.
      if (td.name == td.className || td.className == null) {
        // silently ignore output unrelated to specific test methods
        return
      } else if (logStreams.get(tid) == null) {
        println "WARNING: unexpectedly got output for a test [${tid}]" +
                " that we didn't previously see in the beforeTest hook." +
                " Message for debugging: [" + toe.message + "]."
        return
      }
      try {
        logStreams.get(tid).write(toe.message.getBytes(StandardCharsets.UTF_8))
      } catch (Exception e) {
        println "ERROR: Failed to write output for test ${tid}"
        e.printStackTrace()
      }
    }
    afterTest { TestDescriptor td, TestResult tr ->
      def tid = testId(td)
      try {
        logStreams.get(tid).close()
        if (tr.resultType != TestResult.ResultType.FAILURE) {
          logFiles.get(tid).delete()
        } else {
          def file = logFiles.get(tid)
          println "${tid} failed, log available in ${file}"
        }
      } catch (Exception e) {
        println "ERROR: Failed to close stdout file for ${tid}"
        e.printStackTrace()
      } finally {
        logFiles.remove(tid)
        logStreams.remove(tid)
      }
    }
  }

  // The suites are for running sets of tests in IDEs.
  // Gradle will run each test class, so we exclude the suites to avoid redundantly running the tests twice.
  def testsToExclude = ['**/*Suite.class']

  test {
    maxParallelForks = maxTestForks
    ignoreFailures = userIgnoreFailures

    maxHeapSize = defaultMaxHeapSize
    jvmArgs = defaultJvmArgs

    testLogging {
      events = userTestLoggingEvents ?: testLoggingEvents
      showStandardStreams = userShowStandardStreams ?: testShowStandardStreams
      exceptionFormat = testExceptionFormat
      displayGranularity = 0
    }
    logTestStdout.rehydrate(delegate, owner, this)()

    exclude testsToExclude

    useJUnitPlatform {
      includeEngines 'junit-jupiter'
    }

    retry {
      maxRetries = userMaxTestRetries
      maxFailures = userMaxTestRetryFailures
    }
  }

  task integrationTest(type: Test, dependsOn: compileJava) {
    maxParallelForks = maxTestForks
    ignoreFailures = userIgnoreFailures

    // Increase heap size for integration tests
    maxHeapSize = "2560m"
    jvmArgs = defaultJvmArgs


    testLogging {
      events = userTestLoggingEvents ?: testLoggingEvents
      showStandardStreams = userShowStandardStreams ?: testShowStandardStreams
      exceptionFormat = testExceptionFormat
      displayGranularity = 0
    }
    logTestStdout.rehydrate(delegate, owner, this)()

    exclude testsToExclude

    useJUnitPlatform {
      includeTags "integration"
      includeEngines 'junit-jupiter'
    }

    retry {
      maxRetries = userMaxTestRetries
      maxFailures = userMaxTestRetryFailures
    }
  }

  task unitTest(type: Test, dependsOn: compileJava) {
    maxParallelForks = maxTestForks
    ignoreFailures = userIgnoreFailures

    maxHeapSize = defaultMaxHeapSize
    jvmArgs = defaultJvmArgs

    testLogging {
      events = userTestLoggingEvents ?: testLoggingEvents
      showStandardStreams = userShowStandardStreams ?: testShowStandardStreams
      exceptionFormat = testExceptionFormat
      displayGranularity = 0
    }
    logTestStdout.rehydrate(delegate, owner, this)()

    exclude testsToExclude

    useJUnitPlatform {
      excludeTags "integration"
      includeEngines 'junit-jupiter'
    }

    retry {
      maxRetries = userMaxTestRetries
      maxFailures = userMaxTestRetryFailures
    }
  }

  // remove test output from all test types
  tasks.withType(Test).all { t ->
    cleanTest {
      delete t.reports.junitXml.outputLocation
      delete t.reports.html.outputLocation
    }
  }

  jar {
    from "$rootDir/LICENSE"
    from "$rootDir/NOTICE"
  }

  task srcJar(type: Jar) {
    archiveClassifier = 'sources'
    from "$rootDir/LICENSE"
    from "$rootDir/NOTICE"
    from sourceSets.main.allSource
  }

  task javadocJar(type: Jar, dependsOn: javadoc) {
    archiveClassifier = 'javadoc'
    from "$rootDir/LICENSE"
    from "$rootDir/NOTICE"
    from javadoc.destinationDir
  }

  task docsJar(dependsOn: javadocJar)

  test.dependsOn('javadoc')

  task systemTestLibs(dependsOn: jar)

  if (!sourceSets.test.allSource.isEmpty()) {
    task testJar(type: Jar) {
      archiveClassifier = 'test'
      from "$rootDir/LICENSE"
      from "$rootDir/NOTICE"
      from sourceSets.test.output
      // The junit-platform.properties file is used for configuring and customizing the behavior of the JUnit platform.
      // It should only apply to Kafka's own JUnit tests, and should not exist in the test JAR.
      // If we include it in the test JAR, it could lead to conflicts with user configurations.
      exclude 'junit-platform.properties'
    }

    task testSrcJar(type: Jar, dependsOn: testJar) {
      archiveClassifier = 'test-sources'
      from "$rootDir/LICENSE"
      from "$rootDir/NOTICE"
      from sourceSets.test.allSource
    }

  }

  plugins.withType(ScalaPlugin) {

    scala {
      zincVersion = versions.zinc
    }

    task scaladocJar(type:Jar, dependsOn: scaladoc) {
      archiveClassifier = 'scaladoc'
      from "$rootDir/LICENSE"
      from "$rootDir/NOTICE"
      from scaladoc.destinationDir
    }

    //documentation task should also trigger building scala doc jar
    docsJar.dependsOn scaladocJar

  }

  tasks.withType(ScalaCompile) {

    scalaCompileOptions.keepAliveMode = userKeepAliveMode

    scalaCompileOptions.additionalParameters = [
      "-deprecation:false",
      "-unchecked",
      "-encoding", "utf8",
      "-Xlog-reflective-calls",
      "-feature",
      "-language:postfixOps",
      "-language:implicitConversions",
      "-language:existentials",
      "-Ybackend-parallelism", maxScalacThreads.toString(),
      "-Xlint:constant",
      "-Xlint:delayedinit-select",
      "-Xlint:doc-detached",
      "-Xlint:missing-interpolator",
      "-Xlint:nullary-unit",
      "-Xlint:option-implicit",
      "-Xlint:package-object-classes",
      "-Xlint:poly-implicit-overload",
      "-Xlint:private-shadow",
      "-Xlint:stars-align",
      "-Xlint:type-parameter-shadow",
      "-Xlint:unused"
    ]

    if (versions.baseScala == '2.13')
      scalaCompileOptions.additionalParameters += ["-Wconf:msg=@nowarn annotation does not suppress any warnings:s"] // See https://github.com/scala/scala/pull/9960

    // See README.md for details on this option and the meaning of each value
    if (userScalaOptimizerMode.equals("method"))
      scalaCompileOptions.additionalParameters += ["-opt:l:method"]
    else if (userScalaOptimizerMode.startsWith("inline-")) {
      List<String> inlineFrom = ["-opt-inline-from:org.apache.kafka.**"]
      if (project.name.equals('core'))
        inlineFrom.add("-opt-inline-from:kafka.**")
      if (userScalaOptimizerMode.equals("inline-scala"))
        inlineFrom.add("-opt-inline-from:scala.**")

      scalaCompileOptions.additionalParameters += ["-opt:l:inline"]
      scalaCompileOptions.additionalParameters += inlineFrom
    }

    if (versions.baseScala != '2.12') {
      scalaCompileOptions.additionalParameters += ["-opt-warnings", "-Xlint:strict-unsealed-patmat"]
      // Scala 2.13.2 introduces compiler warnings suppression, which is a pre-requisite for -Xfatal-warnings
      scalaCompileOptions.additionalParameters += ["-Xfatal-warnings"]
    }

    // these options are valid for Scala versions < 2.13 only
    // Scala 2.13 removes them, see https://github.com/scala/scala/pull/6502 and https://github.com/scala/scala/pull/5969
    if (versions.baseScala == '2.12') {
      scalaCompileOptions.additionalParameters += [
        "-Xlint:by-name-right-associative",
        "-Xlint:nullary-override",
        "-Xlint:unsound-match"
      ]
    }

    // Scalac 2.12 `-release` requires Java 9 or higher, but Scala 2.13 doesn't have that restriction
    if (versions.baseScala == "2.13" || JavaVersion.current().isJava9Compatible())
      scalaCompileOptions.additionalParameters += ["-release", String.valueOf(minJavaVersion)]

    addParametersForTests(name, options)

    configure(scalaCompileOptions.forkOptions) {
      memoryMaximumSize = defaultMaxHeapSize
      jvmArgs = defaultJvmArgs
    }
  }

  checkstyle {
    configDirectory = rootProject.layout.projectDirectory.dir("checkstyle")
    configProperties = checkstyleConfigProperties("import-control.xml")
    toolVersion = versions.checkstyle
  }

  configure(checkstyleMain) {
    group = 'Verification'
    description = 'Run checkstyle on all main Java sources'
  }

  configure(checkstyleTest) {
    group = 'Verification'
    description = 'Run checkstyle on all test Java sources'
  }

  test.dependsOn('checkstyleMain', 'checkstyleTest')

  spotbugs {
    toolVersion = versions.spotbugs
    excludeFilter = file("$rootDir/gradle/spotbugs-exclude.xml")
    ignoreFailures = false
  }
  test.dependsOn('spotbugsMain')

  tasks.withType(com.github.spotbugs.snom.SpotBugsTask).configureEach {
    reports.configure {
      // Continue supporting `xmlFindBugsReport` for compatibility
      xml.enabled(project.hasProperty('xmlSpotBugsReport') || project.hasProperty('xmlFindBugsReport'))
      html.enabled(!project.hasProperty('xmlSpotBugsReport') && !project.hasProperty('xmlFindBugsReport'))
    }
    maxHeapSize = defaultMaxHeapSize
    jvmArgs = defaultJvmArgs
  }

  // Ignore core since its a scala project
  if (it.path != ':core') {
    if (userEnableTestCoverage) {
      apply plugin: "jacoco"

      jacoco {
        toolVersion = versions.jacoco
      }

      jacocoTestReport {
        dependsOn tasks.test
        sourceSets sourceSets.main
        reports {
          html.required = true
          xml.required = true
          csv.required = false
        }
      }

    }
  }

  if (userEnableTestCoverage) {
    def coverageGen = it.path == ':core' ? 'reportTestScoverage' : 'jacocoTestReport'
    tasks.register('reportCoverage').configure { dependsOn(coverageGen) }
  }

  dependencyCheck {
    suppressionFile = "$rootDir/gradle/resources/dependencycheck-suppressions.xml"
    skipProjects = [ ":jmh-benchmarks", ":trogdor" ]
    skipConfigurations = [ "zinc" ]
  }
  //  the task `removeUnusedImports` is implemented by google-java-format,
  //  and unfortunately the google-java-format version used by spotless 6.14.0 can't work with JDK 21.
  //  Hence, we apply spotless tasks only if the env is either JDK11 or JDK17
  if ((JavaVersion.current().isJava11() || (JavaVersion.current() == JavaVersion.VERSION_17))) {
    apply plugin: 'com.diffplug.spotless'
    spotless {
      java {
        targetExclude('src/generated/**/*.java','src/generated-test/**/*.java')
        importOrder('kafka', 'org.apache.kafka', 'com', 'net', 'org', 'java', 'javax', '', '\\#')
        removeUnusedImports()
      }
    }
  }
}

gradle.taskGraph.whenReady { taskGraph ->
  taskGraph.getAllTasks().findAll { it.name.contains('spotbugsScoverage') || it.name.contains('spotbugsTest') }.each { task ->
    task.enabled = false
  }
}

// Skip publish tasks for projects that do not have a separate artifact per scala version when the
// scala version is not the default. This is necessary because some repositories ensure immutability
// of non snapshot artifacts - i.e. they don't allow the same artifact to be published a second time.
def defaultScalaSuffix = "2.13"
gradle.taskGraph.whenReady { taskGraph ->
  def skippedPublish = false
  taskGraph.getAllTasks().each { task ->
    if (task.name.equals("publishMavenJavaPublicationToMavenRepository") &&
        !versions.baseScala.equals(defaultScalaSuffix) &&
        task.project.hasProperty("archivesBaseName") &&
        !task.project.archivesBaseName.endsWith("_${versions.baseScala}")) {
      task.enabled = false
      skippedPublish = true
    }
  }
  if (skippedPublish)
    println("Skipping publish for projects that don't have a separate artifact per Scala version since " +
      "the Scala version (`${versions.baseScala}`) is not the default (`$defaultScalaSuffix`)")
}

def fineTuneEclipseClasspathFile(eclipse, project) {
  eclipse.classpath.file {
    beforeMerged { cp ->
      cp.entries.clear()
      // for the core project add the directories defined under test/scala as separate source directories
      if (project.name.equals('core')) {
        cp.entries.add(new org.gradle.plugins.ide.eclipse.model.SourceFolder("src/test/scala/integration", null))
        cp.entries.add(new org.gradle.plugins.ide.eclipse.model.SourceFolder("src/test/scala/other", null))
        cp.entries.add(new org.gradle.plugins.ide.eclipse.model.SourceFolder("src/test/scala/unit", null))
      }
    }
    whenMerged { cp ->
      // for the core project exclude the separate sub-directories defined under test/scala. These are added as source dirs above
      if (project.name.equals('core')) {
        cp.entries.findAll { it.kind == "src" && it.path.equals("src/test/scala") }*.excludes = ["integration/", "other/", "unit/"]
      }
      /*
       * Set all eclipse build output to go to 'build_eclipse' directory. This is to ensure that gradle and eclipse use different
       * build output directories, and also avoid using the eclipse default of 'bin' which clashes with some of our script directories.
       * https://discuss.gradle.org/t/eclipse-generated-files-should-be-put-in-the-same-place-as-the-gradle-generated-files/6986/2
       */
      cp.entries.findAll { it.kind == "output" }*.path = "build_eclipse"
      /*
       * Some projects have explicitly added test output dependencies. These are required for the gradle build but not required
       * in Eclipse since the dependent projects are added as dependencies. So clean up these from the generated classpath.
       */
      cp.entries.removeAll { it.kind == "lib" && it.path.matches(".*/build/(classes|resources)/test") }
    }
  }
}

def checkstyleConfigProperties(configFileName) {
  [importControlFile: "$configFileName"]
}

if (userEnableTestCoverage) {
  tasks.register('reportCoverage').configure { dependsOn(subprojects.reportCoverage) }
}

def connectPkgs = [
    'connect:api',
    'connect:basic-auth-extension',
    'connect:file',
    'connect:json',
    'connect:runtime',
    'connect:test-plugins',
    'connect:transforms',
    'connect:mirror',
    'connect:mirror-client'
]

tasks.create(name: "jarConnect", dependsOn: connectPkgs.collect { it + ":jar" }) {}

tasks.create(name: "testConnect", dependsOn: connectPkgs.collect { it + ":test" }) {}

project(':server') {
  base {
    archivesName = "kafka-server"
  }

  dependencies {
    implementation project(':clients')
    implementation project(':metadata')
    implementation project(':server-common')
    implementation project(':storage')
    implementation project(':group-coordinator')
    implementation project(':transaction-coordinator')
    implementation project(':raft')
    implementation libs.metrics
    implementation libs.jacksonDatabind

    implementation libs.slf4jApi

    compileOnly libs.reload4j

    testImplementation project(':clients').sourceSets.test.output

    testImplementation libs.mockitoCore
    testImplementation libs.junitJupiter
    testImplementation libs.slf4jReload4j

    testRuntimeOnly libs.junitPlatformLanucher
  }

  task createVersionFile() {
    def receiptFile = file("$buildDir/kafka/$buildVersionFileName")
    inputs.property "commitId", commitId
    inputs.property "version", version
    outputs.file receiptFile

    doLast {
      def data = [
        commitId: commitId,
        version: version,
      ]

      receiptFile.parentFile.mkdirs()
      def content = data.entrySet().collect { "$it.key=$it.value" }.sort().join("\n")
      receiptFile.setText(content, "ISO-8859-1")
    }
  }

  jar {
    dependsOn createVersionFile
    from("$buildDir") {
      include "kafka/$buildVersionFileName"
    }
  }

  clean.doFirst {
    delete "$buildDir/kafka/"
  }

  checkstyle {
    configProperties = checkstyleConfigProperties("import-control-server.xml")
  }

  javadoc {
    enabled = false
  }
}

project(':core') {
  apply plugin: 'scala'

  // scaladoc generation is configured at the sub-module level with an artifacts
  // block (cf. see streams-scala). If scaladoc generation is invoked explicitly
  // for the `core` module, this ensures the generated jar doesn't include scaladoc
  // files since the `core` module doesn't include public APIs.
  scaladoc {
    enabled = false
  }
  if (userEnableTestCoverage)
    apply plugin: "org.scoverage"

  base {
    archivesName = "kafka_${versions.baseScala}"
  }

  dependencies {
    // `core` is often used in users' tests, define the following dependencies as `api` for backwards compatibility
    // even though the `core` module doesn't expose any public API
    api project(':clients')
    api libs.scalaLibrary

    implementation project(':server-common')
    implementation project(':group-coordinator:group-coordinator-api')
    implementation project(':group-coordinator')
    implementation project(':transaction-coordinator')
    implementation project(':metadata')
    implementation project(':storage:storage-api')
    implementation project(':tools:tools-api')
    implementation project(':raft')
    implementation project(':storage')
    implementation project(':server')

    implementation libs.argparse4j
    implementation libs.commonsValidator
    implementation libs.jacksonDatabind
    implementation libs.jacksonModuleScala
    implementation libs.jacksonDataformatCsv
    implementation libs.jacksonJDK8Datatypes
    implementation libs.joptSimple
    implementation libs.jose4j
    implementation libs.metrics
    implementation libs.scalaCollectionCompat
    implementation libs.scalaJava8Compat
    // only needed transitively, but set it explicitly to ensure it has the same version as scala-library
    implementation libs.scalaReflect
    implementation libs.scalaLogging
    implementation libs.slf4jApi
    implementation libs.commonsIo // ZooKeeper dependency. Do not use, this is going away.
    implementation(libs.zookeeper) {
      // Dropwizard Metrics are required by ZooKeeper as of v3.6.0,
      // but the library should *not* be used in Kafka code
      implementation libs.dropwizardMetrics
      exclude module: 'slf4j-log4j12'
      exclude module: 'log4j'
      // Both Kafka and Zookeeper use slf4j. ZooKeeper moved from log4j to logback in v3.8.0, but Kafka relies on reload4j.
      // We are removing Zookeeper's dependency on logback so we have a singular logging backend.
      exclude module: 'logback-classic'
      exclude module: 'logback-core'
    }
    // ZooKeeperMain depends on commons-cli but declares the dependency as `provided`
    implementation libs.commonsCli

    compileOnly libs.reload4j

    testImplementation project(':clients').sourceSets.test.output
    testImplementation project(':group-coordinator').sourceSets.test.output
    testImplementation project(':metadata').sourceSets.test.output
    testImplementation project(':raft').sourceSets.test.output
    testImplementation project(':server-common').sourceSets.test.output
    testImplementation project(':storage:storage-api').sourceSets.test.output
    testImplementation project(':server').sourceSets.test.output
    testImplementation libs.bcpkix
    testImplementation libs.mockitoCore
    testImplementation(libs.apacheda) {
      exclude group: 'xml-apis', module: 'xml-apis'
      // `mina-core` is a transitive dependency for `apacheds` and `apacheda`.
      // It is safer to use from `apacheds` since that is the implementation.
      exclude module: 'mina-core'
    }
    testImplementation libs.apachedsCoreApi
    testImplementation (libs.apachedsInterceptorKerberos) {
      exclude module: 'bcprov-jdk15on'
    }
    testImplementation libs.apachedsProtocolShared
    testImplementation libs.apachedsProtocolKerberos
    testImplementation (libs.apachedsProtocolLdap) {
      exclude module: 'bcprov-jdk15on'
    }
    testImplementation libs.apachedsLdifPartition
    testImplementation libs.apachedsMavibotPartition
    testImplementation libs.apachedsJdbmPartition
    testImplementation libs.junitJupiter
    testImplementation libs.slf4jReload4j
    testImplementation libs.caffeine

    testRuntimeOnly libs.junitPlatformLanucher
  }

  if (userEnableTestCoverage) {
    scoverage {
      scoverageVersion = versions.scoverage
      if (versions.baseScala == '2.13') {
        scoverageScalaVersion = '2.13.9' // there's no newer 2.13 artifact, org.scoverage:scalac-scoverage-plugin_2.13.9:2.0.11 is the latest as of now
      }
      reportDir = file("${rootProject.buildDir}/scoverage")
      highlighting = false
      minimumRate = 0.0
    }
  }

  configurations {
    // manually excludes some unnecessary dependencies
    implementation.exclude module: 'javax'
    implementation.exclude module: 'jline'
    implementation.exclude module: 'jms'
    implementation.exclude module: 'jmxri'
    implementation.exclude module: 'jmxtools'
    implementation.exclude module: 'mail'
    // To prevent a UniqueResourceException due the same resource existing in both
    // org.apache.directory.api/api-all and org.apache.directory.api/api-ldap-schema-data
    testImplementation.exclude module: 'api-ldap-schema-data'
  }

  tasks.create(name: "copyDependantLibs", type: Copy) {
    from (configurations.testRuntimeClasspath) {
      include('slf4j-log4j12*')
      include('reload4j*jar')
    }
    from (configurations.runtimeClasspath) {
      exclude('kafka-clients*')
    }
    into "$buildDir/dependant-libs-${versions.scala}"
    duplicatesStrategy 'exclude'
  }

  task genProtocolErrorDocs(type: JavaExec) {
    classpath = sourceSets.main.runtimeClasspath
    mainClass = 'org.apache.kafka.common.protocol.Errors'
    if( !generatedDocsDir.exists() ) { generatedDocsDir.mkdirs() }
    standardOutput = new File(generatedDocsDir, "protocol_errors.html").newOutputStream()
  }

  task genProtocolTypesDocs(type: JavaExec) {
    classpath = sourceSets.main.runtimeClasspath
    mainClass = 'org.apache.kafka.common.protocol.types.Type'
    if( !generatedDocsDir.exists() ) { generatedDocsDir.mkdirs() }
    standardOutput = new File(generatedDocsDir, "protocol_types.html").newOutputStream()
  }

  task genProtocolApiKeyDocs(type: JavaExec) {
    classpath = sourceSets.main.runtimeClasspath
    mainClass = 'org.apache.kafka.common.protocol.ApiKeys'
    if( !generatedDocsDir.exists() ) { generatedDocsDir.mkdirs() }
    standardOutput = new File(generatedDocsDir, "protocol_api_keys.html").newOutputStream()
  }

  task genProtocolMessageDocs(type: JavaExec) {
    classpath = sourceSets.main.runtimeClasspath
    mainClass = 'org.apache.kafka.common.protocol.Protocol'
    if( !generatedDocsDir.exists() ) { generatedDocsDir.mkdirs() }
    standardOutput = new File(generatedDocsDir, "protocol_messages.html").newOutputStream()
  }

  task genAdminClientConfigDocs(type: JavaExec) {
    classpath = sourceSets.main.runtimeClasspath
    mainClass = 'org.apache.kafka.clients.admin.AdminClientConfig'
    if( !generatedDocsDir.exists() ) { generatedDocsDir.mkdirs() }
    standardOutput = new File(generatedDocsDir, "admin_client_config.html").newOutputStream()
  }

  task genProducerConfigDocs(type: JavaExec) {
    classpath = sourceSets.main.runtimeClasspath
    mainClass = 'org.apache.kafka.clients.producer.ProducerConfig'
    if( !generatedDocsDir.exists() ) { generatedDocsDir.mkdirs() }
    standardOutput = new File(generatedDocsDir, "producer_config.html").newOutputStream()
  }

  task genConsumerConfigDocs(type: JavaExec) {
    classpath = sourceSets.main.runtimeClasspath
    mainClass = 'org.apache.kafka.clients.consumer.ConsumerConfig'
    if( !generatedDocsDir.exists() ) { generatedDocsDir.mkdirs() }
    standardOutput = new File(generatedDocsDir, "consumer_config.html").newOutputStream()
  }

  task genKafkaConfigDocs(type: JavaExec) {
    classpath = sourceSets.main.runtimeClasspath
    mainClass = 'kafka.server.KafkaConfig'
    if( !generatedDocsDir.exists() ) { generatedDocsDir.mkdirs() }
    standardOutput = new File(generatedDocsDir, "kafka_config.html").newOutputStream()
  }

  task genTopicConfigDocs(type: JavaExec) {
    classpath = sourceSets.main.runtimeClasspath
    mainClass = 'org.apache.kafka.storage.internals.log.LogConfig'
    if( !generatedDocsDir.exists() ) { generatedDocsDir.mkdirs() }
    standardOutput = new File(generatedDocsDir, "topic_config.html").newOutputStream()
  }

  task genConsumerMetricsDocs(type: JavaExec) {
    classpath = sourceSets.test.runtimeClasspath
    mainClass = 'org.apache.kafka.clients.consumer.internals.ConsumerMetrics'
    if( !generatedDocsDir.exists() ) { generatedDocsDir.mkdirs() }
    standardOutput = new File(generatedDocsDir, "consumer_metrics.html").newOutputStream()
  }

  task genProducerMetricsDocs(type: JavaExec) {
    classpath = sourceSets.test.runtimeClasspath
    mainClass = 'org.apache.kafka.clients.producer.internals.ProducerMetrics'
    if( !generatedDocsDir.exists() ) { generatedDocsDir.mkdirs() }
    standardOutput = new File(generatedDocsDir, "producer_metrics.html").newOutputStream()
  }

  task siteDocsTar(dependsOn: ['genProtocolErrorDocs', 'genProtocolTypesDocs', 'genProtocolApiKeyDocs', 'genProtocolMessageDocs',
                               'genAdminClientConfigDocs', 'genProducerConfigDocs', 'genConsumerConfigDocs',
                               'genKafkaConfigDocs', 'genTopicConfigDocs',
                               ':connect:runtime:genConnectConfigDocs', ':connect:runtime:genConnectTransformationDocs',
                               ':connect:runtime:genConnectPredicateDocs',
                               ':connect:runtime:genSinkConnectorConfigDocs', ':connect:runtime:genSourceConnectorConfigDocs',
                               ':streams:genStreamsConfigDocs', 'genConsumerMetricsDocs', 'genProducerMetricsDocs',
                               ':connect:runtime:genConnectMetricsDocs', ':connect:runtime:genConnectOpenAPIDocs',
                               ':connect:mirror:genMirrorSourceConfigDocs', ':connect:mirror:genMirrorCheckpointConfigDocs',
                               ':connect:mirror:genMirrorHeartbeatConfigDocs', ':connect:mirror:genMirrorConnectorConfigDocs',
                               ':storage:genRemoteLogManagerConfigDoc', ':storage:genRemoteLogMetadataManagerConfigDoc'], type: Tar) {
    archiveClassifier = 'site-docs'
    compression = Compression.GZIP
    from project.file("$rootDir/docs")
    into 'site-docs'
    duplicatesStrategy 'exclude'
  }

  tasks.create(name: "releaseTarGz", dependsOn: configurations.archives.artifacts, type: Tar) {
    into "kafka_${versions.baseScala}-${archiveVersion.get()}"
    compression = Compression.GZIP
    from(project.file("$rootDir/bin")) { into "bin/" }
    from(project.file("$rootDir/config")) { into "config/" }
    from(project.file("$rootDir/licenses")) { into "licenses/" }
    from "$rootDir/LICENSE-binary" rename {String filename -> filename.replace("-binary", "")}
    from "$rootDir/NOTICE-binary" rename {String filename -> filename.replace("-binary", "")}
    from(configurations.runtimeClasspath) { into("libs/") }
    from(configurations.archives.artifacts.files) { into("libs/") }
    from(project.siteDocsTar) { into("site-docs/") }
    from(project(':tools').jar) { into("libs/") }
    from(project(':tools').configurations.runtimeClasspath) { into("libs/") }
    from(project(':trogdor').jar) { into("libs/") }
    from(project(':trogdor').configurations.runtimeClasspath) { into("libs/") }
    from(project(':shell').jar) { into("libs/") }
    from(project(':shell').configurations.runtimeClasspath) { into("libs/") }
    from(project(':connect:api').jar) { into("libs/") }
    from(project(':connect:api').configurations.runtimeClasspath) { into("libs/") }
    from(project(':connect:runtime').jar) { into("libs/") }
    from(project(':connect:runtime').configurations.runtimeClasspath) { into("libs/") }
    from(project(':connect:transforms').jar) { into("libs/") }
    from(project(':connect:transforms').configurations.runtimeClasspath) { into("libs/") }
    from(project(':connect:json').jar) { into("libs/") }
    from(project(':connect:json').configurations.runtimeClasspath) { into("libs/") }
    from(project(':connect:file').jar) { into("libs/") }
    from(project(':connect:file').configurations.runtimeClasspath) { into("libs/") }
    from(project(':connect:basic-auth-extension').jar) { into("libs/") }
    from(project(':connect:basic-auth-extension').configurations.runtimeClasspath) { into("libs/") }
    from(project(':connect:mirror').jar) { into("libs/") }
    from(project(':connect:mirror').configurations.runtimeClasspath) { into("libs/") }
    from(project(':connect:mirror-client').jar) { into("libs/") }
    from(project(':connect:mirror-client').configurations.runtimeClasspath) { into("libs/") }
    from(project(':streams').jar) { into("libs/") }
    from(project(':streams').configurations.runtimeClasspath) { into("libs/") }
    from(project(':streams:streams-scala').jar) { into("libs/") }
    from(project(':streams:streams-scala').configurations.runtimeClasspath) { into("libs/") }
    from(project(':streams:test-utils').jar) { into("libs/") }
    from(project(':streams:test-utils').configurations.runtimeClasspath) { into("libs/") }
    from(project(':streams:examples').jar) { into("libs/") }
    from(project(':streams:examples').configurations.runtimeClasspath) { into("libs/") }
    from(project(':tools:tools-api').jar) { into("libs/") }
    from(project(':tools:tools-api').configurations.runtimeClasspath) { into("libs/") }
    duplicatesStrategy 'exclude'
  }

  jar {
    dependsOn('copyDependantLibs')
  }

  jar.manifest {
    attributes(
      'Version': "${version}"
    )
  }

  tasks.create(name: "copyDependantTestLibs", type: Copy) {
    from (configurations.testRuntimeClasspath) {
      include('*.jar')
    }
    into "$buildDir/dependant-testlibs"
    //By default gradle does not handle test dependencies between the sub-projects
    //This line is to include clients project test jar to dependant-testlibs
    from (project(':clients').testJar ) { "$buildDir/dependant-testlibs" }
    // log4j-appender is not in core dependencies,
    // so we add it to dependant-testlibs to avoid ClassNotFoundException in running kafka_log4j_appender.py
    from (project(':log4j-appender').jar ) { "$buildDir/dependant-testlibs" }
    duplicatesStrategy 'exclude'
  }

  systemTestLibs.dependsOn('jar', 'testJar', 'copyDependantTestLibs')

  checkstyle {
    configProperties = checkstyleConfigProperties("import-control-core.xml")
  }

  sourceSets {
    // Set java/scala source folders in the `scala` block to enable joint compilation
    main {
      java {
        srcDirs = []
      }
      scala {
        srcDirs = ["src/generated/java", "src/main/java", "src/main/scala"]
      }
    }
    test {
      java {
        srcDirs = []
      }
      scala {
        srcDirs = ["src/test/java", "src/test/scala"]
      }
    }
  }
}

project(':metadata') {
  base {
    archivesName = "kafka-metadata"
  }

  configurations {
    generator
  }

  dependencies {
    implementation project(':server-common')
    implementation project(':clients')
    implementation project(':raft')
    implementation libs.jacksonDatabind
    implementation libs.jacksonJDK8Datatypes
    implementation libs.metrics
    compileOnly libs.reload4j
    testImplementation libs.junitJupiter
    testImplementation libs.jqwik
    testImplementation libs.hamcrest
    testImplementation libs.mockitoCore
    testImplementation libs.slf4jReload4j
    testImplementation project(':clients').sourceSets.test.output
    testImplementation project(':raft').sourceSets.test.output
    testImplementation project(':server-common').sourceSets.test.output

    testRuntimeOnly libs.junitPlatformLanucher

    generator project(':generator')
  }

  task processMessages(type:JavaExec) {
    mainClass = "org.apache.kafka.message.MessageGenerator"
    classpath = configurations.generator
    args = [ "-p", "org.apache.kafka.common.metadata",
             "-o", "src/generated/java/org/apache/kafka/common/metadata",
             "-i", "src/main/resources/common/metadata",
             "-m", "MessageDataGenerator", "JsonConverterGenerator",
             "-t", "MetadataRecordTypeGenerator", "MetadataJsonConvertersGenerator"
           ]
    inputs.dir("src/main/resources/common/metadata")
        .withPropertyName("messages")
        .withPathSensitivity(PathSensitivity.RELATIVE)
    outputs.cacheIf { true }
    outputs.dir("src/generated/java/org/apache/kafka/common/metadata")
  }

  compileJava.dependsOn 'processMessages'
  srcJar.dependsOn 'processMessages'

  sourceSets {
    main {
      java {
        srcDirs = ["src/generated/java", "src/main/java"]
      }
    }
    test {
      java {
        srcDirs = ["src/test/java"]
      }
    }
  }

  javadoc {
    enabled = false
  }

  checkstyle {
    configProperties = checkstyleConfigProperties("import-control-metadata.xml")
  }
}

project(':group-coordinator:group-coordinator-api') {
  base {
    archivesName = "kafka-group-coordinator-api"
  }

  dependencies {
    implementation project(':clients')
  }

  task createVersionFile() {
    def receiptFile = file("$buildDir/kafka/$buildVersionFileName")
    inputs.property "commitId", commitId
    inputs.property "version", version
    outputs.file receiptFile

    doLast {
      def data = [
              commitId: commitId,
              version: version,
      ]

      receiptFile.parentFile.mkdirs()
      def content = data.entrySet().collect { "$it.key=$it.value" }.sort().join("\n")
      receiptFile.setText(content, "ISO-8859-1")
    }
  }

  sourceSets {
    main {
      java {
        srcDirs = ["src/main/java"]
      }
    }
    test {
      java {
        srcDirs = ["src/test/java"]
      }
    }
  }

  jar {
    dependsOn createVersionFile
    from("$buildDir") {
      include "kafka/$buildVersionFileName"
    }
  }

  clean.doFirst {
    delete "$buildDir/kafka/"
  }

  javadoc {
    include "**/org/apache/kafka/coordinator/group/api/**"
  }

  checkstyle {
    configProperties = checkstyleConfigProperties("import-control-group-coordinator.xml")
  }
}

project(':group-coordinator') {
  base {
    archivesName = "kafka-group-coordinator"
  }

  configurations {
    generator
  }

  dependencies {
    implementation project(':server-common')
    implementation project(':clients')
    implementation project(':metadata')
    implementation project(':group-coordinator:group-coordinator-api')
    implementation project(':storage')
    implementation libs.jacksonDatabind
    implementation libs.jacksonJDK8Datatypes
    implementation libs.slf4jApi
    implementation libs.metrics

    testImplementation project(':clients').sourceSets.test.output
    testImplementation project(':server-common').sourceSets.test.output
    testImplementation libs.junitJupiter
    testImplementation libs.mockitoCore

    testRuntimeOnly libs.slf4jReload4j
    testRuntimeOnly libs.junitPlatformLanucher

    generator project(':generator')
  }

  sourceSets {
    main {
      java {
        srcDirs = ["src/generated/java", "src/main/java"]
      }
    }
    test {
      java {
        srcDirs = ["src/test/java"]
      }
    }
  }

  javadoc {
    enabled = false
  }

  checkstyle {
    configProperties = checkstyleConfigProperties("import-control-group-coordinator.xml")
  }

  task processMessages(type:JavaExec) {
    mainClass = "org.apache.kafka.message.MessageGenerator"
    classpath = configurations.generator
    args = [ "-p", "org.apache.kafka.coordinator.group.generated",
             "-o", "src/generated/java/org/apache/kafka/coordinator/group/generated",
             "-i", "src/main/resources/common/message",
             "-m", "MessageDataGenerator", "JsonConverterGenerator"
    ]
    inputs.dir("src/main/resources/common/message")
        .withPropertyName("messages")
        .withPathSensitivity(PathSensitivity.RELATIVE)
    outputs.cacheIf { true }
    outputs.dir("src/generated/java/org/apache/kafka/coordinator/group/generated")
  }

  compileJava.dependsOn 'processMessages'
  srcJar.dependsOn 'processMessages'
}

project(':transaction-coordinator') {
  base {
    archivesName = "kafka-transaction-coordinator"
  }

  configurations {
    generator
  }

  dependencies {
    implementation libs.jacksonDatabind
    implementation project(':clients')
    generator project(':generator')
  }

  sourceSets {
    main {
      java {
        srcDirs = ["src/generated/java", "src/main/java"]
      }
    }
    test {
      java {
        srcDirs = ["src/test/java"]
      }
    }
  }

  checkstyle {
    configProperties = checkstyleConfigProperties("import-control-transaction-coordinator.xml")
  }

  task processMessages(type:JavaExec) {
    mainClass = "org.apache.kafka.message.MessageGenerator"
    classpath = configurations.generator
    args = [ "-p", "org.apache.kafka.coordinator.transaction.generated",
             "-o", "src/generated/java/org/apache/kafka/coordinator/transaction/generated",
             "-i", "src/main/resources/common/message",
             "-m", "MessageDataGenerator", "JsonConverterGenerator"
    ]
    inputs.dir("src/main/resources/common/message")
            .withPropertyName("messages")
            .withPathSensitivity(PathSensitivity.RELATIVE)
    outputs.cacheIf { true }
    outputs.dir("src/generated/java/org/apache/kafka/coordinator/transaction/generated")
  }

  compileJava.dependsOn 'processMessages'
  srcJar.dependsOn 'processMessages'

  javadoc {
    enabled = false
  }
}

project(':examples') {
  base {
    archivesName = "kafka-examples"
  }

  dependencies {
    implementation project(':clients')
  }

  javadoc {
    enabled = false
  }

  checkstyle {
    configProperties = checkstyleConfigProperties("import-control-core.xml")
  }
}

project(':generator') {
  dependencies {
    implementation libs.argparse4j
    implementation libs.jacksonDatabind
    implementation libs.jacksonJDK8Datatypes
    implementation libs.jacksonJaxrsJsonProvider
    testImplementation libs.junitJupiter

    testRuntimeOnly libs.junitPlatformLanucher
  }

  javadoc {
    enabled = false
  }
}

project(':clients') {
  base {
    archivesName = "kafka-clients"
  }

  configurations {
    generator
    shadowed
  }

  dependencies {
    implementation libs.zstd
    implementation libs.lz4
    implementation libs.snappy
    implementation libs.slf4jApi
    implementation libs.opentelemetryProto
    implementation libs.protobuf

    // libraries which should be added as runtime dependencies in generated pom.xml should be defined here:
    shadowed libs.zstd
    shadowed libs.lz4
    shadowed libs.snappy
    shadowed libs.slf4jApi

    compileOnly libs.jacksonDatabind // for SASL/OAUTHBEARER bearer token parsing
    compileOnly libs.jacksonJDK8Datatypes
    compileOnly libs.jose4j          // for SASL/OAUTHBEARER JWT validation; only used by broker

    testImplementation libs.bcpkix
    testImplementation libs.jacksonJaxrsJsonProvider
    testImplementation libs.jose4j
    testImplementation libs.junitJupiter
    testImplementation libs.reload4j
    testImplementation libs.mockitoCore
    testImplementation libs.mockitoJunitJupiter // supports MockitoExtension

    testRuntimeOnly libs.slf4jReload4j
    testRuntimeOnly libs.jacksonDatabind
    testRuntimeOnly libs.jacksonJDK8Datatypes
    testRuntimeOnly libs.junitPlatformLanucher

    generator project(':generator')
  }

  task createVersionFile() {
    def receiptFile = file("$buildDir/kafka/$buildVersionFileName")
    inputs.property "commitId", commitId
    inputs.property "version", version
    outputs.file receiptFile

    doLast {
      def data = [
        commitId: commitId,
        version: version,
      ]

      receiptFile.parentFile.mkdirs()
      def content = data.entrySet().collect { "$it.key=$it.value" }.sort().join("\n")
      receiptFile.setText(content, "ISO-8859-1")
    }
  }

  shadowJar {
    dependsOn createVersionFile
    // archiveClassifier defines the classifier for the shadow jar, the default is 'all'.
    // We don't want to use the default classifier because it will cause the shadow jar to
    // overwrite the original jar. We also don't want to use the 'shadow' classifier because
    // it will cause the shadow jar to be named kafka-clients-shadow.jar. We want to use the
    // same name as the original jar, kafka-clients.jar.
    archiveClassifier = null
    // KIP-714: move shaded dependencies to a shaded location
    relocate('io.opentelemetry.proto', 'org.apache.kafka.shaded.io.opentelemetry.proto')
    relocate('com.google.protobuf', 'org.apache.kafka.shaded.com.google.protobuf')

    // dependencies excluded from the final jar, since they are declared as runtime dependencies
    dependencies {
      project.configurations.shadowed.allDependencies.each {
        exclude(dependency(it.group + ':' + it.name))
      }
      // exclude proto files from the jar
      exclude "**/opentelemetry/proto/**/*.proto"
      exclude "**/google/protobuf/*.proto"
    }

    from("$buildDir") {
      include "kafka/$buildVersionFileName"
    }

    from "$rootDir/LICENSE"
    from "$rootDir/NOTICE"
  }

  jar {
    enabled false
    dependsOn 'shadowJar'
  }

  clean.doFirst {
    delete "$buildDir/kafka/"
  }

  task processMessages(type:JavaExec) {
    mainClass = "org.apache.kafka.message.MessageGenerator"
    classpath = configurations.generator
    args = [ "-p", "org.apache.kafka.common.message",
             "-o", "src/generated/java/org/apache/kafka/common/message",
             "-i", "src/main/resources/common/message",
             "-t", "ApiMessageTypeGenerator",
             "-m", "MessageDataGenerator", "JsonConverterGenerator"
           ]
    inputs.dir("src/main/resources/common/message")
        .withPropertyName("messages")
        .withPathSensitivity(PathSensitivity.RELATIVE)
    outputs.cacheIf { true }
    outputs.dir("src/generated/java/org/apache/kafka/common/message")
  }

  task processTestMessages(type:JavaExec) {
    mainClass = "org.apache.kafka.message.MessageGenerator"
    classpath = configurations.generator
    args = [ "-p", "org.apache.kafka.common.message",
             "-o", "src/generated-test/java/org/apache/kafka/common/message",
             "-i", "src/test/resources/common/message",
             "-m", "MessageDataGenerator", "JsonConverterGenerator"
           ]
    inputs.dir("src/test/resources/common/message")
        .withPropertyName("testMessages")
        .withPathSensitivity(PathSensitivity.RELATIVE)
    outputs.cacheIf { true }
    outputs.dir("src/generated-test/java/org/apache/kafka/common/message")
  }

  sourceSets {
    main {
      java {
        srcDirs = ["src/generated/java", "src/main/java"]
      }
    }
    test {
      java {
        srcDirs = ["src/generated-test/java", "src/test/java"]
      }
    }
  }

  compileJava.dependsOn 'processMessages'
  srcJar.dependsOn 'processMessages'

  compileTestJava.dependsOn 'processTestMessages'

  javadoc {
    include "**/org/apache/kafka/clients/admin/*"
    include "**/org/apache/kafka/clients/consumer/*"
    include "**/org/apache/kafka/clients/producer/*"
    include "**/org/apache/kafka/common/*"
    include "**/org/apache/kafka/common/acl/*"
    include "**/org/apache/kafka/common/annotation/*"
    include "**/org/apache/kafka/common/errors/*"
    include "**/org/apache/kafka/common/header/*"
    include "**/org/apache/kafka/common/metrics/*"
    include "**/org/apache/kafka/common/metrics/stats/*"
    include "**/org/apache/kafka/common/quota/*"
    include "**/org/apache/kafka/common/resource/*"
    include "**/org/apache/kafka/common/serialization/*"
    include "**/org/apache/kafka/common/config/*"
    include "**/org/apache/kafka/common/config/provider/*"
    include "**/org/apache/kafka/common/security/auth/*"
    include "**/org/apache/kafka/common/security/plain/*"
    include "**/org/apache/kafka/common/security/scram/*"
    include "**/org/apache/kafka/common/security/token/delegation/*"
    include "**/org/apache/kafka/common/security/oauthbearer/*"
    include "**/org/apache/kafka/common/security/oauthbearer/secured/*"
    include "**/org/apache/kafka/server/authorizer/*"
    include "**/org/apache/kafka/server/policy/*"
    include "**/org/apache/kafka/server/quota/*"
    include "**/org/apache/kafka/server/telemetry/*"
  }
}

project(':raft') {
  base {
    archivesName = "kafka-raft"
  }

  configurations {
    generator
  }

  dependencies {
    implementation project(':server-common')
    implementation project(':clients')
    implementation libs.slf4jApi
    implementation libs.jacksonDatabind

    testImplementation project(':server-common')
    testImplementation project(':server-common').sourceSets.test.output
    testImplementation project(':clients')
    testImplementation project(':clients').sourceSets.test.output
    testImplementation libs.junitJupiter
    testImplementation libs.mockitoCore
    testImplementation libs.jqwik
    testImplementation libs.hamcrest

    testRuntimeOnly libs.slf4jReload4j
    testRuntimeOnly libs.junitPlatformLanucher

    generator project(':generator')
  }

  task createVersionFile() {
    def receiptFile = file("$buildDir/kafka/$buildVersionFileName")
    inputs.property "commitId", commitId
    inputs.property "version", version
    outputs.file receiptFile

    doLast {
      def data = [
        commitId: commitId,
        version: version,
      ]

      receiptFile.parentFile.mkdirs()
      def content = data.entrySet().collect { "$it.key=$it.value" }.sort().join("\n")
      receiptFile.setText(content, "ISO-8859-1")
    }
  }

  task processMessages(type:JavaExec) {
    mainClass = "org.apache.kafka.message.MessageGenerator"
    classpath = configurations.generator
    args = [ "-p", "org.apache.kafka.raft.generated",
             "-o", "src/generated/java/org/apache/kafka/raft/generated",
             "-i", "src/main/resources/common/message",
             "-m", "MessageDataGenerator", "JsonConverterGenerator"]
    inputs.dir("src/main/resources/common/message")
        .withPropertyName("messages")
        .withPathSensitivity(PathSensitivity.RELATIVE)
    outputs.cacheIf { true }
    outputs.dir("src/generated/java/org/apache/kafka/raft/generated")
  }

  sourceSets {
    main {
      java {
        srcDirs = ["src/generated/java", "src/main/java"]
      }
    }
    test {
      java {
        srcDirs = ["src/test/java"]
      }
    }
  }

  compileJava.dependsOn 'processMessages'
  srcJar.dependsOn 'processMessages'

  jar {
    dependsOn createVersionFile
    from("$buildDir") {
        include "kafka/$buildVersionFileName"
    }
  }

  test {
    useJUnitPlatform {
      includeEngines 'jqwik', 'junit-jupiter'
    }
  }

  clean.doFirst {
    delete "$buildDir/kafka/"
  }

  javadoc {
    enabled = false
  }
}

project(':server-common') {
  base {
    archivesName = "kafka-server-common"
  }

  dependencies {
    api project(':clients')
    implementation libs.slf4jApi
    implementation libs.metrics
    implementation libs.joptSimple
    implementation libs.jacksonDatabind
    implementation libs.pcollections

    testImplementation project(':clients')
    testImplementation project(':clients').sourceSets.test.output
    testImplementation libs.junitJupiter
    testImplementation libs.mockitoCore
    testImplementation libs.hamcrest

    testRuntimeOnly libs.slf4jReload4j
    testRuntimeOnly libs.junitPlatformLanucher
  }

  task createVersionFile() {
    def receiptFile = file("$buildDir/kafka/$buildVersionFileName")
    inputs.property "commitId", commitId
    inputs.property "version", version
    outputs.file receiptFile

    doLast {
      def data = [
              commitId: commitId,
              version: version,
      ]

      receiptFile.parentFile.mkdirs()
      def content = data.entrySet().collect { "$it.key=$it.value" }.sort().join("\n")
      receiptFile.setText(content, "ISO-8859-1")
    }
  }

  jar {
    dependsOn createVersionFile
    from("$buildDir") {
      include "kafka/$buildVersionFileName"
    }
  }

  clean.doFirst {
    delete "$buildDir/kafka/"
  }

  checkstyle {
    configProperties = checkstyleConfigProperties("import-control-server-common.xml")
  }

  javadoc {
    enabled = false
  }
}

project(':storage:storage-api') {
  base {
    archivesName = "kafka-storage-api"
  }

  dependencies {
    implementation project(':clients')
    implementation project(':server-common')
    implementation libs.metrics
    implementation libs.slf4jApi

    testImplementation project(':clients')
    testImplementation project(':clients').sourceSets.test.output
    testImplementation libs.junitJupiter
    testImplementation libs.mockitoCore

    testRuntimeOnly libs.slf4jReload4j
    testRuntimeOnly libs.junitPlatformLanucher
  }

  task createVersionFile() {
    def receiptFile = file("$buildDir/kafka/$buildVersionFileName")
    inputs.property "commitId", commitId
    inputs.property "version", version
    outputs.file receiptFile

    doLast {
      def data = [
              commitId: commitId,
              version: version,
      ]

      receiptFile.parentFile.mkdirs()
      def content = data.entrySet().collect { "$it.key=$it.value" }.sort().join("\n")
      receiptFile.setText(content, "ISO-8859-1")
    }
  }

  sourceSets {
    main {
      java {
        srcDirs = ["src/main/java"]
      }
    }
    test {
      java {
        srcDirs = ["src/test/java"]
      }
    }
  }

  jar {
    dependsOn createVersionFile
    from("$buildDir") {
      include "kafka/$buildVersionFileName"
    }
  }

  clean.doFirst {
    delete "$buildDir/kafka/"
  }

  javadoc {
    include "**/org/apache/kafka/server/log/remote/storage/*"
  }

  checkstyle {
    configProperties = checkstyleConfigProperties("import-control-storage.xml")
  }
}

project(':storage') {
  base {
    archivesName = "kafka-storage"
  }

  configurations {
    generator
  }

  dependencies {
    implementation project(':storage:storage-api')
    implementation project(':server-common')
    implementation project(':clients')
    implementation project(':transaction-coordinator')
    implementation(libs.caffeine) {
      exclude group: 'org.checkerframework', module: 'checker-qual'
    }
    implementation libs.slf4jApi
    implementation libs.jacksonDatabind
    implementation libs.metrics

    testImplementation project(':clients')
    testImplementation project(':clients').sourceSets.test.output
    testImplementation project(':core')
    testImplementation project(':core').sourceSets.test.output
    testImplementation project(':server')
    testImplementation project(':server-common')
    testImplementation project(':server-common').sourceSets.test.output
    testImplementation libs.hamcrest
    testImplementation libs.junitJupiter
    testImplementation libs.mockitoCore
    testImplementation libs.bcpkix

    testRuntimeOnly libs.slf4jReload4j
    testRuntimeOnly libs.junitPlatformLanucher

    generator project(':generator')
  }

  task createVersionFile() {
    def receiptFile = file("$buildDir/kafka/$buildVersionFileName")
    inputs.property "commitId", commitId
    inputs.property "version", version
    outputs.file receiptFile

    doLast {
      def data = [
              commitId: commitId,
              version: version,
      ]

      receiptFile.parentFile.mkdirs()
      def content = data.entrySet().collect { "$it.key=$it.value" }.sort().join("\n")
      receiptFile.setText(content, "ISO-8859-1")
    }
  }

  task processMessages(type:JavaExec) {
    mainClass = "org.apache.kafka.message.MessageGenerator"
    classpath = configurations.generator
    args = [ "-p", "org.apache.kafka.server.log.remote.metadata.storage.generated",
             "-o", "src/generated/java/org/apache/kafka/server/log/remote/metadata/storage/generated",
             "-i", "src/main/resources/message",
             "-m", "MessageDataGenerator", "JsonConverterGenerator",
             "-t", "MetadataRecordTypeGenerator", "MetadataJsonConvertersGenerator" ]
    inputs.dir("src/main/resources/message")
        .withPropertyName("messages")
        .withPathSensitivity(PathSensitivity.RELATIVE)
    outputs.cacheIf { true }
    outputs.dir("src/generated/java/org/apache/kafka/server/log/remote/metadata/storage/generated")
  }

  task genRemoteLogManagerConfigDoc(type: JavaExec) {
    classpath = sourceSets.main.runtimeClasspath
    mainClass = 'org.apache.kafka.server.log.remote.storage.RemoteLogManagerConfig'
    if( !generatedDocsDir.exists() ) { generatedDocsDir.mkdirs() }
    standardOutput = new File(generatedDocsDir, "remote_log_manager_config.html").newOutputStream()
  }

  task genRemoteLogMetadataManagerConfigDoc(type: JavaExec) {
    classpath = sourceSets.main.runtimeClasspath
    mainClass = 'org.apache.kafka.server.log.remote.metadata.storage.TopicBasedRemoteLogMetadataManagerConfig'
    if( !generatedDocsDir.exists() ) { generatedDocsDir.mkdirs() }
    standardOutput = new File(generatedDocsDir, "remote_log_metadata_manager_config.html").newOutputStream()
  }

  sourceSets {
    main {
      java {
        srcDirs = ["src/generated/java", "src/main/java"]
      }
    }
    test {
      java {
        srcDirs = ["src/test/java"]
      }
    }
  }

  compileJava.dependsOn 'processMessages'
  srcJar.dependsOn 'processMessages'

  jar {
    dependsOn createVersionFile
    from("$buildDir") {
      include "kafka/$buildVersionFileName"
    }
  }

  clean.doFirst {
    delete "$buildDir/kafka/"
  }

  javadoc {
    enabled = false
  }

  checkstyle {
    configProperties = checkstyleConfigProperties("import-control-storage.xml")
  }
}

project(':tools:tools-api') {
  base {
    archivesName = "kafka-tools-api"
  }

  dependencies {
    implementation project(':clients')
    testImplementation libs.junitJupiter
    testRuntimeOnly libs.junitPlatformLanucher
  }

  task createVersionFile() {
    def receiptFile = file("$buildDir/kafka/$buildVersionFileName")
    inputs.property "commitId", commitId
    inputs.property "version", version
    outputs.file receiptFile

    doLast {
      def data = [
              commitId: commitId,
              version: version,
      ]

      receiptFile.parentFile.mkdirs()
      def content = data.entrySet().collect { "$it.key=$it.value" }.sort().join("\n")
      receiptFile.setText(content, "ISO-8859-1")
    }
  }

  sourceSets {
    main {
      java {
        srcDirs = ["src/main/java"]
      }
    }
    test {
      java {
        srcDirs = ["src/test/java"]
      }
    }
  }

  jar {
    dependsOn createVersionFile
    from("$buildDir") {
      include "kafka/$buildVersionFileName"
    }
  }

  clean.doFirst {
    delete "$buildDir/kafka/"
  }

  javadoc {
    include "**/org/apache/kafka/tools/api/*"
  }
}

project(':tools') {
  base {
    archivesName = "kafka-tools"
  }

  dependencies {
    implementation project(':clients')
    implementation project(':metadata')
    implementation project(':storage')
    implementation project(':server')
    implementation project(':server-common')
    implementation project(':connect:runtime')
    implementation project(':tools:tools-api')
    implementation project(':transaction-coordinator')
    implementation project(':group-coordinator')
    implementation libs.argparse4j
    implementation libs.jacksonDatabind
    implementation libs.jacksonDataformatCsv
    implementation libs.jacksonJDK8Datatypes
    implementation libs.slf4jApi
    implementation libs.slf4jReload4j
    implementation libs.joptSimple

    implementation libs.jose4j                    // for SASL/OAUTHBEARER JWT validation
    implementation libs.jacksonJaxrsJsonProvider

    testImplementation project(':clients')
    testImplementation project(':clients').sourceSets.test.output
    testImplementation project(':server')
    testImplementation project(':server').sourceSets.test.output
    testImplementation project(':core')
    testImplementation project(':core').sourceSets.test.output
    testImplementation project(':server-common')
    testImplementation project(':server-common').sourceSets.test.output
    testImplementation project(':connect:api')
    testImplementation project(':connect:runtime')
    testImplementation project(':connect:runtime').sourceSets.test.output
    testImplementation project(':storage:storage-api').sourceSets.main.output
    testImplementation project(':storage').sourceSets.test.output
    testImplementation libs.junitJupiter
    testImplementation libs.mockitoCore
    testImplementation libs.mockitoJunitJupiter // supports MockitoExtension
    testImplementation libs.bcpkix // required by the clients test module, but we have to specify it explicitly as gradle does not include the transitive test dependency automatically
    testImplementation(libs.jfreechart) {
      exclude group: 'junit', module: 'junit'
    }
    testImplementation libs.reload4j

    testRuntimeOnly libs.junitPlatformLanucher
  }

  javadoc {
    enabled = false
  }

  tasks.create(name: "copyDependantLibs", type: Copy) {
    from (configurations.testRuntimeClasspath) {
      include('slf4j-log4j12*')
      include('reload4j*jar')
    }
    from (configurations.runtimeClasspath) {
      exclude('kafka-clients*')
    }
    into "$buildDir/dependant-libs-${versions.scala}"
    duplicatesStrategy 'exclude'
  }

  jar {
    dependsOn 'copyDependantLibs'
  }
}

project(':trogdor') {
  base {
    archivesName = "trogdor"
  }

  dependencies {
    implementation project(':clients')
    implementation libs.argparse4j
    implementation libs.jacksonDatabind
    implementation libs.jacksonJDK8Datatypes
    implementation libs.slf4jApi

    implementation libs.jacksonJaxrsJsonProvider
    implementation libs.jerseyContainerServlet
    implementation libs.jerseyHk2
    implementation libs.jaxbApi // Jersey dependency that was available in the JDK before Java 9
    implementation libs.activation // Jersey dependency that was available in the JDK before Java 9
    implementation libs.jettyServer
    implementation libs.jettyServlet
    implementation libs.jettyServlets

    testImplementation project(':clients')
    testImplementation libs.junitJupiter
    testImplementation project(':clients').sourceSets.test.output
    testImplementation libs.mockitoCore

    testRuntimeOnly libs.slf4jReload4j
    testRuntimeOnly libs.junitPlatformLanucher
  }

  javadoc {
    enabled = false
  }

  tasks.create(name: "copyDependantLibs", type: Copy) {
    from (configurations.testRuntimeClasspath) {
      include('slf4j-log4j12*')
      include('reload4j*jar')
    }
    from (configurations.runtimeClasspath) {
      exclude('kafka-clients*')
    }
    into "$buildDir/dependant-libs-${versions.scala}"
    duplicatesStrategy 'exclude'
  }

  jar {
    dependsOn 'copyDependantLibs'
  }
}

project(':shell') {
  base {
    archivesName = "kafka-shell"
  }

  dependencies {
    implementation libs.argparse4j
    implementation libs.jacksonDatabind
    implementation libs.jacksonJDK8Datatypes
    implementation libs.jline
    implementation libs.slf4jApi
    implementation project(':server-common')
    implementation project(':clients')
    implementation project(':core')
    implementation project(':metadata')
    implementation project(':raft')

    implementation libs.jose4j                    // for SASL/OAUTHBEARER JWT validation
    implementation libs.jacksonJaxrsJsonProvider

    testImplementation project(':clients')
    testImplementation project(':clients').sourceSets.test.output
    testImplementation project(':core')
    testImplementation project(':core').sourceSets.test.output
    testImplementation project(':server-common')
    testImplementation project(':server-common').sourceSets.test.output
    testImplementation libs.junitJupiter

    testRuntimeOnly libs.slf4jReload4j
    testRuntimeOnly libs.junitPlatformLanucher
  }

  javadoc {
    enabled = false
  }

  tasks.create(name: "copyDependantLibs", type: Copy) {
    from (configurations.testRuntimeClasspath) {
      include('jline-*jar')
    }
    from (configurations.runtimeClasspath) {
      include('jline-*jar')
    }
    into "$buildDir/dependant-libs-${versions.scala}"
    duplicatesStrategy 'exclude'
  }

  jar {
    dependsOn 'copyDependantLibs'
  }
}

project(':streams') {
  base {
    archivesName = "kafka-streams"
  }

  ext.buildStreamsVersionFileName = "kafka-streams-version.properties"

  configurations {
    generator
  }

  dependencies {
    api project(':clients')
    // `org.rocksdb.Options` is part of Kafka Streams public api via `RocksDBConfigSetter`
    api libs.rocksDBJni

    implementation libs.slf4jApi
    implementation libs.jacksonAnnotations
    implementation libs.jacksonDatabind

    // testCompileOnly prevents streams from exporting a dependency on test-utils, which would cause a dependency cycle
    testCompileOnly project(':streams:test-utils')

    testImplementation project(':clients').sourceSets.test.output
    testImplementation project(':server')
    testImplementation project(':core')
    testImplementation project(':tools')
    testImplementation project(':core').sourceSets.test.output
    testImplementation project(':storage')
    testImplementation project(':group-coordinator')
    testImplementation project(':transaction-coordinator')
    testImplementation project(':server-common')
    testImplementation project(':server-common').sourceSets.test.output
    testImplementation project(':server')
    testImplementation libs.reload4j
    testImplementation libs.junitJupiter
    testImplementation libs.bcpkix
    testImplementation libs.hamcrest
    testImplementation libs.mockitoCore
    testImplementation libs.mockitoJunitJupiter // supports MockitoExtension
    testImplementation libs.junitPlatformSuiteEngine // supports suite test
    testImplementation project(':group-coordinator')

    testRuntimeOnly project(':streams:test-utils')
    testRuntimeOnly libs.slf4jReload4j
    testRuntimeOnly libs.junitPlatformLanucher

    generator project(':generator')
  }

  task processMessages(type:JavaExec) {
    mainClass = "org.apache.kafka.message.MessageGenerator"
    classpath = configurations.generator
    args = [ "-p", "org.apache.kafka.streams.internals.generated",
             "-o", "src/generated/java/org/apache/kafka/streams/internals/generated",
             "-i", "src/main/resources/common/message",
             "-m", "MessageDataGenerator"
           ]
    inputs.dir("src/main/resources/common/message")
        .withPropertyName("messages")
        .withPathSensitivity(PathSensitivity.RELATIVE)
    outputs.cacheIf { true }
    outputs.dir("src/generated/java/org/apache/kafka/streams/internals/generated")
  }

  sourceSets {
    main {
      java {
        srcDirs = ["src/generated/java", "src/main/java"]
      }
    }
    test {
      java {
        srcDirs = ["src/test/java"]
      }
    }
  }

  compileJava.dependsOn 'processMessages'
  srcJar.dependsOn 'processMessages'

  javadoc {
    include "**/org/apache/kafka/streams/**"
    exclude "**/org/apache/kafka/streams/internals/**", "**/org/apache/kafka/streams/**/internals/**"
  }

  tasks.create(name: "copyDependantLibs", type: Copy) {
    from (configurations.runtimeClasspath) {
      exclude('kafka-clients*')
    }
    into "$buildDir/dependant-libs-${versions.scala}"
    duplicatesStrategy 'exclude'
  }

  task createStreamsVersionFile() {
    def receiptFile = file("$buildDir/kafka/$buildStreamsVersionFileName")
    inputs.property "commitId", commitId
    inputs.property "version", version
    outputs.file receiptFile

    doLast {
      def data = [
              commitId: commitId,
              version: version,
      ]

      receiptFile.parentFile.mkdirs()
      def content = data.entrySet().collect { "$it.key=$it.value" }.sort().join("\n")
      receiptFile.setText(content, "ISO-8859-1")
    }
  }

  jar {
    dependsOn 'createStreamsVersionFile'
    from("$buildDir") {
      include "kafka/$buildStreamsVersionFileName"
    }
    dependsOn 'copyDependantLibs'
  }

  systemTestLibs {
    dependsOn testJar
  }

  task genStreamsConfigDocs(type: JavaExec) {
    classpath = sourceSets.main.runtimeClasspath
    mainClass = 'org.apache.kafka.streams.StreamsConfig'
    if( !generatedDocsDir.exists() ) { generatedDocsDir.mkdirs() }
    standardOutput = new File(generatedDocsDir, "streams_config.html").newOutputStream()
  }

  task testAll(
    dependsOn: [
            ':streams:test',
            ':streams:test-utils:test',
            ':streams:streams-scala:test',
            ':streams:upgrade-system-tests-0100:test',
            ':streams:upgrade-system-tests-0101:test',
            ':streams:upgrade-system-tests-0102:test',
            ':streams:upgrade-system-tests-0110:test',
            ':streams:upgrade-system-tests-10:test',
            ':streams:upgrade-system-tests-11:test',
            ':streams:upgrade-system-tests-20:test',
            ':streams:upgrade-system-tests-21:test',
            ':streams:upgrade-system-tests-22:test',
            ':streams:upgrade-system-tests-23:test',
            ':streams:upgrade-system-tests-24:test',
            ':streams:upgrade-system-tests-25:test',
            ':streams:upgrade-system-tests-26:test',
            ':streams:upgrade-system-tests-27:test',
            ':streams:upgrade-system-tests-28:test',
            ':streams:upgrade-system-tests-30:test',
            ':streams:upgrade-system-tests-31:test',
            ':streams:upgrade-system-tests-32:test',
            ':streams:upgrade-system-tests-33:test',
            ':streams:upgrade-system-tests-34:test',
            ':streams:upgrade-system-tests-35:test',
            ':streams:upgrade-system-tests-36:test',
            ':streams:upgrade-system-tests-37:test',
            ':streams:upgrade-system-tests-38:test',
            ':streams:examples:test'
    ]
  )
}

project(':streams:streams-scala') {
  apply plugin: 'scala'

  base {
    archivesName = "kafka-streams-scala_${versions.baseScala}"
  }

  dependencies {
    api project(':streams')

    api libs.scalaLibrary
    if ( versions.baseScala == '2.12' ) {
      // Scala-Collection-Compat isn't required when compiling with Scala 2.13 or later,
      // and having it in the dependencies could lead to classpath conflicts in Scala 3
      // projects that use kafka-streams-kafka_2.13 (because we don't have a Scala 3 version yet)
      // but also pull in scala-collection-compat_3 via another dependency.
      // So we make sure to not include it in the dependencies.
      api libs.scalaCollectionCompat
    }
    testImplementation project(':group-coordinator')
    testImplementation project(':core')
    testImplementation project(':core').sourceSets.test.output
    testImplementation project(':server-common').sourceSets.test.output
    testImplementation project(':streams').sourceSets.test.output
    testImplementation project(':clients').sourceSets.test.output
    testImplementation project(':streams:test-utils')

    testImplementation libs.junitJupiter
    testImplementation libs.mockitoCore
    testImplementation libs.mockitoJunitJupiter // supports MockitoExtension
    testImplementation libs.hamcrest
    testRuntimeOnly libs.slf4jReload4j
    testRuntimeOnly libs.junitPlatformLanucher
  }

  javadoc {
    include "**/org/apache/kafka/streams/scala/**"
  }

  scaladoc {
    scalaDocOptions.additionalParameters = ["-no-link-warnings"]
  }

  tasks.create(name: "copyDependantLibs", type: Copy) {
    from (configurations.runtimeClasspath) {
      exclude('kafka-streams*')
    }
    into "$buildDir/dependant-libs-${versions.scala}"
    duplicatesStrategy 'exclude'
  }

  jar {
    dependsOn 'copyDependantLibs'
  }

  // spotless 6.14 requires Java 11 at runtime
  if (JavaVersion.current().isJava11Compatible()) {
    apply plugin: 'com.diffplug.spotless'
    spotless {
      scala {
        target '**/*.scala'
        scalafmt("$versions.scalafmt").configFile('../../checkstyle/.scalafmt.conf').scalaMajorVersion(versions.baseScala)
        licenseHeaderFile '../../checkstyle/java.header', 'package'
      }
    }
  }
}

project(':streams:test-utils') {
  base {
    archivesName = "kafka-streams-test-utils"
  }

  dependencies {
    api project(':streams')
    api project(':clients')

    implementation libs.slf4jApi

    testImplementation project(':clients').sourceSets.test.output
    testImplementation libs.junitJupiter
    testImplementation libs.mockitoCore
    testImplementation libs.hamcrest

    testRuntimeOnly libs.slf4jReload4j
    testRuntimeOnly libs.junitPlatformLanucher
  }

  tasks.create(name: "copyDependantLibs", type: Copy) {
    from (configurations.runtimeClasspath) {
      exclude('kafka-streams*')
    }
    into "$buildDir/dependant-libs-${versions.scala}"
    duplicatesStrategy 'exclude'
  }

  jar {
    dependsOn 'copyDependantLibs'
  }

}

project(':streams:examples') {
  base {
    archivesName = "kafka-streams-examples"
  }

  dependencies {
    // this dependency should be removed after we unify data API
    implementation(project(':connect:json')) {
      // this transitive dependency is not used in Streams, and it breaks SBT builds
      exclude module: 'javax.ws.rs-api'
    }

    implementation project(':streams')

    implementation libs.slf4jReload4j

    testImplementation project(':streams:test-utils')
    testImplementation project(':clients').sourceSets.test.output // for org.apache.kafka.test.IntegrationTest
    testImplementation libs.junitJupiter
    testImplementation libs.hamcrest

    testRuntimeOnly libs.junitPlatformLanucher
  }

  javadoc {
    enabled = false
  }

  tasks.create(name: "copyDependantLibs", type: Copy) {
    from (configurations.runtimeClasspath) {
      exclude('kafka-streams*')
    }
    into "$buildDir/dependant-libs-${versions.scala}"
    duplicatesStrategy 'exclude'
  }

  jar {
    dependsOn 'copyDependantLibs'
  }
}

project(':streams:upgrade-system-tests-0100') {
  base {
    archivesName = "kafka-streams-upgrade-system-tests-0100"
  }

  dependencies {
    testImplementation(libs.kafkaStreams_0100) {
      exclude group: 'org.slf4j', module: 'slf4j-log4j12'
      exclude group: 'log4j', module: 'log4j'
    }
    testRuntimeOnly libs.junitJupiter
  }

  systemTestLibs {
    dependsOn testJar
  }
}

project(':streams:upgrade-system-tests-0101') {
  base {
    archivesName = "kafka-streams-upgrade-system-tests-0101"
  }

  dependencies {
    testImplementation(libs.kafkaStreams_0101) {
      exclude group: 'org.slf4j', module: 'slf4j-log4j12'
      exclude group: 'log4j', module: 'log4j'
    }
    testRuntimeOnly libs.junitJupiter
  }

  systemTestLibs {
    dependsOn testJar
  }
}

project(':streams:upgrade-system-tests-0102') {
  base {
    archivesName = "kafka-streams-upgrade-system-tests-0102"
  }

  dependencies {
    testImplementation libs.kafkaStreams_0102
    testRuntimeOnly libs.junitJupiter
  }

  systemTestLibs {
    dependsOn testJar
  }
}

project(':streams:upgrade-system-tests-0110') {
  base{
    archivesName = "kafka-streams-upgrade-system-tests-0110"
  }

  dependencies {
    testImplementation libs.kafkaStreams_0110
    testRuntimeOnly libs.junitJupiter
  }

  systemTestLibs {
    dependsOn testJar
  }
}

project(':streams:upgrade-system-tests-10') {
  base {
    archivesName = "kafka-streams-upgrade-system-tests-10"
  }

  dependencies {
    testImplementation libs.kafkaStreams_10
    testRuntimeOnly libs.junitJupiter
  }

  systemTestLibs {
    dependsOn testJar
  }
}

project(':streams:upgrade-system-tests-11') {
  base {
    archivesName = "kafka-streams-upgrade-system-tests-11"
  }

  dependencies {
    testImplementation libs.kafkaStreams_11
    testRuntimeOnly libs.junitJupiter
  }

  systemTestLibs {
    dependsOn testJar
  }
}

project(':streams:upgrade-system-tests-20') {
  base {
    archivesName = "kafka-streams-upgrade-system-tests-20"
  }

  dependencies {
    testImplementation libs.kafkaStreams_20
    testRuntimeOnly libs.junitJupiter
  }

  systemTestLibs {
    dependsOn testJar
  }
}

project(':streams:upgrade-system-tests-21') {
  base {
    archivesName = "kafka-streams-upgrade-system-tests-21"
  }

  dependencies {
    testImplementation libs.kafkaStreams_21
    testRuntimeOnly libs.junitJupiter
  }

  systemTestLibs {
    dependsOn testJar
  }
}

project(':streams:upgrade-system-tests-22') {
  base {
    archivesName = "kafka-streams-upgrade-system-tests-22"
  }

  dependencies {
    testImplementation libs.kafkaStreams_22
    testRuntimeOnly libs.junitJupiter
  }

  systemTestLibs {
    dependsOn testJar
  }
}

project(':streams:upgrade-system-tests-23') {
  base {
    archivesName = "kafka-streams-upgrade-system-tests-23"
  }

  dependencies {
    testImplementation libs.kafkaStreams_23
    testRuntimeOnly libs.junitJupiter
  }

  systemTestLibs {
    dependsOn testJar
  }
}

project(':streams:upgrade-system-tests-24') {
  base {
    archivesName = "kafka-streams-upgrade-system-tests-24"
  }

  dependencies {
    testImplementation libs.kafkaStreams_24
    testRuntimeOnly libs.junitJupiter
  }

  systemTestLibs {
    dependsOn testJar
  }
}

project(':streams:upgrade-system-tests-25') {
  base {
    archivesName = "kafka-streams-upgrade-system-tests-25"
  }

  dependencies {
    testImplementation libs.kafkaStreams_25
    testRuntimeOnly libs.junitJupiter
  }

  systemTestLibs {
    dependsOn testJar
  }
}

project(':streams:upgrade-system-tests-26') {
  base {
    archivesName = "kafka-streams-upgrade-system-tests-26"
  }

  dependencies {
    testImplementation libs.kafkaStreams_26
    testRuntimeOnly libs.junitJupiter
  }

  systemTestLibs {
    dependsOn testJar
  }
}

project(':streams:upgrade-system-tests-27') {
  base {
    archivesName = "kafka-streams-upgrade-system-tests-27"
  }

  dependencies {
    testImplementation libs.kafkaStreams_27
    testRuntimeOnly libs.junitJupiter
  }

  systemTestLibs {
    dependsOn testJar
  }
}

project(':streams:upgrade-system-tests-28') {
  base {
    archivesName = "kafka-streams-upgrade-system-tests-28"
  }

  dependencies {
    testImplementation libs.kafkaStreams_28
    testRuntimeOnly libs.junitJupiter
  }

  systemTestLibs {
    dependsOn testJar
  }
}

project(':streams:upgrade-system-tests-30') {
  base {
    archivesName = "kafka-streams-upgrade-system-tests-30"
  }

  dependencies {
    testImplementation libs.kafkaStreams_30
    testRuntimeOnly libs.junitJupiter
  }

  systemTestLibs {
    dependsOn testJar
  }
}

project(':streams:upgrade-system-tests-31') {
  base {
    archivesName = "kafka-streams-upgrade-system-tests-31"
  }

  dependencies {
    testImplementation libs.kafkaStreams_31
    testRuntimeOnly libs.junitJupiter
  }

  systemTestLibs {
    dependsOn testJar
  }
}

project(':streams:upgrade-system-tests-32') {
  base {
    archivesName = "kafka-streams-upgrade-system-tests-32"
  }

  dependencies {
    testImplementation libs.kafkaStreams_32
    testRuntimeOnly libs.junitJupiter
  }

  systemTestLibs {
    dependsOn testJar
  }
}

project(':streams:upgrade-system-tests-33') {
  base {
    archivesName = "kafka-streams-upgrade-system-tests-33"
  }

  dependencies {
    testImplementation libs.kafkaStreams_33
    testRuntimeOnly libs.junitJupiter
  }

  systemTestLibs {
    dependsOn testJar
  }
}

project(':streams:upgrade-system-tests-34') {
  base {
    archivesName = "kafka-streams-upgrade-system-tests-34"
  }

  dependencies {
    testImplementation libs.kafkaStreams_34
    testRuntimeOnly libs.junitJupiter
  }

  systemTestLibs {
    dependsOn testJar
  }
}

project(':streams:upgrade-system-tests-35') {
  base {
    archivesName = "kafka-streams-upgrade-system-tests-35"
  }

  dependencies {
    testImplementation libs.kafkaStreams_35
    testRuntimeOnly libs.junitJupiter
  }

  systemTestLibs {
    dependsOn testJar
  }
}

project(':streams:upgrade-system-tests-36') {
  base {
    archivesName = "kafka-streams-upgrade-system-tests-36"
  }

  dependencies {
    testImplementation libs.kafkaStreams_36
    testRuntimeOnly libs.junitJupiter
  }

  systemTestLibs {
    dependsOn testJar
  }
}

project(':streams:upgrade-system-tests-37') {
  base {
    archivesName = "kafka-streams-upgrade-system-tests-37"
  }

  dependencies {
    testImplementation libs.kafkaStreams_37
    testRuntimeOnly libs.junitJupiter
  }

  systemTestLibs {
    dependsOn testJar
  }
}

project(':streams:upgrade-system-tests-38') {
  base {
    archivesName = "kafka-streams-upgrade-system-tests-38"
  }

  dependencies {
    testImplementation libs.kafkaStreams_38
    testRuntimeOnly libs.junitJupiter
  }

  systemTestLibs {
    dependsOn testJar
  }
}

project(':jmh-benchmarks') {

  apply plugin: 'com.github.johnrengelman.shadow'

  shadowJar {
    archiveBaseName = 'kafka-jmh-benchmarks'
  }

  dependencies {
    implementation(project(':core')) {
      // jmh requires jopt 4.x while `core` depends on 5.0, they are not binary compatible
      exclude group: 'net.sf.jopt-simple', module: 'jopt-simple'
    }
    implementation project(':server-common')
    implementation project(':server')
    implementation project(':raft')
    implementation project(':clients')
    implementation project(':group-coordinator')
    implementation project(':group-coordinator:group-coordinator-api')
    implementation project(':metadata')
    implementation project(':storage')
    implementation project(':streams')
    implementation project(':core')
    implementation project(':connect:api')
    implementation project(':connect:transforms')
    implementation project(':connect:json')
    implementation project(':clients').sourceSets.test.output
    implementation project(':core').sourceSets.test.output
    implementation project(':server-common').sourceSets.test.output

    implementation libs.jmhCore
    annotationProcessor libs.jmhGeneratorAnnProcess
    implementation libs.jmhCoreBenchmarks
    implementation libs.jacksonDatabind
    implementation libs.metrics
    implementation libs.mockitoCore
    implementation libs.slf4jReload4j
    implementation libs.scalaLibrary
    implementation libs.scalaJava8Compat
  }

  tasks.withType(JavaCompile) {
    // Suppress warning caused by code generated by jmh: `warning: [cast] redundant cast to long`
    options.compilerArgs << "-Xlint:-cast"
  }

  jar {
    manifest {
      attributes "Main-Class": "org.openjdk.jmh.Main"
    }
  }

  checkstyle {
    configProperties = checkstyleConfigProperties("import-control-jmh-benchmarks.xml")
  }

  task jmh(type: JavaExec, dependsOn: [':jmh-benchmarks:clean', ':jmh-benchmarks:shadowJar']) {

    mainClass = "-jar"

    doFirst {
      if (System.getProperty("jmhArgs")) {
          args System.getProperty("jmhArgs").split(' ')
      }
      args = [shadowJar.archivePath, *args]
    }
  }

  javadoc {
     enabled = false
  }
}

project(':log4j-appender') {
  base {
    archivesName = "kafka-log4j-appender"
  }

  dependencies {
    implementation project(':clients')
    implementation libs.slf4jReload4j

    testImplementation project(':clients').sourceSets.test.output
    testImplementation libs.junitJupiter
    testImplementation libs.hamcrest
    testImplementation libs.mockitoCore

    testRuntimeOnly libs.junitPlatformLanucher
  }

  javadoc {
    enabled = false
  }

}

project(':connect:api') {
  base {
    archivesName = "connect-api"
  }

  dependencies {
    api project(':clients')
    implementation libs.slf4jApi
    implementation libs.jaxrsApi

    testImplementation libs.junitJupiter
    testRuntimeOnly libs.junitPlatformLanucher
    testRuntimeOnly libs.slf4jReload4j
    testImplementation project(':clients').sourceSets.test.output
  }

  javadoc {
    include "**/org/apache/kafka/connect/**" // needed for the `aggregatedJavadoc` task
  }

  tasks.create(name: "copyDependantLibs", type: Copy) {
    from (configurations.testRuntimeClasspath) {
      include('slf4j-log4j12*')
      include('reload4j*jar')
    }
    from (configurations.runtimeClasspath) {
      exclude('kafka-clients*')
      exclude('connect-*')
    }
    into "$buildDir/dependant-libs"
    duplicatesStrategy 'exclude'
  }

  jar {
    dependsOn copyDependantLibs
  }
}

project(':connect:transforms') {
  base {
    archivesName = "connect-transforms"
  }

  dependencies {
    api project(':connect:api')

    implementation libs.slf4jApi

    testImplementation libs.junitJupiter

    testRuntimeOnly libs.slf4jReload4j
    testRuntimeOnly libs.junitPlatformLanucher
    testImplementation project(':clients').sourceSets.test.output
  }

  javadoc {
    enabled = false
  }

  tasks.create(name: "copyDependantLibs", type: Copy) {
    from (configurations.testRuntimeClasspath) {
      include('slf4j-log4j12*')
      include('reload4j*jar')
    }
    from (configurations.runtimeClasspath) {
      exclude('kafka-clients*')
      exclude('connect-*')
    }
    into "$buildDir/dependant-libs"
    duplicatesStrategy 'exclude'
  }

  jar {
    dependsOn copyDependantLibs
  }
}

project(':connect:json') {
  base {
    archivesName = "connect-json"
  }

  dependencies {
    api project(':connect:api')

    api libs.jacksonDatabind
    api libs.jacksonJDK8Datatypes
    api libs.jacksonAfterburner

    implementation libs.slf4jApi

    testImplementation libs.junitJupiter

    testRuntimeOnly libs.slf4jReload4j
    testRuntimeOnly libs.junitPlatformLanucher
    testImplementation project(':clients').sourceSets.test.output
  }

  javadoc {
    enabled = false
  }

  tasks.create(name: "copyDependantLibs", type: Copy) {
    from (configurations.testRuntimeClasspath) {
      include('slf4j-log4j12*')
      include('reload4j*jar')
    }
    from (configurations.runtimeClasspath) {
      exclude('kafka-clients*')
      exclude('connect-*')
    }
    into "$buildDir/dependant-libs"
    duplicatesStrategy 'exclude'
  }

  jar {
    dependsOn copyDependantLibs
  }
}

project(':connect:runtime') {
  configurations {
    swagger
  }

  base {
    archivesName = "connect-runtime"
  }

  dependencies {
    // connect-runtime is used in tests, use `api` for modules below for backwards compatibility even though
    // applications should generally not depend on `connect-runtime`
    api project(':connect:api')
    api project(':clients')
    api project(':connect:json')
    api project(':connect:transforms')

    implementation libs.slf4jApi
    implementation libs.reload4j
    implementation libs.jose4j                    // for SASL/OAUTHBEARER JWT validation
    implementation libs.jacksonAnnotations
    implementation libs.jacksonJaxrsJsonProvider
    implementation libs.jerseyContainerServlet
    implementation libs.jerseyHk2
    implementation libs.jaxbApi // Jersey dependency that was available in the JDK before Java 9
    implementation libs.activation // Jersey dependency that was available in the JDK before Java 9
    implementation libs.jettyServer
    implementation libs.jettyServlet
    implementation libs.jettyServlets
    implementation libs.jettyClient
    implementation libs.reflections
    implementation libs.mavenArtifact
    implementation libs.swaggerAnnotations

    // We use this library to generate OpenAPI docs for the REST API, but we don't want or need it at compile
    // or run time. So, we add it to a separate configuration, which we use later on during docs generation
    swagger libs.swaggerJaxrs2

    testImplementation project(':clients').sourceSets.test.output
    testImplementation project(':core')
    testImplementation project(':server')
    testImplementation project(':metadata')
    testImplementation project(':server-common')
    testImplementation project(':core').sourceSets.test.output
    testImplementation project(':server-common')
    testImplementation project(':server')
    testImplementation project(':group-coordinator')
    testImplementation project(':storage')
    testImplementation project(':connect:test-plugins')
    testImplementation project(':server-common').sourceSets.test.output

    testImplementation libs.junitJupiter
    testImplementation libs.mockitoCore
    testImplementation libs.hamcrest
    testImplementation libs.mockitoJunitJupiter
    testImplementation libs.httpclient

    testRuntimeOnly libs.slf4jReload4j
    testRuntimeOnly libs.bcpkix
    testRuntimeOnly libs.junitPlatformLanucher
  }

  javadoc {
    enabled = false
  }

  tasks.create(name: "copyDependantLibs", type: Copy) {
    from (configurations.testRuntimeClasspath) {
      // No need to copy log4j since the module has an explicit dependency on that
      include('slf4j-log4j12*')
    }
    from (configurations.runtimeClasspath) {
      exclude('kafka-clients*')
      exclude('connect-*')
    }
    into "$buildDir/dependant-libs"
    duplicatesStrategy 'exclude'
  }

  jar {
    dependsOn copyDependantLibs
  }

  task genConnectConfigDocs(type: JavaExec) {
    classpath = sourceSets.main.runtimeClasspath
    mainClass = 'org.apache.kafka.connect.runtime.distributed.DistributedConfig'
    if( !generatedDocsDir.exists() ) { generatedDocsDir.mkdirs() }
    standardOutput = new File(generatedDocsDir, "connect_config.html").newOutputStream()
  }

  task genSinkConnectorConfigDocs(type: JavaExec) {
    classpath = sourceSets.main.runtimeClasspath
    mainClass = 'org.apache.kafka.connect.runtime.SinkConnectorConfig'
    if( !generatedDocsDir.exists() ) { generatedDocsDir.mkdirs() }
    standardOutput = new File(generatedDocsDir, "sink_connector_config.html").newOutputStream()
  }

  task genSourceConnectorConfigDocs(type: JavaExec) {
    classpath = sourceSets.main.runtimeClasspath
    mainClass = 'org.apache.kafka.connect.runtime.SourceConnectorConfig'
    if( !generatedDocsDir.exists() ) { generatedDocsDir.mkdirs() }
    standardOutput = new File(generatedDocsDir, "source_connector_config.html").newOutputStream()
  }

  task genConnectTransformationDocs(type: JavaExec) {
    classpath = sourceSets.main.runtimeClasspath
    mainClass = 'org.apache.kafka.connect.tools.TransformationDoc'
    if( !generatedDocsDir.exists() ) { generatedDocsDir.mkdirs() }
    standardOutput = new File(generatedDocsDir, "connect_transforms.html").newOutputStream()
  }

  task genConnectPredicateDocs(type: JavaExec) {
    classpath = sourceSets.main.runtimeClasspath
    mainClass = 'org.apache.kafka.connect.tools.PredicateDoc'
    if( !generatedDocsDir.exists() ) { generatedDocsDir.mkdirs() }
    standardOutput = new File(generatedDocsDir, "connect_predicates.html").newOutputStream()
  }

  task genConnectMetricsDocs(type: JavaExec) {
    classpath = sourceSets.main.runtimeClasspath
    mainClass = 'org.apache.kafka.connect.runtime.ConnectMetrics'
    if( !generatedDocsDir.exists() ) { generatedDocsDir.mkdirs() }
    standardOutput = new File(generatedDocsDir, "connect_metrics.html").newOutputStream()
  }

  task setVersionInOpenAPISpec(type: Copy) {
    from "$rootDir/gradle/openapi.template"
    into "$buildDir/resources/docs"
    rename ('openapi.template', 'openapi.yaml')
    expand(kafkaVersion: "$rootProject.version")
  }

  task genConnectOpenAPIDocs(type: io.swagger.v3.plugins.gradle.tasks.ResolveTask, dependsOn: setVersionInOpenAPISpec) {
    classpath = sourceSets.main.runtimeClasspath

    buildClasspath = classpath + configurations.swagger
    outputFileName = 'connect_rest'
    outputFormat = 'YAML'
    prettyPrint = 'TRUE'
    sortOutput = 'TRUE'
    openApiFile = file("$buildDir/resources/docs/openapi.yaml")
    resourcePackages = ['org.apache.kafka.connect.runtime.rest.resources']
    if( !generatedDocsDir.exists() ) { generatedDocsDir.mkdirs() }
    outputDir = file(generatedDocsDir)
  }

}

project(':connect:file') {
  base {
    archivesName = "connect-file"
  }

  dependencies {
    implementation project(':connect:api')
    implementation libs.slf4jApi

    testImplementation libs.junitJupiter
    testImplementation libs.mockitoCore

    testRuntimeOnly libs.slf4jReload4j
    testRuntimeOnly libs.junitPlatformLanucher
    testImplementation project(':clients').sourceSets.test.output
    testImplementation project(':connect:runtime')
    testImplementation project(':connect:runtime').sourceSets.test.output
    testImplementation project(':core')
    testImplementation project(':core').sourceSets.test.output
    testImplementation project(':server-common').sourceSets.test.output
  }

  javadoc {
    enabled = false
  }

  tasks.create(name: "copyDependantLibs", type: Copy) {
    from (configurations.testRuntimeClasspath) {
      include('slf4j-log4j12*')
      include('reload4j*jar')
    }
    from (configurations.runtimeClasspath) {
      exclude('kafka-clients*')
      exclude('connect-*')
    }
    into "$buildDir/dependant-libs"
    duplicatesStrategy 'exclude'
  }

  jar {
    dependsOn copyDependantLibs
  }
}

project(':connect:basic-auth-extension') {
  base {
    archivesName = "connect-basic-auth-extension"
  }

  dependencies {
    implementation project(':connect:api')
    implementation libs.slf4jApi
    implementation libs.jaxrsApi
    implementation libs.jaxAnnotationApi

    testImplementation libs.bcpkix
    testImplementation libs.mockitoCore
    testImplementation libs.junitJupiter
    testImplementation project(':clients').sourceSets.test.output

    testRuntimeOnly libs.slf4jReload4j
    testRuntimeOnly libs.jerseyContainerServlet
    testRuntimeOnly libs.junitPlatformLanucher
  }

  javadoc {
    enabled = false
  }

  tasks.create(name: "copyDependantLibs", type: Copy) {
    from (configurations.testRuntimeClasspath) {
      include('slf4j-log4j12*')
      include('reload4j*jar')
    }
    from (configurations.runtimeClasspath) {
      exclude('kafka-clients*')
      exclude('connect-*')
    }
    into "$buildDir/dependant-libs"
    duplicatesStrategy 'exclude'
  }

  jar {
    dependsOn copyDependantLibs
  }
}

project(':connect:mirror') {
  base {
    archivesName = "connect-mirror"
  }

  dependencies {
    implementation project(':connect:api')
    implementation project(':connect:runtime')
    implementation project(':connect:mirror-client')
    implementation project(':clients')

    implementation libs.argparse4j
    implementation libs.jacksonAnnotations
    implementation libs.slf4jApi
    implementation libs.jacksonAnnotations
    implementation libs.jacksonJaxrsJsonProvider
    implementation libs.jerseyContainerServlet
    implementation libs.jerseyHk2
    implementation libs.jaxbApi // Jersey dependency that was available in the JDK before Java 9
    implementation libs.activation // Jersey dependency that was available in the JDK before Java 9
    implementation libs.jettyServer
    implementation libs.jettyServlet
    implementation libs.jettyServlets
    implementation libs.jettyClient
    implementation libs.swaggerAnnotations

    testImplementation libs.junitJupiter
    testImplementation libs.reload4j
    testImplementation libs.mockitoCore
    testImplementation project(':clients').sourceSets.test.output
    testImplementation project(':connect:runtime').sourceSets.test.output
    testImplementation project(':core')
    testImplementation project(':core').sourceSets.test.output
    testImplementation project(':server')
    testImplementation project(':server-common').sourceSets.test.output

    testRuntimeOnly project(':connect:runtime')
    testRuntimeOnly libs.slf4jReload4j
    testRuntimeOnly libs.bcpkix
    testRuntimeOnly libs.junitPlatformLanucher
  }

  javadoc {
    enabled = false
  }

  tasks.create(name: "copyDependantLibs", type: Copy) {
    from (configurations.testRuntimeClasspath) {
      include('slf4j-log4j12*')
      include('reload4j*jar')
    }
    from (configurations.runtimeClasspath) {
      exclude('kafka-clients*')
      exclude('connect-*')
    }
    into "$buildDir/dependant-libs"
    duplicatesStrategy 'exclude'
  }

  task genMirrorConnectorConfigDocs(type: JavaExec) {
    classpath = sourceSets.main.runtimeClasspath
    mainClass = 'org.apache.kafka.connect.mirror.MirrorConnectorConfig'
    if( !generatedDocsDir.exists() ) { generatedDocsDir.mkdirs() }
    standardOutput = new File(generatedDocsDir, "mirror_connector_config.html").newOutputStream()
  }

  task genMirrorSourceConfigDocs(type: JavaExec) {
    classpath = sourceSets.main.runtimeClasspath
    mainClass = 'org.apache.kafka.connect.mirror.MirrorSourceConfig'
    if( !generatedDocsDir.exists() ) { generatedDocsDir.mkdirs() }
    standardOutput = new File(generatedDocsDir, "mirror_source_config.html").newOutputStream()
  }

  task genMirrorCheckpointConfigDocs(type: JavaExec) {
    classpath = sourceSets.main.runtimeClasspath
    mainClass = 'org.apache.kafka.connect.mirror.MirrorCheckpointConfig'
    if( !generatedDocsDir.exists() ) { generatedDocsDir.mkdirs() }
    standardOutput = new File(generatedDocsDir, "mirror_checkpoint_config.html").newOutputStream()
  }

  task genMirrorHeartbeatConfigDocs(type: JavaExec) {
    classpath = sourceSets.main.runtimeClasspath
    mainClass = 'org.apache.kafka.connect.mirror.MirrorHeartbeatConfig'
    if( !generatedDocsDir.exists() ) { generatedDocsDir.mkdirs() }
    standardOutput = new File(generatedDocsDir, "mirror_heartbeat_config.html").newOutputStream()
  }

  jar {
    dependsOn copyDependantLibs
  }
}

project(':connect:mirror-client') {
  base {
    archivesName = "connect-mirror-client"
  }

  dependencies {
    implementation project(':clients')
    implementation libs.slf4jApi

    testImplementation libs.junitJupiter
    testImplementation project(':clients').sourceSets.test.output

    testRuntimeOnly libs.slf4jReload4j
    testRuntimeOnly libs.junitPlatformLanucher
  }

  javadoc {
    enabled = true
  }

  tasks.create(name: "copyDependantLibs", type: Copy) {
    from (configurations.testRuntimeClasspath) {
      include('slf4j-log4j12*')
      include('reload4j*jar')
    }
    from (configurations.runtimeClasspath) {
      exclude('kafka-clients*')
      exclude('connect-*')
    }
    into "$buildDir/dependant-libs"
    duplicatesStrategy 'exclude'
  }

  jar {
    dependsOn copyDependantLibs
  }
}

project(':connect:test-plugins') {
  base {
    archivesName = "connect-test-plugins"
  }

  dependencies {
    api project(':connect:api')

    implementation project(':server-common')
    implementation libs.slf4jApi
    implementation libs.jacksonDatabind
  }
}

task aggregatedJavadoc(type: Javadoc, dependsOn: compileJava) {
  def projectsWithJavadoc = subprojects.findAll { it.javadoc.enabled }
  source = projectsWithJavadoc.collect { it.sourceSets.main.allJava }
  classpath = files(projectsWithJavadoc.collect { it.sourceSets.main.compileClasspath })
  includes = projectsWithJavadoc.collectMany { it.javadoc.getIncludes() }
  excludes = projectsWithJavadoc.collectMany { it.javadoc.getExcludes() }
}
<|MERGE_RESOLUTION|>--- conflicted
+++ resolved
@@ -39,15 +39,8 @@
   id 'org.nosphere.apache.rat' version "0.8.1"
   id "io.swagger.core.v3.swagger-gradle-plugin" version "${swaggerVersion}"
 
-<<<<<<< HEAD
-  // When updating the spotbugs gradle plugin, check if it already
-  // includes spotbugs version 4.7.4, in which case CVE-2022-42920 can
-  // be dropped from gradle/resources/dependencycheck-suppressions.xml
-  id "com.github.spotbugs" version '5.1.3' apply false
+  id "com.github.spotbugs" version '6.0.25' apply false
   id 'org.gradle.test-retry' version '1.5.2' apply false
-=======
-  id "com.github.spotbugs" version '6.0.25' apply false
->>>>>>> 392a5642
   id 'org.scoverage' version '8.0.3' apply false
   // Updating the shadow plugin version to 8.1.1 causes issue with signing and publishing the shadowed
   // artifacts - see https://github.com/johnrengelman/shadow/issues/901

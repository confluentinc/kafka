// Licensed to the Apache Software Foundation (ASF) under one or more
// contributor license agreements.  See the NOTICE file distributed with
// this work for additional information regarding copyright ownership.
// The ASF licenses this file to You under the Apache License, Version 2.0
// (the "License"); you may not use this file except in compliance with
// the License.  You may obtain a copy of the License at
//
//    http://www.apache.org/licenses/LICENSE-2.0
//
// Unless required by applicable law or agreed to in writing, software
// distributed under the License is distributed on an "AS IS" BASIS,
// WITHOUT WARRANTIES OR CONDITIONS OF ANY KIND, either express or implied.
// See the License for the specific language governing permissions and
// limitations under the License.

import org.ajoberstar.grgit.Grgit
import org.gradle.api.JavaVersion

import java.nio.charset.StandardCharsets

buildscript {
  repositories {
    mavenCentral()
  }
  apply from: "$rootDir/gradle/dependencies.gradle"

  dependencies {
    // For Apache Rat plugin to ignore non-Git files
    classpath "org.ajoberstar.grgit:grgit-core:$versions.grgit"
  }
}

plugins {
  id 'com.github.ben-manes.versions' version '0.48.0'
  id 'idea'
  id 'jacoco'
  id 'java-library'
  id 'org.owasp.dependencycheck' version '8.2.1'
  id 'org.nosphere.apache.rat' version "0.8.1"
  id "io.swagger.core.v3.swagger-gradle-plugin" version "2.2.8" // keep aligned with the swagger version used in gradle/dependencies.gradle

<<<<<<< HEAD
  id "com.github.spotbugs" version '5.1.3' apply false
=======
  id "com.github.spotbugs" version '5.0.13' apply false
  id 'org.gradle.test-retry' version '1.5.2' apply false
>>>>>>> e1b8464f
  id 'org.scoverage' version '7.0.1' apply false
  id 'com.github.johnrengelman.shadow' version '8.1.1' apply false
  id 'com.diffplug.spotless' version '6.14.0' apply false // 6.14.1 and newer require Java 11 at compile time, so we can't upgrade until AK 4.0
}

task copyGitHooks(type: Copy) {
  description 'Copies the git hooks.'
  from("${rootDir}/bin/git-hooks/") {
    include '*'
  }
  into "${rootDir}/.git/hooks"
}

task installGitHooks(type: Exec) {
  description 'Installs the git hooks.'
  group 'git hooks'
  workingDir rootDir
  commandLine 'chmod'
  args '-R', '+x', '.git/hooks/'
  dependsOn copyGitHooks
  doLast {
    logger.info('Git hook installed successfully.')
  }
}

ext {
  gradleVersion = versions.gradle
  minJavaVersion = 8
  buildVersionFileName = "kafka-version.properties"

  defaultMaxHeapSize = "2g"
  defaultJvmArgs = ["-Xss4m", "-XX:+UseParallelGC"]

  // "JEP 403: Strongly Encapsulate JDK Internals" causes some tests to fail when they try
  // to access internals (often via mocking libraries). We use `--add-opens` as a workaround
  // for now and we'll fix it properly (where possible) via KAFKA-13275.
  if (JavaVersion.current().isCompatibleWith(JavaVersion.VERSION_16))
    defaultJvmArgs.addAll(
      "--add-opens=java.base/java.io=ALL-UNNAMED",
      "--add-opens=java.base/java.lang=ALL-UNNAMED",
      "--add-opens=java.base/java.nio=ALL-UNNAMED",
      "--add-opens=java.base/java.nio.file=ALL-UNNAMED",
      "--add-opens=java.base/java.util=ALL-UNNAMED",
      "--add-opens=java.base/java.util.concurrent=ALL-UNNAMED",
      "--add-opens=java.base/java.util.regex=ALL-UNNAMED",
      "--add-opens=java.base/java.util.stream=ALL-UNNAMED",
      "--add-opens=java.base/java.text=ALL-UNNAMED",
      "--add-opens=java.base/java.time=ALL-UNNAMED",
      "--add-opens=java.security.jgss/sun.security.krb5=ALL-UNNAMED"
    )

  maxTestForks = project.hasProperty('maxParallelForks') ? maxParallelForks.toInteger() : Runtime.runtime.availableProcessors()
  maxScalacThreads = project.hasProperty('maxScalacThreads') ? maxScalacThreads.toInteger() :
      Math.min(Runtime.runtime.availableProcessors(), 8)
  userIgnoreFailures = project.hasProperty('ignoreFailures') ? ignoreFailures : false

  userMaxTestRetries = project.hasProperty('maxTestRetries') ? maxTestRetries.toInteger() : 0
  userMaxTestRetryFailures = project.hasProperty('maxTestRetryFailures') ? maxTestRetryFailures.toInteger() : 0

  skipSigning = project.hasProperty('skipSigning') && skipSigning.toBoolean()
  shouldSign = !skipSigning && !version.endsWith("SNAPSHOT") && !version.contains("-alpha") && !version.matches("[0-9]*\\.[0-9]*\\.[0-9]*-[0-9]*-(ccs|ce)")

  mavenUrl = propertyOrElse(project, 'mavenUrl', '')
  mavenUsername = propertyOrElse(project, 'mavenUsername', '')
  mavenPassword = propertyOrElse(project, 'mavenPassword', '')

  userShowStandardStreams = project.hasProperty("showStandardStreams") ? showStandardStreams : null

  userTestLoggingEvents = project.hasProperty("testLoggingEvents") ? Arrays.asList(testLoggingEvents.split(",")) : null

  userEnableTestCoverage = project.hasProperty("enableTestCoverage") ? enableTestCoverage : false

  userKeepAliveModeString = project.hasProperty("keepAliveMode") ? keepAliveMode : "daemon"
  userKeepAliveMode = KeepAliveMode.values().find(m -> m.name().toLowerCase().equals(userKeepAliveModeString))
  if (userKeepAliveMode == null) {
    def keepAliveValues = KeepAliveMode.values().collect(m -> m.name.toLowerCase())
    throw new GradleException("Unexpected value for keepAliveMode property. Expected one of $keepAliveValues, but received: $userKeepAliveModeString")
  }

  // See README.md for details on this option and the reasoning for the default
  userScalaOptimizerMode = project.hasProperty("scalaOptimizerMode") ? scalaOptimizerMode : "inline-kafka"
  def scalaOptimizerValues = ["none", "method", "inline-kafka", "inline-scala"]
  if (!scalaOptimizerValues.contains(userScalaOptimizerMode))
    throw new GradleException("Unexpected value for scalaOptimizerMode property. Expected one of $scalaOptimizerValues, but received: $userScalaOptimizerMode")

  generatedDocsDir = new File("${project.rootDir}/docs/generated")

  commitId = determineCommitId()
}

allprojects {

  repositories {
    mavenCentral()
  }

  dependencyUpdates {
    revision="release"
    resolutionStrategy {
      componentSelection { rules ->
        rules.all { ComponentSelection selection ->
          boolean rejected = ['snap', 'alpha', 'beta', 'rc', 'cr', 'm'].any { qualifier ->
            selection.candidate.version ==~ /(?i).*[.-]${qualifier}[.\d-]*/
          }
          if (rejected) {
            selection.reject('Release candidate')
          }
        }
      }
    }
  }

  configurations.all {
    // zinc is the Scala incremental compiler, it has a configuration for its own dependencies
    // that are unrelated to the project dependencies, we should not change them
    if (name != "zinc") {
      resolutionStrategy {
        force(
          // be explicit about the javassist dependency version instead of relying on the transitive version
          libs.javassist,
          // ensure we have a single version in the classpath despite transitive dependencies
          libs.scalaLibrary,
          libs.scalaReflect,
          libs.jacksonAnnotations,
          // be explicit about the Netty dependency version instead of relying on the version set by
          // ZooKeeper (potentially older and containing CVEs)
          libs.nettyHandler,
          libs.nettyTransportNativeEpoll,
	  // be explicit about the reload4j version instead of relying on the transitive versions
	  libs.log4j
        )
      }
    }
  }
  task printAllDependencies(type: DependencyReportTask) {}
}

def determineCommitId() {
  def takeFromHash = 16
  if (project.hasProperty('commitId')) {
    commitId.take(takeFromHash)
  } else if (file("$rootDir/.git/HEAD").exists()) {
    def headRef = file("$rootDir/.git/HEAD").text
    if (headRef.contains('ref: ')) {
      headRef = headRef.replaceAll('ref: ', '').trim()
      if (file("$rootDir/.git/$headRef").exists()) {
        file("$rootDir/.git/$headRef").text.trim().take(takeFromHash)
      }
    } else {
      headRef.trim().take(takeFromHash)
    }
  } else {
    "unknown"
  }
}

def propertyOrElse(project, propertyName, defaultValue) {
  if (project.hasProperty(propertyName))
    project.property(propertyName)
  // Workaround for KC-1802, system properties set by init scripts are not included
  // in project properties since Gradle 7.1. This can be removed once we update the
  // packaging code to set credentials via a gradle.properties file instead.
  else
    System.getProperty("org.gradle.project.$propertyName", defaultValue)
}

apply from: file('wrapper.gradle')

if (file('.git').exists()) {
  rat {
    dependsOn subprojects.collect {
      it.tasks.matching {
        it.name == "processMessages" || it.name == "processTestMessages"
      }
    }

    verbose.set(true)
    reportDir.set(project.file('build/rat'))
    stylesheet.set(file('gradle/resources/rat-output-to-html.xsl'))

    // Exclude everything under the directory that git should be ignoring via .gitignore or that isn't checked in. These
    // restrict us only to files that are checked in or are staged.
    def repo = Grgit.open(currentDir: project.getRootDir())
    excludes = new ArrayList<String>(repo.clean(ignore: false, directories: true, dryRun: true))
    // And some of the files that we have checked in should also be excluded from this check
    excludes.addAll([
        '**/.git/**',
        '**/build/**',
        'CONTRIBUTING.md',
        'PULL_REQUEST_TEMPLATE.md',
        '.github/**',
        'gradlew',
        'gradlew.bat',
        'gradle/wrapper/gradle-wrapper.properties',
        'TROGDOR.md',
        '**/*README.md',
        '**/id_rsa',
        '**/id_rsa.pub',
        'checkstyle/suppressions.xml',
        'streams/quickstart/java/src/test/resources/projects/basic/goal.txt',
        'streams/streams-scala/logs/*',
        'licenses/*',
        '**/generated/**',
        'clients/src/test/resources/serializedData/*'
    ])
  }
} else {
  rat.enabled = false
}
println("Starting build with version $version (commit id ${commitId == null ? "null" : commitId.take(8)}) using Gradle $gradleVersion, Java ${JavaVersion.current()} and Scala ${versions.scala}")
println("Build properties: maxParallelForks=$maxTestForks, maxScalacThreads=$maxScalacThreads, maxTestRetries=$userMaxTestRetries")

subprojects {

  // enable running :dependencies task recursively on all subprojects
  // eg: ./gradlew allDeps
  task allDeps(type: DependencyReportTask) {}
  // enable running :dependencyInsight task recursively on all subprojects
  // eg: ./gradlew allDepInsight --configuration runtime --dependency com.fasterxml.jackson.core:jackson-databind
  task allDepInsight(type: DependencyInsightReportTask) {showingAllVariants = false} doLast {}

  apply plugin: 'java-library'
  apply plugin: 'checkstyle'
<<<<<<< HEAD

  // spotbugs doesn't support Java 21 yet
  if (!JavaVersion.current().isCompatibleWith(JavaVersion.VERSION_21))
    apply plugin: "com.github.spotbugs"
=======
  apply plugin: "com.github.spotbugs"
  apply plugin: 'org.gradle.test-retry'
>>>>>>> e1b8464f

  // We use the shadow plugin for the jmh-benchmarks module and the `-all` jar can get pretty large, so
  // don't publish it
  // We also don't publish artifacts for kafka-streams-upgrade-system-tests since they are not necessary,
  // and were resulting in conflicts due to duplicate artifacts
  def shouldPublish = !project.name.equals('jmh-benchmarks') && !(project.path.startsWith(':streams') && project.name.startsWith("upgrade-system-tests"))

  if (shouldPublish) {
    apply plugin: 'maven-publish'
    apply plugin: 'signing'

    // Add aliases for the task names used by the maven plugin for backwards compatibility
    // The maven plugin was replaced by the maven-publish plugin in Gradle 7.0
    tasks.register('install').configure { dependsOn(publishToMavenLocal) }
    tasks.register('uploadArchives').configure { dependsOn(publish) }
  }

  // apply the eclipse plugin only to subprojects that hold code. 'connect' is just a folder.
  if (!project.name.equals('connect')) {
    apply plugin: 'eclipse'
    fineTuneEclipseClasspathFile(eclipse, project)
  }

  java {
    consistentResolution {
      // resolve the compileClasspath and then "inject" the result of resolution as strict constraints into the runtimeClasspath
      useCompileClasspathVersions()
    }
  }

  tasks.withType(JavaCompile) {
    options.encoding = 'UTF-8'
    options.compilerArgs << "-Xlint:all"
    // temporary exclusions until all the warnings are fixed
    if (!project.path.startsWith(":connect"))
      options.compilerArgs << "-Xlint:-rawtypes"
    options.compilerArgs << "-Xlint:-serial"
    options.compilerArgs << "-Xlint:-try"
    options.compilerArgs << "-Werror"
    // --release is the recommended way to select the target release, but it's only supported in Java 9 so we also
    // set --source and --target via `sourceCompatibility` and `targetCompatibility` a couple of lines below
    if (JavaVersion.current().isJava9Compatible())
      options.release = minJavaVersion
    // --source/--target 8 is deprecated in Java 20, suppress warning until Java 8 support is dropped in Kafka 4.0
    if (JavaVersion.current().isCompatibleWith(JavaVersion.VERSION_20))
      options.compilerArgs << "-Xlint:-options"
    dependsOn installGitHooks
  }

  // We should only set this if Java version is < 9 (--release is recommended for >= 9), but the Scala plugin for IntelliJ sets
  // `-target` incorrectly if this is unset
  sourceCompatibility = minJavaVersion
  targetCompatibility = minJavaVersion

  if (shouldPublish) {

    publishing {
      repositories {
        // To test locally, invoke gradlew with `-PmavenUrl=file:///some/local/path`
        maven {
          url = mavenUrl
          credentials {
            username = mavenUsername
            password = mavenPassword
          }
        }
      }
      publications {
        mavenJava(MavenPublication) {
          from components.java

          afterEvaluate {
            ["srcJar", "javadocJar", "scaladocJar", "testJar", "testSrcJar"].forEach { taskName ->
              def task = tasks.findByName(taskName)
              if (task != null)
                artifact task
            }

            artifactId = archivesBaseName
            pom {
              name = 'Apache Kafka'
              url = 'https://kafka.apache.org'
              licenses {
                license {
                  name = 'The Apache License, Version 2.0'
                  url = 'http://www.apache.org/licenses/LICENSE-2.0.txt'
                  distribution = 'repo'
                }
              }
            }
          }
        }
      }
    }

    if (shouldSign) {
      signing {
        sign publishing.publications.mavenJava
      }
    }
  }

  // Remove the relevant project name once it's converted to JUnit 5
  def shouldUseJUnit5 = !(["runtime"].contains(it.project.name))

  def testLoggingEvents = ["passed", "skipped", "failed"]
  def testShowStandardStreams = false
  def testExceptionFormat = 'full'
  // Gradle built-in logging only supports sending test output to stdout, which generates a lot
  // of noise, especially for passing tests. We really only want output for failed tests. This
  // hooks into the output and logs it (so we don't have to buffer it all in memory) and only
  // saves the output for failing tests. Directory and filenames are such that you can, e.g.,
  // create a Jenkins rule to collect failed test output.
  def logTestStdout = {
    def testId = { TestDescriptor descriptor ->
      "${descriptor.className}.${descriptor.name}".toString()
    }

    def logFiles = new HashMap<String, File>()
    def logStreams = new HashMap<String, FileOutputStream>()
    beforeTest { TestDescriptor td ->
      def tid = testId(td)
      // truncate the file name if it's too long
      def logFile = new File(
              "${projectDir}/build/reports/testOutput/${tid.substring(0, Math.min(tid.size(),240))}.test.stdout"
      )
      logFile.parentFile.mkdirs()
      logFiles.put(tid, logFile)
      logStreams.put(tid, new FileOutputStream(logFile))
    }
    onOutput { TestDescriptor td, TestOutputEvent toe ->
      def tid = testId(td)
      // Some output can happen outside the context of a specific test (e.g. at the class level)
      // and beforeTest/afterTest seems to not be invoked for these cases (and similarly, there's
      // a TestDescriptor hierarchy that includes the thread executing the test, Gradle tasks,
      // etc). We see some of these in practice and it seems like something buggy in the Gradle
      // test runner since we see it *before* any tests and it is frequently not related to any
      // code in the test (best guess is that it is tail output from last test). We won't have
      // an output file for these, so simply ignore them. If they become critical for debugging,
      // they can be seen with showStandardStreams.
      if (td.name == td.className || td.className == null) {
        // silently ignore output unrelated to specific test methods
        return
      } else if (logStreams.get(tid) == null) {
        println "WARNING: unexpectedly got output for a test [${tid}]" +
                " that we didn't previously see in the beforeTest hook." +
                " Message for debugging: [" + toe.message + "]."
        return
      }
      try {
        logStreams.get(tid).write(toe.message.getBytes(StandardCharsets.UTF_8))
      } catch (Exception e) {
        println "ERROR: Failed to write output for test ${tid}"
        e.printStackTrace()
      }
    }
    afterTest { TestDescriptor td, TestResult tr ->
      def tid = testId(td)
      try {
        logStreams.get(tid).close()
        if (tr.resultType != TestResult.ResultType.FAILURE) {
          logFiles.get(tid).delete()
        } else {
          def file = logFiles.get(tid)
          println "${tid} failed, log available in ${file}"
        }
      } catch (Exception e) {
        println "ERROR: Failed to close stdout file for ${tid}"
        e.printStackTrace()
      } finally {
        logFiles.remove(tid)
        logStreams.remove(tid)
      }
    }
  }

  // The suites are for running sets of tests in IDEs.
  // Gradle will run each test class, so we exclude the suites to avoid redundantly running the tests twice.
  def testsToExclude = ['**/*Suite.class']
  // Exclude PowerMock tests when running with Java 16 or newer until a version of PowerMock that supports the relevant versions is released
  // The relevant issues are https://github.com/powermock/powermock/issues/1094 and https://github.com/powermock/powermock/issues/1099
  if (JavaVersion.current().isCompatibleWith(JavaVersion.VERSION_16)) {
    testsToExclude.addAll([
      // connect tests
      "**/KafkaConfigBackingStoreTest.*",
      "**/StandaloneHerderTest.*",
      "**/WorkerSinkTaskTest.*", "**/WorkerSinkTaskThreadedTest.*"
    ])
  }

  test {
    maxParallelForks = maxTestForks
    ignoreFailures = userIgnoreFailures

    maxHeapSize = defaultMaxHeapSize
    jvmArgs = defaultJvmArgs

    testLogging {
      events = userTestLoggingEvents ?: testLoggingEvents
      showStandardStreams = userShowStandardStreams ?: testShowStandardStreams
      exceptionFormat = testExceptionFormat
      displayGranularity = 0
    }
    logTestStdout.rehydrate(delegate, owner, this)()

    exclude testsToExclude

    if (shouldUseJUnit5)
      useJUnitPlatform()

    retry {
      maxRetries = userMaxTestRetries
      maxFailures = userMaxTestRetryFailures
    }
  }

  task integrationTest(type: Test, dependsOn: compileJava) {
    maxParallelForks = maxTestForks
    ignoreFailures = userIgnoreFailures

    // Increase heap size for integration tests
    maxHeapSize = "2560m"
    jvmArgs = defaultJvmArgs


    testLogging {
      events = userTestLoggingEvents ?: testLoggingEvents
      showStandardStreams = userShowStandardStreams ?: testShowStandardStreams
      exceptionFormat = testExceptionFormat
      displayGranularity = 0
    }
    logTestStdout.rehydrate(delegate, owner, this)()

    exclude testsToExclude

    if (shouldUseJUnit5) {
      if (project.name == 'streams') {
        useJUnitPlatform {
          includeTags "integration"
          includeTags "org.apache.kafka.test.IntegrationTest"
	  // Both engines are needed to run JUnit 4 tests alongside JUnit 5 tests.
          // junit-vintage (JUnit 4) can be removed once the JUnit 4 migration is complete.
          includeEngines "junit-vintage", "junit-jupiter"
        }
      } else {
        useJUnitPlatform {
          includeTags "integration"
        }
      }
    } else {
      useJUnit {
        includeCategories 'org.apache.kafka.test.IntegrationTest'
      }
    }

    retry {
      maxRetries = userMaxTestRetries
      maxFailures = userMaxTestRetryFailures
    }
  }

  task unitTest(type: Test, dependsOn: compileJava) {
    maxParallelForks = maxTestForks
    ignoreFailures = userIgnoreFailures

    maxHeapSize = defaultMaxHeapSize
    jvmArgs = defaultJvmArgs

    testLogging {
      events = userTestLoggingEvents ?: testLoggingEvents
      showStandardStreams = userShowStandardStreams ?: testShowStandardStreams
      exceptionFormat = testExceptionFormat
      displayGranularity = 0
    }
    logTestStdout.rehydrate(delegate, owner, this)()

    exclude testsToExclude

    if (shouldUseJUnit5) {
      if (project.name == 'streams') {
        useJUnitPlatform {
          excludeTags "integration"
          excludeTags "org.apache.kafka.test.IntegrationTest"
	  // Both engines are needed to run JUnit 4 tests alongside JUnit 5 tests.
          // junit-vintage (JUnit 4) can be removed once the JUnit 4 migration is complete.
          includeEngines "junit-vintage", "junit-jupiter"
        }
      } else {
        useJUnitPlatform {
          excludeTags "integration"
        }
      }
    } else {
      useJUnit {
        excludeCategories 'org.apache.kafka.test.IntegrationTest'
      }
    }

    retry {
      maxRetries = userMaxTestRetries
      maxFailures = userMaxTestRetryFailures
    }
  }

  // remove test output from all test types
  tasks.withType(Test).all { t ->
    cleanTest {
      delete t.reports.junitXml.outputLocation
      delete t.reports.html.outputLocation
    }
  }

  jar {
    from "$rootDir/LICENSE"
    from "$rootDir/NOTICE"
  }

  task srcJar(type: Jar) {
    archiveClassifier = 'sources'
    from "$rootDir/LICENSE"
    from "$rootDir/NOTICE"
    from sourceSets.main.allSource
  }

  task javadocJar(type: Jar, dependsOn: javadoc) {
    archiveClassifier = 'javadoc'
    from "$rootDir/LICENSE"
    from "$rootDir/NOTICE"
    from javadoc.destinationDir
  }

  task docsJar(dependsOn: javadocJar)

  javadoc {
    options.charSet = 'UTF-8'
    options.docEncoding = 'UTF-8'
    options.encoding = 'UTF-8'
    options.memberLevel = JavadocMemberLevel.PUBLIC  // Document only public members/API
    // Turn off doclint for now, see https://blog.joda.org/2014/02/turning-off-doclint-in-jdk-8-javadoc.html for rationale
    options.addStringOption('Xdoclint:none', '-quiet')

    // The URL structure was changed to include the locale after Java 8
    if (JavaVersion.current().isJava11Compatible())
      options.links "https://docs.oracle.com/en/java/javase/${JavaVersion.current().majorVersion}/docs/api/"
    else
      options.links "https://docs.oracle.com/javase/8/docs/api/"
  }

  task systemTestLibs(dependsOn: jar)

  if (!sourceSets.test.allSource.isEmpty()) {
    task testJar(type: Jar) {
      archiveClassifier = 'test'
      from "$rootDir/LICENSE"
      from "$rootDir/NOTICE"
      from sourceSets.test.output
    }

    task testSrcJar(type: Jar, dependsOn: testJar) {
      archiveClassifier = 'test-sources'
      from "$rootDir/LICENSE"
      from "$rootDir/NOTICE"
      from sourceSets.test.allSource
    }

  }

  plugins.withType(ScalaPlugin) {

    scala {
      zincVersion = versions.zinc
    }

    task scaladocJar(type:Jar, dependsOn: scaladoc) {
      archiveClassifier = 'scaladoc'
      from "$rootDir/LICENSE"
      from "$rootDir/NOTICE"
      from scaladoc.destinationDir
    }

    //documentation task should also trigger building scala doc jar
    docsJar.dependsOn scaladocJar

  }

  tasks.withType(ScalaCompile) {

    scalaCompileOptions.keepAliveMode = userKeepAliveMode

    scalaCompileOptions.additionalParameters = [
      "-deprecation",
      "-unchecked",
      "-encoding", "utf8",
      "-Xlog-reflective-calls",
      "-feature",
      "-language:postfixOps",
      "-language:implicitConversions",
      "-language:existentials",
      "-Ybackend-parallelism", maxScalacThreads.toString(),
      "-Xlint:constant",
      "-Xlint:delayedinit-select",
      "-Xlint:doc-detached",
      "-Xlint:missing-interpolator",
      "-Xlint:nullary-unit",
      "-Xlint:option-implicit",
      "-Xlint:package-object-classes",
      "-Xlint:poly-implicit-overload",
      "-Xlint:private-shadow",
      "-Xlint:stars-align",
      "-Xlint:type-parameter-shadow",
      "-Xlint:unused"
    ]

    if (versions.baseScala == '2.13')
      scalaCompileOptions.additionalParameters += ["-Wconf:msg=@nowarn annotation does not suppress any warnings:s"] // See https://github.com/scala/scala/pull/9960

    // See README.md for details on this option and the meaning of each value
    if (userScalaOptimizerMode.equals("method"))
      scalaCompileOptions.additionalParameters += ["-opt:l:method"]
    else if (userScalaOptimizerMode.startsWith("inline-")) {
      List<String> inlineFrom = ["-opt-inline-from:org.apache.kafka.**"]
      if (project.name.equals('core'))
        inlineFrom.add("-opt-inline-from:kafka.**")
      if (userScalaOptimizerMode.equals("inline-scala"))
        inlineFrom.add("-opt-inline-from:scala.**")

      scalaCompileOptions.additionalParameters += ["-opt:l:inline"]
      scalaCompileOptions.additionalParameters += inlineFrom
    }

    if (versions.baseScala != '2.12') {
      scalaCompileOptions.additionalParameters += ["-opt-warnings", "-Xlint:strict-unsealed-patmat"]
      // Scala 2.13.2 introduces compiler warnings suppression, which is a pre-requisite for -Xfatal-warnings
      scalaCompileOptions.additionalParameters += ["-Xfatal-warnings"]
    }

    // these options are valid for Scala versions < 2.13 only
    // Scala 2.13 removes them, see https://github.com/scala/scala/pull/6502 and https://github.com/scala/scala/pull/5969
    if (versions.baseScala == '2.12') {
      scalaCompileOptions.additionalParameters += [
        "-Xlint:by-name-right-associative",
        "-Xlint:nullary-override",
        "-Xlint:unsound-match"
      ]
    }

    // Scalac 2.12 `-release` requires Java 9 or higher, but Scala 2.13 doesn't have that restriction
    if (versions.baseScala == "2.13" || JavaVersion.current().isJava9Compatible())
      scalaCompileOptions.additionalParameters += ["-release", String.valueOf(minJavaVersion)]

    configure(scalaCompileOptions.forkOptions) {
      memoryMaximumSize = defaultMaxHeapSize
      jvmArgs = defaultJvmArgs
    }
  }

  checkstyle {
    configDirectory = rootProject.layout.projectDirectory.dir("checkstyle")
    configProperties = checkstyleConfigProperties("import-control.xml")
    toolVersion = versions.checkstyle
  }

  configure(checkstyleMain) {
    group = 'Verification'
    description = 'Run checkstyle on all main Java sources'
  }

  configure(checkstyleTest) {
    group = 'Verification'
    description = 'Run checkstyle on all test Java sources'
  }

  test.dependsOn('checkstyleMain', 'checkstyleTest')

  // spotbugs doesn't support Java 21 yet
  if (!JavaVersion.current().isCompatibleWith(JavaVersion.VERSION_21)) {
    spotbugs {
      toolVersion = versions.spotbugs
      excludeFilter = file("$rootDir/gradle/spotbugs-exclude.xml")
      ignoreFailures = false
    }
    test.dependsOn('spotbugsMain')
  }

  tasks.withType(com.github.spotbugs.snom.SpotBugsTask) {
    reports {
      // Continue supporting `xmlFindBugsReport` for compatibility
      xml.enabled(project.hasProperty('xmlSpotBugsReport') || project.hasProperty('xmlFindBugsReport'))
      html.enabled(!project.hasProperty('xmlSpotBugsReport') && !project.hasProperty('xmlFindBugsReport'))
    }
    maxHeapSize = defaultMaxHeapSize
    jvmArgs = defaultJvmArgs
  }

  // Ignore core since its a scala project
  if (it.path != ':core') {
    if (userEnableTestCoverage) {
      apply plugin: "jacoco"

      jacoco {
        toolVersion = versions.jacoco
      }

      // NOTE: Jacoco Gradle plugin does not support "offline instrumentation" this means that classes mocked by PowerMock
      // may report 0 coverage, since the source was modified after initial instrumentation.
      // See https://github.com/jacoco/jacoco/issues/51
      jacocoTestReport {
        dependsOn tasks.test
        sourceSets sourceSets.main
        reports {
          html.required = true
          xml.required = true
          csv.required = false
        }
      }

    }
  }

  if (userEnableTestCoverage) {
    def coverageGen = it.path == ':core' ? 'reportScoverage' : 'jacocoTestReport'
    task reportCoverage(dependsOn: [coverageGen])
  }

  dependencyCheck {
    suppressionFile = "$rootDir/gradle/resources/dependencycheck-suppressions.xml"
  }
}

gradle.taskGraph.whenReady { taskGraph ->
  taskGraph.getAllTasks().findAll { it.name.contains('spotbugsScoverage') || it.name.contains('spotbugsTest') }.each { task ->
    task.enabled = false
  }
}

// Skip publish tasks for projects that do not have a separate artifact per scala version when the
// scala version is not the default. This is necessary because some repositories ensure immutability
// of non snapshot artifacts - i.e. they don't allow the same artifact to be published a second time.
def defaultScalaSuffix = "2.13"
gradle.taskGraph.whenReady { taskGraph ->
  def skippedPublish = false
  taskGraph.getAllTasks().each { task ->
    if (task.name.equals("publishMavenJavaPublicationToMavenRepository") &&
        !versions.baseScala.equals(defaultScalaSuffix) &&
        task.project.hasProperty("archivesBaseName") &&
        !task.project.archivesBaseName.endsWith("_${versions.baseScala}")) {
      task.enabled = false
      skippedPublish = true
    }
  }
  if (skippedPublish)
    println("Skipping publish for projects that don't have a separate artifact per Scala version since " +
      "the Scala version (`${versions.baseScala}`) is not the default (`$defaultScalaSuffix`)")
}

def fineTuneEclipseClasspathFile(eclipse, project) {
  eclipse.classpath.file {
    beforeMerged { cp ->
      cp.entries.clear()
      // for the core project add the directories defined under test/scala as separate source directories
      if (project.name.equals('core')) {
        cp.entries.add(new org.gradle.plugins.ide.eclipse.model.SourceFolder("src/test/scala/integration", null))
        cp.entries.add(new org.gradle.plugins.ide.eclipse.model.SourceFolder("src/test/scala/other", null))
        cp.entries.add(new org.gradle.plugins.ide.eclipse.model.SourceFolder("src/test/scala/unit", null))
      }
    }
    whenMerged { cp ->
      // for the core project exclude the separate sub-directories defined under test/scala. These are added as source dirs above
      if (project.name.equals('core')) {
        cp.entries.findAll { it.kind == "src" && it.path.equals("src/test/scala") }*.excludes = ["integration/", "other/", "unit/"]
      }
      /*
       * Set all eclipse build output to go to 'build_eclipse' directory. This is to ensure that gradle and eclipse use different
       * build output directories, and also avoid using the eclpise default of 'bin' which clashes with some of our script directories.
       * https://discuss.gradle.org/t/eclipse-generated-files-should-be-put-in-the-same-place-as-the-gradle-generated-files/6986/2
       */
      cp.entries.findAll { it.kind == "output" }*.path = "build_eclipse"
      /*
       * Some projects have explicitly added test output dependencies. These are required for the gradle build but not required
       * in Eclipse since the dependent projects are added as dependencies. So clean up these from the generated classpath.
       */
      cp.entries.removeAll { it.kind == "lib" && it.path.matches(".*/build/(classes|resources)/test") }
    }
  }
}

def checkstyleConfigProperties(configFileName) {
  [importControlFile: "$configFileName"]
}

// Aggregates all jacoco results into the root project directory
if (userEnableTestCoverage) {
  task jacocoRootReport(type: org.gradle.testing.jacoco.tasks.JacocoReport) {
    def javaProjects = subprojects.findAll { it.path != ':core' }

    description = 'Generates an aggregate report from all subprojects'
    dependsOn(javaProjects.test)

    additionalSourceDirs.from = javaProjects.sourceSets.main.allSource.srcDirs
    sourceDirectories.from = javaProjects.sourceSets.main.allSource.srcDirs
    classDirectories.from = javaProjects.sourceSets.main.output
    executionData.from = javaProjects.jacocoTestReport.executionData

    reports {
      html.required = true
      xml.required = true
    }
    // workaround to ignore projects that don't have any tests at all
    onlyIf = { true }
    doFirst {
      executionData = files(executionData.findAll { it.exists() })
    }
  }
}

if (userEnableTestCoverage) {
  task reportCoverage(dependsOn: ['jacocoRootReport', 'core:reportCoverage'])
}

def connectPkgs = [
    'connect:api',
    'connect:basic-auth-extension',
    'connect:file',
    'connect:json',
    'connect:runtime',
    'connect:test-plugins',
    'connect:transforms',
    'connect:mirror',
    'connect:mirror-client'
]

tasks.create(name: "jarConnect", dependsOn: connectPkgs.collect { it + ":jar" }) {}

tasks.create(name: "testConnect", dependsOn: connectPkgs.collect { it + ":test" }) {}

project(':core') {
  apply plugin: 'scala'

  // scaladoc generation is configured at the sub-module level with an artifacts
  // block (cf. see streams-scala). If scaladoc generation is invoked explicitly
  // for the `core` module, this ensures the generated jar doesn't include scaladoc
  // files since the `core` module doesn't include public APIs.
  scaladoc {
    enabled = false
  }
  if (userEnableTestCoverage)
    apply plugin: "org.scoverage"
  archivesBaseName = "kafka_${versions.baseScala}"

  configurations {
    generator
  }

  dependencies {
    // `core` is often used in users' tests, define the following dependencies as `api` for backwards compatibility
    // even though the `core` module doesn't expose any public API
    api project(':clients')
    api libs.scalaLibrary

    implementation project(':server-common')
    implementation project(':group-coordinator')
    implementation project(':metadata')
    implementation project(':storage:api')
    implementation project(':tools:tools-api')
    implementation project(':raft')
    implementation project(':storage')


    implementation libs.argparse4j
    implementation libs.commonsValidator
    implementation libs.jacksonDatabind
    implementation libs.jacksonModuleScala
    implementation libs.jacksonDataformatCsv
    implementation libs.jacksonJDK8Datatypes
    implementation libs.joptSimple
    implementation libs.jose4j
    implementation libs.metrics
    implementation libs.scalaCollectionCompat
    implementation libs.scalaJava8Compat
    // only needed transitively, but set it explicitly to ensure it has the same version as scala-library
    implementation libs.scalaReflect
    implementation libs.scalaLogging
    implementation libs.slf4jApi
    implementation(libs.zookeeper) {
      // Dropwizard Metrics are required by ZooKeeper as of v3.6.0,
      // but the library should *not* be used in Kafka code
      implementation libs.dropwizardMetrics
      exclude module: 'slf4j-log4j12'
      exclude module: 'log4j'
      // Both Kafka and Zookeeper use slf4j. ZooKeeper moved from log4j to logback in v3.8.0, but Kafka relies on reload4j.
      // We are removing Zookeeper's dependency on logback so we have a singular logging backend.
      exclude module: 'logback-classic'
      exclude module: 'logback-core'
    }
    // ZooKeeperMain depends on commons-cli but declares the dependency as `provided`
    implementation libs.commonsCli

    compileOnly libs.log4j

    testImplementation project(':clients').sourceSets.test.output
    testImplementation project(':group-coordinator').sourceSets.test.output
    testImplementation project(':metadata').sourceSets.test.output
    testImplementation project(':raft').sourceSets.test.output
    testImplementation project(':server-common').sourceSets.test.output
    testImplementation project(':storage:api').sourceSets.test.output
    testImplementation libs.bcpkix
    testImplementation libs.mockitoCore
    testImplementation(libs.apacheda) {
      exclude group: 'xml-apis', module: 'xml-apis'
      // `mina-core` is a transitive dependency for `apacheds` and `apacheda`.
      // It is safer to use from `apacheds` since that is the implementation.
      exclude module: 'mina-core'
    }
    testImplementation libs.apachedsCoreApi
    testImplementation libs.apachedsInterceptorKerberos
    testImplementation libs.apachedsProtocolShared
    testImplementation libs.apachedsProtocolKerberos
    testImplementation libs.apachedsProtocolLdap
    testImplementation libs.apachedsLdifPartition
    testImplementation libs.apachedsMavibotPartition
    testImplementation libs.apachedsJdbmPartition
    testImplementation libs.junitJupiter
    testImplementation libs.slf4jlog4j
    testImplementation(libs.jfreechart) {
      exclude group: 'junit', module: 'junit'
    }
    testImplementation libs.caffeine
    
    generator project(':generator')
  }

  if (userEnableTestCoverage) {
    scoverage {
      scoverageVersion = versions.scoverage
      reportDir = file("${rootProject.buildDir}/scoverage")
      highlighting = false
      minimumRate = 0.0
    }
  }

  configurations {
    // manually excludes some unnecessary dependencies
    implementation.exclude module: 'javax'
    implementation.exclude module: 'jline'
    implementation.exclude module: 'jms'
    implementation.exclude module: 'jmxri'
    implementation.exclude module: 'jmxtools'
    implementation.exclude module: 'mail'
    // To prevent a UniqueResourceException due the same resource existing in both
    // org.apache.directory.api/api-all and org.apache.directory.api/api-ldap-schema-data
    testImplementation.exclude module: 'api-ldap-schema-data'
  }

  tasks.create(name: "copyDependantLibs", type: Copy) {
    from (configurations.testRuntimeClasspath) {
      include('slf4j-log4j12*')
      include('reload4j*jar')
    }
    from (configurations.runtimeClasspath) {
      exclude('kafka-clients*')
    }
    into "$buildDir/dependant-libs-${versions.scala}"
    duplicatesStrategy 'exclude'
  }

  task processMessages(type:JavaExec) {
    mainClass = "org.apache.kafka.message.MessageGenerator"
    classpath = configurations.generator
    args = [ "-p", "kafka.internals.generated",
             "-o", "src/generated/java/kafka/internals/generated",
             "-i", "src/main/resources/common/message",
             "-m", "MessageDataGenerator"
    ]
    inputs.dir("src/main/resources/common/message")
        .withPropertyName("messages")
        .withPathSensitivity(PathSensitivity.RELATIVE)
    outputs.cacheIf { true }
    outputs.dir("src/generated/java/kafka/internals/generated")
  }

  compileJava.dependsOn 'processMessages'
  srcJar.dependsOn 'processMessages'

  task genProtocolErrorDocs(type: JavaExec) {
    classpath = sourceSets.main.runtimeClasspath
    mainClass = 'org.apache.kafka.common.protocol.Errors'
    if( !generatedDocsDir.exists() ) { generatedDocsDir.mkdirs() }
    standardOutput = new File(generatedDocsDir, "protocol_errors.html").newOutputStream()
  }

  task genProtocolTypesDocs(type: JavaExec) {
    classpath = sourceSets.main.runtimeClasspath
    mainClass = 'org.apache.kafka.common.protocol.types.Type'
    if( !generatedDocsDir.exists() ) { generatedDocsDir.mkdirs() }
    standardOutput = new File(generatedDocsDir, "protocol_types.html").newOutputStream()
  }

  task genProtocolApiKeyDocs(type: JavaExec) {
    classpath = sourceSets.main.runtimeClasspath
    mainClass = 'org.apache.kafka.common.protocol.ApiKeys'
    if( !generatedDocsDir.exists() ) { generatedDocsDir.mkdirs() }
    standardOutput = new File(generatedDocsDir, "protocol_api_keys.html").newOutputStream()
  }

  task genProtocolMessageDocs(type: JavaExec) {
    classpath = sourceSets.main.runtimeClasspath
    mainClass = 'org.apache.kafka.common.protocol.Protocol'
    if( !generatedDocsDir.exists() ) { generatedDocsDir.mkdirs() }
    standardOutput = new File(generatedDocsDir, "protocol_messages.html").newOutputStream()
  }

  task genAdminClientConfigDocs(type: JavaExec) {
    classpath = sourceSets.main.runtimeClasspath
    mainClass = 'org.apache.kafka.clients.admin.AdminClientConfig'
    if( !generatedDocsDir.exists() ) { generatedDocsDir.mkdirs() }
    standardOutput = new File(generatedDocsDir, "admin_client_config.html").newOutputStream()
  }

  task genProducerConfigDocs(type: JavaExec) {
    classpath = sourceSets.main.runtimeClasspath
    mainClass = 'org.apache.kafka.clients.producer.ProducerConfig'
    if( !generatedDocsDir.exists() ) { generatedDocsDir.mkdirs() }
    standardOutput = new File(generatedDocsDir, "producer_config.html").newOutputStream()
  }

  task genConsumerConfigDocs(type: JavaExec) {
    classpath = sourceSets.main.runtimeClasspath
    mainClass = 'org.apache.kafka.clients.consumer.ConsumerConfig'
    if( !generatedDocsDir.exists() ) { generatedDocsDir.mkdirs() }
    standardOutput = new File(generatedDocsDir, "consumer_config.html").newOutputStream()
  }

  task genKafkaConfigDocs(type: JavaExec) {
    classpath = sourceSets.main.runtimeClasspath
    mainClass = 'kafka.server.KafkaConfig'
    if( !generatedDocsDir.exists() ) { generatedDocsDir.mkdirs() }
    standardOutput = new File(generatedDocsDir, "kafka_config.html").newOutputStream()
  }

  task genTopicConfigDocs(type: JavaExec) {
    classpath = sourceSets.main.runtimeClasspath
    mainClass = 'org.apache.kafka.storage.internals.log.LogConfig'
    if( !generatedDocsDir.exists() ) { generatedDocsDir.mkdirs() }
    standardOutput = new File(generatedDocsDir, "topic_config.html").newOutputStream()
  }

  task genConsumerMetricsDocs(type: JavaExec) {
    classpath = sourceSets.test.runtimeClasspath
    mainClass = 'org.apache.kafka.clients.consumer.internals.ConsumerMetrics'
    if( !generatedDocsDir.exists() ) { generatedDocsDir.mkdirs() }
    standardOutput = new File(generatedDocsDir, "consumer_metrics.html").newOutputStream()
  }

  task genProducerMetricsDocs(type: JavaExec) {
    classpath = sourceSets.test.runtimeClasspath
    mainClass = 'org.apache.kafka.clients.producer.internals.ProducerMetrics'
    if( !generatedDocsDir.exists() ) { generatedDocsDir.mkdirs() }
    standardOutput = new File(generatedDocsDir, "producer_metrics.html").newOutputStream()
  }

  task siteDocsTar(dependsOn: ['genProtocolErrorDocs', 'genProtocolTypesDocs', 'genProtocolApiKeyDocs', 'genProtocolMessageDocs',
                               'genAdminClientConfigDocs', 'genProducerConfigDocs', 'genConsumerConfigDocs',
                               'genKafkaConfigDocs', 'genTopicConfigDocs',
                               ':connect:runtime:genConnectConfigDocs', ':connect:runtime:genConnectTransformationDocs',
                               ':connect:runtime:genConnectPredicateDocs',
                               ':connect:runtime:genSinkConnectorConfigDocs', ':connect:runtime:genSourceConnectorConfigDocs',
                               ':streams:genStreamsConfigDocs', 'genConsumerMetricsDocs', 'genProducerMetricsDocs',
                               ':connect:runtime:genConnectMetricsDocs', ':connect:runtime:genConnectOpenAPIDocs',
                               ':connect:mirror:genMirrorSourceConfigDocs', ':connect:mirror:genMirrorCheckpointConfigDocs',
                               ':connect:mirror:genMirrorHeartbeatConfigDocs', ':connect:mirror:genMirrorConnectorConfigDocs',
                               ':storage:genRemoteLogManagerConfigDoc', ':storage:genRemoteLogMetadataManagerConfigDoc'], type: Tar) {
    archiveClassifier = 'site-docs'
    compression = Compression.GZIP
    from project.file("$rootDir/docs")
    into 'site-docs'
    duplicatesStrategy 'exclude'
  }

  tasks.create(name: "releaseTarGz", dependsOn: configurations.archives.artifacts, type: Tar) {
    into "kafka_${versions.baseScala}-${archiveVersion.get()}"
    compression = Compression.GZIP
    from(project.file("$rootDir/bin")) { into "bin/" }
    from(project.file("$rootDir/config")) { into "config/" }
    from(project.file("$rootDir/licenses")) { into "licenses/" }
    from "$rootDir/LICENSE-binary" rename {String filename -> filename.replace("-binary", "")}
    from "$rootDir/NOTICE-binary" rename {String filename -> filename.replace("-binary", "")}
    from(configurations.runtimeClasspath) { into("libs/") }
    from(configurations.archives.artifacts.files) { into("libs/") }
    from(project.siteDocsTar) { into("site-docs/") }
    from(project(':tools').jar) { into("libs/") }
    from(project(':tools').configurations.runtimeClasspath) { into("libs/") }
    from(project(':trogdor').jar) { into("libs/") }
    from(project(':trogdor').configurations.runtimeClasspath) { into("libs/") }
    from(project(':shell').jar) { into("libs/") }
    from(project(':shell').configurations.runtimeClasspath) { into("libs/") }
    from(project(':connect:api').jar) { into("libs/") }
    from(project(':connect:api').configurations.runtimeClasspath) { into("libs/") }
    from(project(':connect:runtime').jar) { into("libs/") }
    from(project(':connect:runtime').configurations.runtimeClasspath) { into("libs/") }
    from(project(':connect:transforms').jar) { into("libs/") }
    from(project(':connect:transforms').configurations.runtimeClasspath) { into("libs/") }
    from(project(':connect:json').jar) { into("libs/") }
    from(project(':connect:json').configurations.runtimeClasspath) { into("libs/") }
    from(project(':connect:file').jar) { into("libs/") }
    from(project(':connect:file').configurations.runtimeClasspath) { into("libs/") }
    from(project(':connect:basic-auth-extension').jar) { into("libs/") }
    from(project(':connect:basic-auth-extension').configurations.runtimeClasspath) { into("libs/") }
    from(project(':connect:mirror').jar) { into("libs/") }
    from(project(':connect:mirror').configurations.runtimeClasspath) { into("libs/") }
    from(project(':connect:mirror-client').jar) { into("libs/") }
    from(project(':connect:mirror-client').configurations.runtimeClasspath) { into("libs/") }
    from(project(':streams').jar) { into("libs/") }
    from(project(':streams').configurations.runtimeClasspath) { into("libs/") }
    from(project(':streams:streams-scala').jar) { into("libs/") }
    from(project(':streams:streams-scala').configurations.runtimeClasspath) { into("libs/") }
    from(project(':streams:test-utils').jar) { into("libs/") }
    from(project(':streams:test-utils').configurations.runtimeClasspath) { into("libs/") }
    from(project(':streams:examples').jar) { into("libs/") }
    from(project(':streams:examples').configurations.runtimeClasspath) { into("libs/") }
    from(project(':tools:tools-api').jar) { into("libs/") }
    from(project(':tools:tools-api').configurations.runtimeClasspath) { into("libs/") }
    duplicatesStrategy 'exclude'
  }

  jar {
    dependsOn('copyDependantLibs')
  }

  jar.manifest {
    attributes(
      'Version': "${version}"
    )
  }

  tasks.create(name: "copyDependantTestLibs", type: Copy) {
    from (configurations.testRuntimeClasspath) {
      include('*.jar')
    }
    into "$buildDir/dependant-testlibs"
    //By default gradle does not handle test dependencies between the sub-projects
    //This line is to include clients project test jar to dependant-testlibs
    from (project(':clients').testJar ) { "$buildDir/dependant-testlibs" }
    duplicatesStrategy 'exclude'
  }

  systemTestLibs.dependsOn('jar', 'testJar', 'copyDependantTestLibs')

  checkstyle {
    configProperties = checkstyleConfigProperties("import-control-core.xml")
  }

  sourceSets {
    // Set java/scala source folders in the `scala` block to enable joint compilation
    main {
      java {
        srcDirs = []
      }
      scala {
        srcDirs = ["src/generated/java", "src/main/java", "src/main/scala"]
      }
    }
    test {
      java {
        srcDirs = []
      }
      scala {
        srcDirs = ["src/test/java", "src/test/scala"]
      }
    }
  }
}

project(':metadata') {
  archivesBaseName = "kafka-metadata"

  configurations {
    generator
  }

  dependencies {
    implementation project(':server-common')
    implementation project(':clients')
    implementation project(':raft')
    implementation libs.jacksonDatabind
    implementation libs.jacksonJDK8Datatypes
    implementation libs.metrics
    compileOnly libs.log4j
    testImplementation libs.junitJupiter
    testImplementation libs.jqwik
    testImplementation libs.hamcrest
    testImplementation libs.mockitoCore
    testImplementation libs.slf4jlog4j
    testImplementation project(':clients').sourceSets.test.output
    testImplementation project(':raft').sourceSets.test.output
    testImplementation project(':server-common').sourceSets.test.output
    generator project(':generator')
  }

  task processMessages(type:JavaExec) {
    mainClass = "org.apache.kafka.message.MessageGenerator"
    classpath = configurations.generator
    args = [ "-p", "org.apache.kafka.common.metadata",
             "-o", "src/generated/java/org/apache/kafka/common/metadata",
             "-i", "src/main/resources/common/metadata",
             "-m", "MessageDataGenerator", "JsonConverterGenerator",
             "-t", "MetadataRecordTypeGenerator", "MetadataJsonConvertersGenerator"
           ]
    inputs.dir("src/main/resources/common/metadata")
        .withPropertyName("messages")
        .withPathSensitivity(PathSensitivity.RELATIVE)
    outputs.cacheIf { true }
    outputs.dir("src/generated/java/org/apache/kafka/common/metadata")
  }

  compileJava.dependsOn 'processMessages'
  srcJar.dependsOn 'processMessages'

  sourceSets {
    main {
      java {
        srcDirs = ["src/generated/java", "src/main/java"]
      }
    }
    test {
      java {
        srcDirs = ["src/generated/java", "src/test/java"]
      }
    }
  }

  javadoc {
    enabled = false
  }

  checkstyle {
    configProperties = checkstyleConfigProperties("import-control-metadata.xml")
  }
}

project(':group-coordinator') {
  archivesBaseName = "kafka-group-coordinator"

  configurations {
    generator
  }

  dependencies {
    implementation project(':server-common')
    implementation project(':clients')
    implementation project(':metadata')
    implementation libs.slf4jApi

    testImplementation project(':clients').sourceSets.test.output
    testImplementation project(':server-common').sourceSets.test.output
    testImplementation libs.junitJupiter
    testImplementation libs.mockitoCore

    testRuntimeOnly libs.slf4jlog4j

    generator project(':generator')
  }

  sourceSets {
    main {
      java {
        srcDirs = ["src/generated/java", "src/main/java"]
      }
    }
    test {
      java {
        srcDirs = ["src/generated/java", "src/test/java"]
      }
    }
  }

  javadoc {
    enabled = false
  }

  task processMessages(type:JavaExec) {
    mainClass = "org.apache.kafka.message.MessageGenerator"
    classpath = configurations.generator
    args = [ "-p", "org.apache.kafka.coordinator.group.generated",
             "-o", "src/generated/java/org/apache/kafka/coordinator/group/generated",
             "-i", "src/main/resources/common/message",
             "-m", "MessageDataGenerator"
    ]
    inputs.dir("src/main/resources/common/message")
        .withPropertyName("messages")
        .withPathSensitivity(PathSensitivity.RELATIVE)
    outputs.cacheIf { true }
    outputs.dir("src/generated/java/org/apache/kafka/coordinator/group/generated")
  }

  compileJava.dependsOn 'processMessages'
  srcJar.dependsOn 'processMessages'
}

project(':examples') {
  archivesBaseName = "kafka-examples"

  dependencies {
    implementation project(':clients')
  }

  javadoc {
    enabled = false
  }

  checkstyle {
    configProperties = checkstyleConfigProperties("import-control-core.xml")
  }
}

project(':generator') {
  dependencies {
    implementation libs.argparse4j
    implementation libs.jacksonDatabind
    implementation libs.jacksonJDK8Datatypes
    implementation libs.jacksonJaxrsJsonProvider
    testImplementation libs.junitJupiter
  }

  javadoc {
    enabled = false
  }
}

project(':clients') {
  archivesBaseName = "kafka-clients"

  configurations {
    generator
  }

  dependencies {
    implementation libs.zstd
    implementation libs.lz4
    implementation libs.snappy
    implementation libs.slf4jApi

    compileOnly libs.jacksonDatabind // for SASL/OAUTHBEARER bearer token parsing
    compileOnly libs.jacksonJDK8Datatypes
    compileOnly libs.jose4j          // for SASL/OAUTHBEARER JWT validation; only used by broker

    testImplementation libs.bcpkix
    testImplementation libs.jacksonJaxrsJsonProvider
    testImplementation libs.jose4j
    testImplementation libs.junitJupiter
    testImplementation libs.log4j
    testImplementation libs.mockitoCore

    testRuntimeOnly libs.slf4jlog4j
    testRuntimeOnly libs.jacksonDatabind
    testRuntimeOnly libs.jacksonJDK8Datatypes

    generator project(':generator')
  }

  task createVersionFile() {
    def receiptFile = file("$buildDir/kafka/$buildVersionFileName")
    inputs.property "commitId", commitId
    inputs.property "version", version
    outputs.file receiptFile

    doLast {
      def data = [
        commitId: commitId,
        version: version,
      ]

      receiptFile.parentFile.mkdirs()
      def content = data.entrySet().collect { "$it.key=$it.value" }.sort().join("\n")
      receiptFile.setText(content, "ISO-8859-1")
    }
  }

  jar {
    dependsOn createVersionFile
    from("$buildDir") {
        include "kafka/$buildVersionFileName"
    }
  }

  clean.doFirst {
    delete "$buildDir/kafka/"
  }

  task processMessages(type:JavaExec) {
    mainClass = "org.apache.kafka.message.MessageGenerator"
    classpath = configurations.generator
    args = [ "-p", "org.apache.kafka.common.message",
             "-o", "src/generated/java/org/apache/kafka/common/message",
             "-i", "src/main/resources/common/message",
             "-t", "ApiMessageTypeGenerator",
             "-m", "MessageDataGenerator", "JsonConverterGenerator"
           ]
    inputs.dir("src/main/resources/common/message")
        .withPropertyName("messages")
        .withPathSensitivity(PathSensitivity.RELATIVE)
    outputs.cacheIf { true }
    outputs.dir("src/generated/java/org/apache/kafka/common/message")
  }

  task processTestMessages(type:JavaExec) {
    mainClass = "org.apache.kafka.message.MessageGenerator"
    classpath = configurations.generator
    args = [ "-p", "org.apache.kafka.common.message",
             "-o", "src/generated-test/java/org/apache/kafka/common/message",
             "-i", "src/test/resources/common/message",
             "-m", "MessageDataGenerator", "JsonConverterGenerator"
           ]
    inputs.dir("src/test/resources/common/message")
        .withPropertyName("testMessages")
        .withPathSensitivity(PathSensitivity.RELATIVE)
    outputs.cacheIf { true }
    outputs.dir("src/generated-test/java/org/apache/kafka/common/message")
  }

  sourceSets {
    main {
      java {
        srcDirs = ["src/generated/java", "src/main/java"]
      }
    }
    test {
      java {
        srcDirs = ["src/generated-test/java", "src/test/java"]
      }
    }
  }

  compileJava.dependsOn 'processMessages'
  srcJar.dependsOn 'processMessages'

  compileTestJava.dependsOn 'processTestMessages'

  javadoc {
    include "**/org/apache/kafka/clients/admin/*"
    include "**/org/apache/kafka/clients/consumer/*"
    include "**/org/apache/kafka/clients/producer/*"
    include "**/org/apache/kafka/common/*"
    include "**/org/apache/kafka/common/acl/*"
    include "**/org/apache/kafka/common/annotation/*"
    include "**/org/apache/kafka/common/errors/*"
    include "**/org/apache/kafka/common/header/*"
    include "**/org/apache/kafka/common/metrics/*"
    include "**/org/apache/kafka/common/metrics/stats/*"
    include "**/org/apache/kafka/common/quota/*"
    include "**/org/apache/kafka/common/resource/*"
    include "**/org/apache/kafka/common/serialization/*"
    include "**/org/apache/kafka/common/config/*"
    include "**/org/apache/kafka/common/config/provider/*"
    include "**/org/apache/kafka/common/security/auth/*"
    include "**/org/apache/kafka/common/security/plain/*"
    include "**/org/apache/kafka/common/security/scram/*"
    include "**/org/apache/kafka/common/security/token/delegation/*"
    include "**/org/apache/kafka/common/security/oauthbearer/*"
    include "**/org/apache/kafka/common/security/oauthbearer/secured/*"
    include "**/org/apache/kafka/server/authorizer/*"
    include "**/org/apache/kafka/server/policy/*"
    include "**/org/apache/kafka/server/quota/*"
  }
}

project(':raft') {
  archivesBaseName = "kafka-raft"

  configurations {
    generator
  }

  dependencies {
    implementation project(':server-common')
    implementation project(':clients')
    implementation libs.slf4jApi
    implementation libs.jacksonDatabind

    testImplementation project(':server-common')
    testImplementation project(':clients')
    testImplementation project(':clients').sourceSets.test.output
    testImplementation libs.junitJupiter
    testImplementation libs.mockitoCore
    testImplementation libs.jqwik

    testRuntimeOnly libs.slf4jlog4j

    generator project(':generator')
  }

  task createVersionFile() {
    def receiptFile = file("$buildDir/kafka/$buildVersionFileName")
    inputs.property "commitId", commitId
    inputs.property "version", version
    outputs.file receiptFile

    doLast {
      def data = [
        commitId: commitId,
        version: version,
      ]

      receiptFile.parentFile.mkdirs()
      def content = data.entrySet().collect { "$it.key=$it.value" }.sort().join("\n")
      receiptFile.setText(content, "ISO-8859-1")
    }
  }

  task processMessages(type:JavaExec) {
    mainClass = "org.apache.kafka.message.MessageGenerator"
    classpath = configurations.generator
    args = [ "-p", "org.apache.kafka.raft.generated",
             "-o", "src/generated/java/org/apache/kafka/raft/generated",
             "-i", "src/main/resources/common/message",
             "-m", "MessageDataGenerator", "JsonConverterGenerator"]
    inputs.dir("src/main/resources/common/message")
        .withPropertyName("messages")
        .withPathSensitivity(PathSensitivity.RELATIVE)
    outputs.cacheIf { true }
    outputs.dir("src/generated/java/org/apache/kafka/raft/generated")
  }

  sourceSets {
    main {
      java {
        srcDirs = ["src/generated/java", "src/main/java"]
      }
    }
    test {
      java {
        srcDirs = ["src/generated/java", "src/test/java"]
      }
    }
  }

  compileJava.dependsOn 'processMessages'
  srcJar.dependsOn 'processMessages'

  jar {
    dependsOn createVersionFile
    from("$buildDir") {
        include "kafka/$buildVersionFileName"
    }
  }

  test {
    useJUnitPlatform {
      includeEngines 'jqwik', 'junit-jupiter'
    }
  }

  clean.doFirst {
    delete "$buildDir/kafka/"
  }

  javadoc {
    enabled = false
  }
}

project(':server-common') {
  archivesBaseName = "kafka-server-common"

  dependencies {
    api project(':clients')
    implementation libs.slf4jApi
    implementation libs.metrics
    implementation libs.joptSimple
    implementation libs.jacksonDatabind
    implementation libs.pcollections

    testImplementation project(':clients')
    testImplementation project(':clients').sourceSets.test.output
    testImplementation libs.junitJupiter
    testImplementation libs.mockitoCore
    testImplementation libs.hamcrest

    testRuntimeOnly libs.slf4jlog4j
  }

  task createVersionFile() {
    def receiptFile = file("$buildDir/kafka/$buildVersionFileName")
    inputs.property "commitId", commitId
    inputs.property "version", version
    outputs.file receiptFile

    doLast {
      def data = [
              commitId: commitId,
              version: version,
      ]

      receiptFile.parentFile.mkdirs()
      def content = data.entrySet().collect { "$it.key=$it.value" }.sort().join("\n")
      receiptFile.setText(content, "ISO-8859-1")
    }
  }

  sourceSets {
    main {
      java {
        srcDirs = ["src/main/java"]
      }
    }
    test {
      java {
        srcDirs = ["src/test/java"]
      }
    }
  }

  jar {
    dependsOn createVersionFile
    from("$buildDir") {
      include "kafka/$buildVersionFileName"
    }
  }

  clean.doFirst {
    delete "$buildDir/kafka/"
  }

  checkstyle {
    configProperties = checkstyleConfigProperties("import-control-server-common.xml")
  }
}

project(':storage:api') {
  archivesBaseName = "kafka-storage-api"

  dependencies {
    implementation project(':clients')
    implementation project(':server-common')
    implementation libs.metrics
    implementation libs.slf4jApi

    testImplementation project(':clients')
    testImplementation project(':clients').sourceSets.test.output
    testImplementation libs.junitJupiter
    testImplementation libs.mockitoCore

    testRuntimeOnly libs.slf4jlog4j
  }

  task createVersionFile() {
    def receiptFile = file("$buildDir/kafka/$buildVersionFileName")
    inputs.property "commitId", commitId
    inputs.property "version", version
    outputs.file receiptFile

    doLast {
      def data = [
              commitId: commitId,
              version: version,
      ]

      receiptFile.parentFile.mkdirs()
      def content = data.entrySet().collect { "$it.key=$it.value" }.sort().join("\n")
      receiptFile.setText(content, "ISO-8859-1")
    }
  }

  sourceSets {
    main {
      java {
        srcDirs = ["src/main/java"]
      }
    }
    test {
      java {
        srcDirs = ["src/test/java"]
      }
    }
  }

  jar {
    dependsOn createVersionFile
    from("$buildDir") {
      include "kafka/$buildVersionFileName"
    }
  }

  clean.doFirst {
    delete "$buildDir/kafka/"
  }

  javadoc {
    include "**/org/apache/kafka/server/log/remote/storage/*"
  }

  checkstyle {
    configProperties = checkstyleConfigProperties("import-control-storage.xml")
  }
}

project(':storage') {
  archivesBaseName = "kafka-storage"

  configurations {
    generator
  }

  dependencies {
    implementation project(':storage:api')
    implementation project(':server-common')
    implementation project(':clients')
    implementation libs.caffeine
    implementation libs.slf4jApi
    implementation libs.jacksonDatabind
    implementation libs.metrics

    testImplementation project(':clients')
    testImplementation project(':clients').sourceSets.test.output
    testImplementation project(':core')
    testImplementation project(':core').sourceSets.test.output
    testImplementation project(':server-common')
    testImplementation project(':server-common').sourceSets.test.output
    testImplementation libs.hamcrest
    testImplementation libs.junitJupiter
    testImplementation libs.mockitoCore
    testImplementation libs.bcpkix

    testRuntimeOnly libs.slf4jlog4j

    generator project(':generator')
  }

  task createVersionFile() {
    def receiptFile = file("$buildDir/kafka/$buildVersionFileName")
    inputs.property "commitId", commitId
    inputs.property "version", version
    outputs.file receiptFile

    doLast {
      def data = [
              commitId: commitId,
              version: version,
      ]

      receiptFile.parentFile.mkdirs()
      def content = data.entrySet().collect { "$it.key=$it.value" }.sort().join("\n")
      receiptFile.setText(content, "ISO-8859-1")
    }
  }

  task processMessages(type:JavaExec) {
    mainClass = "org.apache.kafka.message.MessageGenerator"
    classpath = configurations.generator
    args = [ "-p", " org.apache.kafka.server.log.remote.metadata.storage.generated",
             "-o", "src/generated/java/org/apache/kafka/server/log/remote/metadata/storage/generated",
             "-i", "src/main/resources/message",
             "-m", "MessageDataGenerator", "JsonConverterGenerator",
             "-t", "MetadataRecordTypeGenerator", "MetadataJsonConvertersGenerator" ]
    inputs.dir("src/main/resources/message")
        .withPropertyName("messages")
        .withPathSensitivity(PathSensitivity.RELATIVE)
    outputs.cacheIf { true }
    outputs.dir("src/generated/java/org/apache/kafka/server/log/remote/metadata/storage/generated")
  }

  task genRemoteLogManagerConfigDoc(type: JavaExec) {
    classpath = sourceSets.main.runtimeClasspath
    mainClass = 'org.apache.kafka.server.log.remote.storage.RemoteLogManagerConfig'
    if( !generatedDocsDir.exists() ) { generatedDocsDir.mkdirs() }
    standardOutput = new File(generatedDocsDir, "remote_log_manager_config.html").newOutputStream()
  }

  task genRemoteLogMetadataManagerConfigDoc(type: JavaExec) {
    classpath = sourceSets.main.runtimeClasspath
    mainClass = 'org.apache.kafka.server.log.remote.metadata.storage.TopicBasedRemoteLogMetadataManagerConfig'
    if( !generatedDocsDir.exists() ) { generatedDocsDir.mkdirs() }
    standardOutput = new File(generatedDocsDir, "remote_log_metadata_manager_config.html").newOutputStream()
  }

  sourceSets {
    main {
      java {
        srcDirs = ["src/generated/java", "src/main/java"]
      }
    }
    test {
      java {
        srcDirs = ["src/generated/java", "src/test/java"]
      }
    }
  }

  compileJava.dependsOn 'processMessages'
  srcJar.dependsOn 'processMessages'

  jar {
    dependsOn createVersionFile
    from("$buildDir") {
      include "kafka/$buildVersionFileName"
    }
  }

  test {
    useJUnitPlatform {
      includeEngines 'junit-jupiter'
    }
  }

  clean.doFirst {
    delete "$buildDir/kafka/"
  }

  javadoc {
    enabled = false
  }

  checkstyle {
    configProperties = checkstyleConfigProperties("import-control-storage.xml")
  }
}

project(':tools:tools-api') {
  archivesBaseName = "kafka-tools-api"

  dependencies {
    implementation project(':clients')
    testImplementation libs.junitJupiter
  }

  task createVersionFile() {
    def receiptFile = file("$buildDir/kafka/$buildVersionFileName")
    inputs.property "commitId", commitId
    inputs.property "version", version
    outputs.file receiptFile

    doLast {
      def data = [
              commitId: commitId,
              version: version,
      ]

      receiptFile.parentFile.mkdirs()
      def content = data.entrySet().collect { "$it.key=$it.value" }.sort().join("\n")
      receiptFile.setText(content, "ISO-8859-1")
    }
  }

  sourceSets {
    main {
      java {
        srcDirs = ["src/main/java"]
      }
    }
    test {
      java {
        srcDirs = ["src/test/java"]
      }
    }
  }

  jar {
    dependsOn createVersionFile
    from("$buildDir") {
      include "kafka/$buildVersionFileName"
    }
  }

  clean.doFirst {
    delete "$buildDir/kafka/"
  }

  javadoc {
    include "**/org/apache/kafka/tools/api/*"
  }
}

project(':tools') {
  archivesBaseName = "kafka-tools"

  dependencies {
    implementation project(':clients')
    implementation project(':server-common')
    implementation project(':connect:api')
    implementation project(':connect:runtime')
    implementation project(':log4j-appender')
    implementation project(':tools:tools-api')
    implementation libs.argparse4j
    implementation libs.jacksonDatabind
    implementation libs.jacksonJDK8Datatypes
    implementation libs.slf4jApi
    implementation libs.log4j
    implementation libs.joptSimple

    implementation libs.jose4j                    // for SASL/OAUTHBEARER JWT validation
    implementation libs.jacksonJaxrsJsonProvider

    testImplementation project(':clients')
    testImplementation project(':clients').sourceSets.test.output
    testImplementation project(':core')
    testImplementation project(':core').sourceSets.test.output
    testImplementation project(':server-common')
    testImplementation project(':server-common').sourceSets.test.output
    testImplementation project(':connect:api')
    testImplementation project(':connect:runtime')
    testImplementation project(':connect:runtime').sourceSets.test.output
    testImplementation project(':storage:api').sourceSets.main.output
    testImplementation libs.junitJupiter
    testImplementation libs.mockitoCore
    testImplementation libs.mockitoJunitJupiter // supports MockitoExtension
    testImplementation libs.bcpkix // required by the clients test module, but we have to specify it explicitly as gradle does not include the transitive test dependency automatically
    testRuntimeOnly libs.slf4jlog4j
  }

  javadoc {
    enabled = false
  }

  tasks.create(name: "copyDependantLibs", type: Copy) {
    from (configurations.testRuntimeClasspath) {
      include('slf4j-log4j12*')
      include('reload4j*jar')
    }
    from (configurations.runtimeClasspath) {
      exclude('kafka-clients*')
    }
    into "$buildDir/dependant-libs-${versions.scala}"
    duplicatesStrategy 'exclude'
  }

  jar {
    dependsOn 'copyDependantLibs'
  }
}

project(':trogdor') {
  archivesBaseName = "trogdor"

  dependencies {
    implementation project(':clients')
    implementation project(':log4j-appender')
    implementation libs.argparse4j
    implementation libs.jacksonDatabind
    implementation libs.jacksonJDK8Datatypes
    implementation libs.slf4jApi
    implementation libs.log4j

    implementation libs.jacksonJaxrsJsonProvider
    implementation libs.jerseyContainerServlet
    implementation libs.jerseyHk2
    implementation libs.jaxbApi // Jersey dependency that was available in the JDK before Java 9
    implementation libs.activation // Jersey dependency that was available in the JDK before Java 9
    implementation libs.jettyServer
    implementation libs.jettyServlet
    implementation libs.jettyServlets

    testImplementation project(':clients')
    testImplementation libs.junitJupiter
    testImplementation project(':clients').sourceSets.test.output
    testImplementation libs.mockitoCore

    testRuntimeOnly libs.slf4jlog4j
  }

  javadoc {
    enabled = false
  }

  tasks.create(name: "copyDependantLibs", type: Copy) {
    from (configurations.testRuntimeClasspath) {
      include('slf4j-log4j12*')
      include('reload4j*jar')
    }
    from (configurations.runtimeClasspath) {
      exclude('kafka-clients*')
    }
    into "$buildDir/dependant-libs-${versions.scala}"
    duplicatesStrategy 'exclude'
  }

  jar {
    dependsOn 'copyDependantLibs'
  }
}

project(':shell') {
  archivesBaseName = "kafka-shell"

  dependencies {
    implementation libs.argparse4j
    implementation libs.jacksonDatabind
    implementation libs.jacksonJDK8Datatypes
    implementation libs.jline
    implementation libs.slf4jApi
    implementation project(':server-common')
    implementation project(':clients')
    implementation project(':core')
    implementation project(':log4j-appender')
    implementation project(':metadata')
    implementation project(':raft')

    implementation libs.jose4j                    // for SASL/OAUTHBEARER JWT validation
    implementation libs.jacksonJaxrsJsonProvider

    testImplementation project(':clients')
    testImplementation libs.junitJupiter

    testRuntimeOnly libs.slf4jlog4j
  }

  javadoc {
    enabled = false
  }

  tasks.create(name: "copyDependantLibs", type: Copy) {
    from (configurations.testRuntimeClasspath) {
      include('jline-*jar')
    }
    from (configurations.runtimeClasspath) {
      include('jline-*jar')
    }
    into "$buildDir/dependant-libs-${versions.scala}"
    duplicatesStrategy 'exclude'
  }

  jar {
    dependsOn 'copyDependantLibs'
  }
}

project(':streams') {
  archivesBaseName = "kafka-streams"
  ext.buildStreamsVersionFileName = "kafka-streams-version.properties"

  configurations {
    generator
  }

  dependencies {
    api project(':clients')
    // `org.rocksdb.Options` is part of Kafka Streams public api via `RocksDBConfigSetter`
    api libs.rocksDBJni

    implementation libs.slf4jApi
    implementation libs.jacksonAnnotations
    implementation libs.jacksonDatabind

    // testCompileOnly prevents streams from exporting a dependency on test-utils, which would cause a dependency cycle
    testCompileOnly project(':streams:test-utils')

    testImplementation project(':clients').sourceSets.test.output
    testImplementation project(':core')
    testImplementation project(':tools')
    testImplementation project(':core').sourceSets.test.output
    testImplementation project(':server-common').sourceSets.test.output
    testImplementation libs.log4j
    testImplementation libs.junitJupiter
    testImplementation libs.junitVintageEngine
    testImplementation libs.easymock
    testImplementation libs.powermockJunit4
    testImplementation libs.powermockEasymock
    testImplementation libs.bcpkix
    testImplementation libs.hamcrest
    testImplementation libs.mockitoCore
    testImplementation libs.mockitoJunitJupiter // supports MockitoExtension

    testRuntimeOnly project(':streams:test-utils')
    testRuntimeOnly libs.slf4jlog4j

    generator project(':generator')
  }

  task processMessages(type:JavaExec) {
    mainClass = "org.apache.kafka.message.MessageGenerator"
    classpath = configurations.generator
    args = [ "-p", "org.apache.kafka.streams.internals.generated",
             "-o", "src/generated/java/org/apache/kafka/streams/internals/generated",
             "-i", "src/main/resources/common/message",
             "-m", "MessageDataGenerator"
           ]
    inputs.dir("src/main/resources/common/message")
        .withPropertyName("messages")
        .withPathSensitivity(PathSensitivity.RELATIVE)
    outputs.cacheIf { true }
    outputs.dir("src/generated/java/org/apache/kafka/streams/internals/generated")
  }

  sourceSets {
    main {
      java {
        srcDirs = ["src/generated/java", "src/main/java"]
      }
    }
    test {
      java {
        srcDirs = ["src/generated/java", "src/test/java"]
      }
    }
  }

  compileJava.dependsOn 'processMessages'
  srcJar.dependsOn 'processMessages'

  javadoc {
    include "**/org/apache/kafka/streams/**"
    exclude "**/org/apache/kafka/streams/internals/**", "**/org/apache/kafka/streams/**/internals/**"
  }

  tasks.create(name: "copyDependantLibs", type: Copy) {
    from (configurations.runtimeClasspath) {
      exclude('kafka-clients*')
    }
    into "$buildDir/dependant-libs-${versions.scala}"
    duplicatesStrategy 'exclude'
  }

  task createStreamsVersionFile() {
    def receiptFile = file("$buildDir/kafka/$buildStreamsVersionFileName")
    inputs.property "commitId", commitId
    inputs.property "version", version
    outputs.file receiptFile

    doLast {
      def data = [
              commitId: commitId,
              version: version,
      ]

      receiptFile.parentFile.mkdirs()
      def content = data.entrySet().collect { "$it.key=$it.value" }.sort().join("\n")
      receiptFile.setText(content, "ISO-8859-1")
    }
  }

  jar {
    dependsOn 'createStreamsVersionFile'
    from("$buildDir") {
      include "kafka/$buildStreamsVersionFileName"
    }
    dependsOn 'copyDependantLibs'
  }

  systemTestLibs {
    dependsOn testJar
  }

  task genStreamsConfigDocs(type: JavaExec) {
    classpath = sourceSets.main.runtimeClasspath
    mainClass = 'org.apache.kafka.streams.StreamsConfig'
    if( !generatedDocsDir.exists() ) { generatedDocsDir.mkdirs() }
    standardOutput = new File(generatedDocsDir, "streams_config.html").newOutputStream()
  }

  task testAll(
    dependsOn: [
            ':streams:test',
            ':streams:test-utils:test',
            ':streams:streams-scala:test',
            ':streams:upgrade-system-tests-0100:test',
            ':streams:upgrade-system-tests-0101:test',
            ':streams:upgrade-system-tests-0102:test',
            ':streams:upgrade-system-tests-0110:test',
            ':streams:upgrade-system-tests-10:test',
            ':streams:upgrade-system-tests-11:test',
            ':streams:upgrade-system-tests-20:test',
            ':streams:upgrade-system-tests-21:test',
            ':streams:upgrade-system-tests-22:test',
            ':streams:upgrade-system-tests-23:test',
            ':streams:upgrade-system-tests-24:test',
            ':streams:upgrade-system-tests-25:test',
            ':streams:upgrade-system-tests-26:test',
            ':streams:upgrade-system-tests-27:test',
            ':streams:upgrade-system-tests-28:test',
            ':streams:upgrade-system-tests-30:test',
            ':streams:upgrade-system-tests-31:test',
            ':streams:upgrade-system-tests-32:test',
            ':streams:upgrade-system-tests-33:test',
            ':streams:examples:test'
    ]
  )
}

project(':streams:streams-scala') {
  apply plugin: 'scala'
  archivesBaseName = "kafka-streams-scala_${versions.baseScala}"
  dependencies {
    api project(':streams')

    api libs.scalaLibrary
    api libs.scalaCollectionCompat

    testImplementation project(':core')
    testImplementation project(':core').sourceSets.test.output
    testImplementation project(':server-common').sourceSets.test.output
    testImplementation project(':streams').sourceSets.test.output
    testImplementation project(':clients').sourceSets.test.output
    testImplementation project(':streams:test-utils')

    testImplementation libs.junitJupiter
    testImplementation libs.easymock
    testImplementation libs.hamcrest
    testRuntimeOnly libs.slf4jlog4j
  }

  javadoc {
    include "**/org/apache/kafka/streams/scala/**"
  }

  scaladoc {
    scalaDocOptions.additionalParameters = ["-no-link-warnings"]
  }

  tasks.create(name: "copyDependantLibs", type: Copy) {
    from (configurations.runtimeClasspath) {
      exclude('kafka-streams*')
    }
    into "$buildDir/dependant-libs-${versions.scala}"
    duplicatesStrategy 'exclude'
  }

  jar {
    dependsOn 'copyDependantLibs'
  }

  // spotless 6.14 requires Java 11 at runtime
  if (JavaVersion.current().isJava11Compatible()) {
    apply plugin: 'com.diffplug.spotless'
    spotless {
      scala {
        target '**/*.scala'
        scalafmt("$versions.scalafmt").configFile('../../checkstyle/.scalafmt.conf').scalaMajorVersion(versions.baseScala)
        licenseHeaderFile '../../checkstyle/java.header', 'package'
      }
    }
  }
}

project(':streams:test-utils') {
  archivesBaseName = "kafka-streams-test-utils"

  dependencies {
    api project(':streams')
    api project(':clients')

    implementation libs.slf4jApi

    testImplementation project(':clients').sourceSets.test.output
    testImplementation libs.junitJupiter
    testImplementation libs.mockitoCore
    testImplementation libs.hamcrest

    testRuntimeOnly libs.slf4jlog4j
  }

  javadoc {
    include "**/org/apache/kafka/streams/test/**"
  }

  tasks.create(name: "copyDependantLibs", type: Copy) {
    from (configurations.runtimeClasspath) {
      exclude('kafka-streams*')
    }
    into "$buildDir/dependant-libs-${versions.scala}"
    duplicatesStrategy 'exclude'
  }

  jar {
    dependsOn 'copyDependantLibs'
  }

}

project(':streams:examples') {
  archivesBaseName = "kafka-streams-examples"

  dependencies {
    // this dependency should be removed after we unify data API
    implementation(project(':connect:json')) {
      // this transitive dependency is not used in Streams, and it breaks SBT builds
      exclude module: 'javax.ws.rs-api'
    }

    implementation project(':streams')

    implementation libs.slf4jlog4j

    testImplementation project(':streams:test-utils')
    testImplementation project(':clients').sourceSets.test.output // for org.apache.kafka.test.IntegrationTest
    testImplementation libs.junitJupiter
    testImplementation libs.hamcrest
  }

  javadoc {
    enabled = false
  }

  tasks.create(name: "copyDependantLibs", type: Copy) {
    from (configurations.runtimeClasspath) {
      exclude('kafka-streams*')
    }
    into "$buildDir/dependant-libs-${versions.scala}"
    duplicatesStrategy 'exclude'
  }

  jar {
    dependsOn 'copyDependantLibs'
  }
}

project(':streams:upgrade-system-tests-0100') {
  archivesBaseName = "kafka-streams-upgrade-system-tests-0100"

  dependencies {
    testImplementation(libs.kafkaStreams_0100) {
      exclude group: 'org.slf4j', module: 'slf4j-log4j12'
      exclude group: 'log4j', module: 'log4j'
    }
    testRuntimeOnly libs.junitJupiter
  }

  systemTestLibs {
    dependsOn testJar
  }
}

project(':streams:upgrade-system-tests-0101') {
  archivesBaseName = "kafka-streams-upgrade-system-tests-0101"

  dependencies {
    testImplementation(libs.kafkaStreams_0101) {
      exclude group: 'org.slf4j', module: 'slf4j-log4j12'
      exclude group: 'log4j', module: 'log4j'
    }
    testRuntimeOnly libs.junitJupiter
  }

  systemTestLibs {
    dependsOn testJar
  }
}

project(':streams:upgrade-system-tests-0102') {
  archivesBaseName = "kafka-streams-upgrade-system-tests-0102"

  dependencies {
    testImplementation libs.kafkaStreams_0102
    testRuntimeOnly libs.junitJupiter
  }

  systemTestLibs {
    dependsOn testJar
  }
}

project(':streams:upgrade-system-tests-0110') {
  archivesBaseName = "kafka-streams-upgrade-system-tests-0110"

  dependencies {
    testImplementation libs.kafkaStreams_0110
    testRuntimeOnly libs.junitJupiter
  }

  systemTestLibs {
    dependsOn testJar
  }
}

project(':streams:upgrade-system-tests-10') {
  archivesBaseName = "kafka-streams-upgrade-system-tests-10"

  dependencies {
    testImplementation libs.kafkaStreams_10
    testRuntimeOnly libs.junitJupiter
  }

  systemTestLibs {
    dependsOn testJar
  }
}

project(':streams:upgrade-system-tests-11') {
  archivesBaseName = "kafka-streams-upgrade-system-tests-11"

  dependencies {
    testImplementation libs.kafkaStreams_11
    testRuntimeOnly libs.junitJupiter
  }

  systemTestLibs {
    dependsOn testJar
  }
}

project(':streams:upgrade-system-tests-20') {
  archivesBaseName = "kafka-streams-upgrade-system-tests-20"

  dependencies {
    testImplementation libs.kafkaStreams_20
    testRuntimeOnly libs.junitJupiter
  }

  systemTestLibs {
    dependsOn testJar
  }
}

project(':streams:upgrade-system-tests-21') {
  archivesBaseName = "kafka-streams-upgrade-system-tests-21"

  dependencies {
    testImplementation libs.kafkaStreams_21
    testRuntimeOnly libs.junitJupiter
  }

  systemTestLibs {
    dependsOn testJar
  }
}

project(':streams:upgrade-system-tests-22') {
  archivesBaseName = "kafka-streams-upgrade-system-tests-22"

  dependencies {
    testImplementation libs.kafkaStreams_22
    testRuntimeOnly libs.junitJupiter
  }

  systemTestLibs {
    dependsOn testJar
  }
}

project(':streams:upgrade-system-tests-23') {
  archivesBaseName = "kafka-streams-upgrade-system-tests-23"

  dependencies {
    testImplementation libs.kafkaStreams_23
    testRuntimeOnly libs.junitJupiter
  }

  systemTestLibs {
    dependsOn testJar
  }
}

project(':streams:upgrade-system-tests-24') {
  archivesBaseName = "kafka-streams-upgrade-system-tests-24"

  dependencies {
    testImplementation libs.kafkaStreams_24
    testRuntimeOnly libs.junitJupiter
  }

  systemTestLibs {
    dependsOn testJar
  }
}

project(':streams:upgrade-system-tests-25') {
  archivesBaseName = "kafka-streams-upgrade-system-tests-25"

  dependencies {
    testImplementation libs.kafkaStreams_25
    testRuntimeOnly libs.junitJupiter
  }

  systemTestLibs {
    dependsOn testJar
  }
}

project(':streams:upgrade-system-tests-26') {
  archivesBaseName = "kafka-streams-upgrade-system-tests-26"

  dependencies {
    testImplementation libs.kafkaStreams_26
    testRuntimeOnly libs.junitJupiter
  }

  systemTestLibs {
    dependsOn testJar
  }
}

project(':streams:upgrade-system-tests-27') {
  archivesBaseName = "kafka-streams-upgrade-system-tests-27"

  dependencies {
    testImplementation libs.kafkaStreams_27
    testRuntimeOnly libs.junitJupiter
  }

  systemTestLibs {
    dependsOn testJar
  }
}

project(':streams:upgrade-system-tests-28') {
  archivesBaseName = "kafka-streams-upgrade-system-tests-28"

  dependencies {
    testImplementation libs.kafkaStreams_28
    testRuntimeOnly libs.junitJupiter
  }

  systemTestLibs {
    dependsOn testJar
  }
}

project(':streams:upgrade-system-tests-30') {
  archivesBaseName = "kafka-streams-upgrade-system-tests-30"

  dependencies {
    testImplementation libs.kafkaStreams_30
    testRuntimeOnly libs.junitJupiter
  }

  systemTestLibs {
    dependsOn testJar
  }
}

project(':streams:upgrade-system-tests-31') {
  archivesBaseName = "kafka-streams-upgrade-system-tests-31"

  dependencies {
    testImplementation libs.kafkaStreams_31
    testRuntimeOnly libs.junitJupiter
  }

  systemTestLibs {
    dependsOn testJar
  }
}

project(':streams:upgrade-system-tests-32') {
  archivesBaseName = "kafka-streams-upgrade-system-tests-32"

  dependencies {
    testImplementation libs.kafkaStreams_32
    testRuntimeOnly libs.junitJupiter
  }

  systemTestLibs {
    dependsOn testJar
  }
}

project(':streams:upgrade-system-tests-33') {
  archivesBaseName = "kafka-streams-upgrade-system-tests-33"

  dependencies {
    testImplementation libs.kafkaStreams_33
    testRuntimeOnly libs.junitJupiter
  }

  systemTestLibs {
    dependsOn testJar
  }
}

project(':jmh-benchmarks') {

  apply plugin: 'com.github.johnrengelman.shadow'

  shadowJar {
    archiveBaseName = 'kafka-jmh-benchmarks'
  }

  dependencies {
    implementation(project(':core')) {
      // jmh requires jopt 4.x while `core` depends on 5.0, they are not binary compatible
      exclude group: 'net.sf.jopt-simple', module: 'jopt-simple'
    }
    implementation project(':server-common')
    implementation project(':clients')
    implementation project(':group-coordinator')
    implementation project(':metadata')
    implementation project(':storage')
    implementation project(':streams')
    implementation project(':core')
    implementation project(':connect:api')
    implementation project(':connect:transforms')
    implementation project(':clients').sourceSets.test.output
    implementation project(':core').sourceSets.test.output
    implementation project(':server-common').sourceSets.test.output

    implementation libs.jmhCore
    annotationProcessor libs.jmhGeneratorAnnProcess
    implementation libs.jmhCoreBenchmarks
    implementation libs.jacksonDatabind
    implementation libs.metrics
    implementation libs.mockitoCore
    implementation libs.slf4jlog4j
    implementation libs.scalaLibrary
    implementation libs.scalaJava8Compat
  }

  tasks.withType(JavaCompile) {
    // Suppress warning caused by code generated by jmh: `warning: [cast] redundant cast to long`
    options.compilerArgs << "-Xlint:-cast"
  }

  jar {
    manifest {
      attributes "Main-Class": "org.openjdk.jmh.Main"
    }
  }

  checkstyle {
    configProperties = checkstyleConfigProperties("import-control-jmh-benchmarks.xml")
  }

  task jmh(type: JavaExec, dependsOn: [':jmh-benchmarks:clean', ':jmh-benchmarks:shadowJar']) {

    mainClass = "-jar"

    doFirst {
      if (System.getProperty("jmhArgs")) {
          args System.getProperty("jmhArgs").split(' ')
      }
      args = [shadowJar.archivePath, *args]
    }
  }

  javadoc {
     enabled = false
  }
}

project(':log4j-appender') {
  archivesBaseName = "kafka-log4j-appender"

  dependencies {
    implementation project(':clients')
    implementation libs.slf4jlog4j

    testImplementation project(':clients').sourceSets.test.output
    testImplementation libs.junitJupiter
    testImplementation libs.hamcrest
    testImplementation libs.mockitoCore
  }

  javadoc {
    enabled = false
  }

}

project(':connect:api') {
  archivesBaseName = "connect-api"

  dependencies {
    api project(':clients')
    implementation libs.slf4jApi
    implementation libs.jaxrsApi

    testImplementation libs.junitJupiter
    testRuntimeOnly libs.slf4jlog4j
    testImplementation project(':clients').sourceSets.test.output
  }

  javadoc {
    include "**/org/apache/kafka/connect/**" // needed for the `aggregatedJavadoc` task
  }

  tasks.create(name: "copyDependantLibs", type: Copy) {
    from (configurations.testRuntimeClasspath) {
      include('slf4j-log4j12*')
      include('reload4j*jar')
    }
    from (configurations.runtimeClasspath) {
      exclude('kafka-clients*')
      exclude('connect-*')
    }
    into "$buildDir/dependant-libs"
    duplicatesStrategy 'exclude'
  }

  jar {
    dependsOn copyDependantLibs
  }
}

project(':connect:transforms') {
  archivesBaseName = "connect-transforms"

  dependencies {
    api project(':connect:api')

    implementation libs.slf4jApi

    testImplementation libs.easymock
    testImplementation libs.junitJupiter

    testRuntimeOnly libs.slf4jlog4j
    testImplementation project(':clients').sourceSets.test.output
  }

  javadoc {
    enabled = false
  }

  tasks.create(name: "copyDependantLibs", type: Copy) {
    from (configurations.testRuntimeClasspath) {
      include('slf4j-log4j12*')
      include('reload4j*jar')
    }
    from (configurations.runtimeClasspath) {
      exclude('kafka-clients*')
      exclude('connect-*')
    }
    into "$buildDir/dependant-libs"
    duplicatesStrategy 'exclude'
  }

  jar {
    dependsOn copyDependantLibs
  }
}

project(':connect:json') {
  archivesBaseName = "connect-json"

  dependencies {
    api project(':connect:api')

    api libs.jacksonDatabind
    api libs.jacksonJDK8Datatypes

    implementation libs.slf4jApi

    testImplementation libs.easymock
    testImplementation libs.junitJupiter

    testRuntimeOnly libs.slf4jlog4j
    testImplementation project(':clients').sourceSets.test.output
  }

  javadoc {
    enabled = false
  }

  tasks.create(name: "copyDependantLibs", type: Copy) {
    from (configurations.testRuntimeClasspath) {
      include('slf4j-log4j12*')
      include('reload4j*jar')
    }
    from (configurations.runtimeClasspath) {
      exclude('kafka-clients*')
      exclude('connect-*')
    }
    into "$buildDir/dependant-libs"
    duplicatesStrategy 'exclude'
  }

  jar {
    dependsOn copyDependantLibs
  }
}

project(':connect:runtime') {
  configurations {
    swagger
  }

  archivesBaseName = "connect-runtime"

  dependencies {
    // connect-runtime is used in tests, use `api` for modules below for backwards compatibility even though
    // applications should generally not depend on `connect-runtime`
    api project(':connect:api')
    api project(':clients')
    api project(':connect:json')
    api project(':connect:transforms')

    implementation libs.slf4jApi
    implementation libs.log4j
    implementation libs.jose4j                    // for SASL/OAUTHBEARER JWT validation
    implementation libs.jacksonAnnotations
    implementation libs.jacksonJaxrsJsonProvider
    implementation libs.jerseyContainerServlet
    implementation libs.jerseyHk2
    implementation libs.jaxbApi // Jersey dependency that was available in the JDK before Java 9
    implementation libs.activation // Jersey dependency that was available in the JDK before Java 9
    implementation libs.jettyServer
    implementation libs.jettyServlet
    implementation libs.jettyServlets
    implementation libs.jettyClient
    implementation libs.reflections
    implementation libs.mavenArtifact
    implementation libs.swaggerAnnotations

    // We use this library to generate OpenAPI docs for the REST API, but we don't want or need it at compile
    // or run time. So, we add it to a separate configuration, which we use later on during docs generation
    swagger libs.swaggerJaxrs2

    testImplementation project(':clients').sourceSets.test.output
    testImplementation project(':core')
    testImplementation project(':metadata')
    testImplementation project(':core').sourceSets.test.output
    testImplementation project(':server-common')
    testImplementation project(':connect:test-plugins')

    testImplementation libs.easymock
    testImplementation libs.junitJupiterApi
    testImplementation libs.junitVintageEngine
    testImplementation libs.powermockJunit4
    testImplementation libs.powermockEasymock
    testImplementation libs.mockitoCore
    testImplementation libs.httpclient

    testRuntimeOnly libs.slf4jlog4j
    testRuntimeOnly libs.bcpkix
  }

  javadoc {
    enabled = false
  }

  tasks.create(name: "copyDependantLibs", type: Copy) {
    from (configurations.testRuntimeClasspath) {
      // No need to copy log4j since the module has an explicit dependency on that
      include('slf4j-log4j12*')
    }
    from (configurations.runtimeClasspath) {
      exclude('kafka-clients*')
      exclude('connect-*')
    }
    into "$buildDir/dependant-libs"
    duplicatesStrategy 'exclude'
  }

  jar {
    dependsOn copyDependantLibs
  }

  task genConnectConfigDocs(type: JavaExec) {
    classpath = sourceSets.main.runtimeClasspath
    mainClass = 'org.apache.kafka.connect.runtime.distributed.DistributedConfig'
    if( !generatedDocsDir.exists() ) { generatedDocsDir.mkdirs() }
    standardOutput = new File(generatedDocsDir, "connect_config.html").newOutputStream()
  }

  task genSinkConnectorConfigDocs(type: JavaExec) {
    classpath = sourceSets.main.runtimeClasspath
    mainClass = 'org.apache.kafka.connect.runtime.SinkConnectorConfig'
    if( !generatedDocsDir.exists() ) { generatedDocsDir.mkdirs() }
    standardOutput = new File(generatedDocsDir, "sink_connector_config.html").newOutputStream()
  }

  task genSourceConnectorConfigDocs(type: JavaExec) {
    classpath = sourceSets.main.runtimeClasspath
    mainClass = 'org.apache.kafka.connect.runtime.SourceConnectorConfig'
    if( !generatedDocsDir.exists() ) { generatedDocsDir.mkdirs() }
    standardOutput = new File(generatedDocsDir, "source_connector_config.html").newOutputStream()
  }

  task genConnectTransformationDocs(type: JavaExec) {
    classpath = sourceSets.main.runtimeClasspath
    mainClass = 'org.apache.kafka.connect.tools.TransformationDoc'
    if( !generatedDocsDir.exists() ) { generatedDocsDir.mkdirs() }
    standardOutput = new File(generatedDocsDir, "connect_transforms.html").newOutputStream()
  }

  task genConnectPredicateDocs(type: JavaExec) {
    classpath = sourceSets.main.runtimeClasspath
    mainClass = 'org.apache.kafka.connect.tools.PredicateDoc'
    if( !generatedDocsDir.exists() ) { generatedDocsDir.mkdirs() }
    standardOutput = new File(generatedDocsDir, "connect_predicates.html").newOutputStream()
  }

  task genConnectMetricsDocs(type: JavaExec) {
    classpath = sourceSets.test.runtimeClasspath
    mainClass = 'org.apache.kafka.connect.runtime.ConnectMetrics'
    if( !generatedDocsDir.exists() ) { generatedDocsDir.mkdirs() }
    standardOutput = new File(generatedDocsDir, "connect_metrics.html").newOutputStream()
  }

  task setVersionInOpenAPISpec(type: Copy) {
    from "$rootDir/gradle/openapi.template"
    into "$buildDir/resources/docs"
    rename ('openapi.template', 'openapi.yaml')
    expand(kafkaVersion: "$rootProject.version")
  }

  task genConnectOpenAPIDocs(type: io.swagger.v3.plugins.gradle.tasks.ResolveTask, dependsOn: setVersionInOpenAPISpec) {
    classpath = sourceSets.main.runtimeClasspath

    buildClasspath = classpath + configurations.swagger
    outputFileName = 'connect_rest'
    outputFormat = 'YAML'
    prettyPrint = 'TRUE'
    sortOutput = 'TRUE'
    openApiFile = file("$buildDir/resources/docs/openapi.yaml")
    resourcePackages = ['org.apache.kafka.connect.runtime.rest.resources']
    if( !generatedDocsDir.exists() ) { generatedDocsDir.mkdirs() }
    outputDir = file(generatedDocsDir)
  }

}

project(':connect:file') {
  archivesBaseName = "connect-file"

  dependencies {
    implementation project(':connect:api')
    implementation libs.slf4jApi

    testImplementation libs.junitJupiter
    testImplementation libs.mockitoCore

    testRuntimeOnly libs.slf4jlog4j
    testImplementation project(':clients').sourceSets.test.output
    testImplementation project(':connect:runtime')
    testImplementation project(':connect:runtime').sourceSets.test.output
    testImplementation project(':core')
    testImplementation project(':core').sourceSets.test.output
  }

  javadoc {
    enabled = false
  }

  tasks.create(name: "copyDependantLibs", type: Copy) {
    from (configurations.testRuntimeClasspath) {
      include('slf4j-log4j12*')
      include('reload4j*jar')
    }
    from (configurations.runtimeClasspath) {
      exclude('kafka-clients*')
      exclude('connect-*')
    }
    into "$buildDir/dependant-libs"
    duplicatesStrategy 'exclude'
  }

  jar {
    dependsOn copyDependantLibs
  }
}

project(':connect:basic-auth-extension') {
  archivesBaseName = "connect-basic-auth-extension"

  dependencies {
    implementation project(':connect:api')
    implementation libs.slf4jApi
    implementation libs.jaxrsApi
    implementation libs.jaxAnnotationApi

    testImplementation libs.bcpkix
    testImplementation libs.mockitoCore
    testImplementation libs.junitJupiter
    testImplementation project(':clients').sourceSets.test.output

    testRuntimeOnly libs.slf4jlog4j
    testRuntimeOnly libs.jerseyContainerServlet
  }

  javadoc {
    enabled = false
  }

  tasks.create(name: "copyDependantLibs", type: Copy) {
    from (configurations.testRuntimeClasspath) {
      include('slf4j-log4j12*')
      include('reload4j*jar')
    }
    from (configurations.runtimeClasspath) {
      exclude('kafka-clients*')
      exclude('connect-*')
    }
    into "$buildDir/dependant-libs"
    duplicatesStrategy 'exclude'
  }

  jar {
    dependsOn copyDependantLibs
  }
}

project(':connect:mirror') {
  archivesBaseName = "connect-mirror"

  dependencies {
    implementation project(':connect:api')
    implementation project(':connect:runtime')
    implementation project(':connect:mirror-client')
    implementation project(':clients')

    implementation libs.argparse4j
    implementation libs.jacksonAnnotations
    implementation libs.slf4jApi
    implementation libs.jacksonAnnotations
    implementation libs.jacksonJaxrsJsonProvider
    implementation libs.jerseyContainerServlet
    implementation libs.jerseyHk2
    implementation libs.jaxbApi // Jersey dependency that was available in the JDK before Java 9
    implementation libs.activation // Jersey dependency that was available in the JDK before Java 9
    implementation libs.jettyServer
    implementation libs.jettyServlet
    implementation libs.jettyServlets
    implementation libs.jettyClient
    implementation libs.swaggerAnnotations

    testImplementation libs.junitJupiter
    testImplementation libs.log4j
    testImplementation libs.mockitoCore
    testImplementation project(':clients').sourceSets.test.output
    testImplementation project(':connect:runtime').sourceSets.test.output
    testImplementation project(':core')
    testImplementation project(':core').sourceSets.test.output

    testRuntimeOnly project(':connect:runtime')
    testRuntimeOnly libs.slf4jlog4j
    testRuntimeOnly libs.bcpkix
  }

  javadoc {
    enabled = false
  }

  tasks.create(name: "copyDependantLibs", type: Copy) {
    from (configurations.testRuntimeClasspath) {
      include('slf4j-log4j12*')
      include('reload4j*jar')
    }
    from (configurations.runtimeClasspath) {
      exclude('kafka-clients*')
      exclude('connect-*')
    }
    into "$buildDir/dependant-libs"
    duplicatesStrategy 'exclude'
  }

  task genMirrorConnectorConfigDocs(type: JavaExec) {
    classpath = sourceSets.main.runtimeClasspath
    mainClass = 'org.apache.kafka.connect.mirror.MirrorConnectorConfig'
    if( !generatedDocsDir.exists() ) { generatedDocsDir.mkdirs() }
    standardOutput = new File(generatedDocsDir, "mirror_connector_config.html").newOutputStream()
  }

  task genMirrorSourceConfigDocs(type: JavaExec) {
    classpath = sourceSets.main.runtimeClasspath
    mainClass = 'org.apache.kafka.connect.mirror.MirrorSourceConfig'
    if( !generatedDocsDir.exists() ) { generatedDocsDir.mkdirs() }
    standardOutput = new File(generatedDocsDir, "mirror_source_config.html").newOutputStream()
  }

  task genMirrorCheckpointConfigDocs(type: JavaExec) {
    classpath = sourceSets.main.runtimeClasspath
    mainClass = 'org.apache.kafka.connect.mirror.MirrorCheckpointConfig'
    if( !generatedDocsDir.exists() ) { generatedDocsDir.mkdirs() }
    standardOutput = new File(generatedDocsDir, "mirror_checkpoint_config.html").newOutputStream()
  }

  task genMirrorHeartbeatConfigDocs(type: JavaExec) {
    classpath = sourceSets.main.runtimeClasspath
    mainClass = 'org.apache.kafka.connect.mirror.MirrorHeartbeatConfig'
    if( !generatedDocsDir.exists() ) { generatedDocsDir.mkdirs() }
    standardOutput = new File(generatedDocsDir, "mirror_heartbeat_config.html").newOutputStream()
  }

  jar {
    dependsOn copyDependantLibs
  }
}

project(':connect:mirror-client') {
  archivesBaseName = "connect-mirror-client"

  dependencies {
    implementation project(':clients')
    implementation libs.slf4jApi

    testImplementation libs.junitJupiter
    testImplementation project(':clients').sourceSets.test.output

    testRuntimeOnly libs.slf4jlog4j
  }

  javadoc {
    enabled = true
  }

  tasks.create(name: "copyDependantLibs", type: Copy) {
    from (configurations.testRuntimeClasspath) {
      include('slf4j-log4j12*')
      include('reload4j*jar')
    }
    from (configurations.runtimeClasspath) {
      exclude('kafka-clients*')
      exclude('connect-*')
    }
    into "$buildDir/dependant-libs"
    duplicatesStrategy 'exclude'
  }

  jar {
    dependsOn copyDependantLibs
  }
}

project(':connect:test-plugins') {
  archivesBaseName = "connect-test-plugins"

  dependencies {
    api project(':connect:api')

    implementation project(':server-common')
    implementation libs.slf4jApi
    implementation libs.jacksonDatabind
  }
}

task aggregatedJavadoc(type: Javadoc, dependsOn: compileJava) {
  def projectsWithJavadoc = subprojects.findAll { it.javadoc.enabled }
  source = projectsWithJavadoc.collect { it.sourceSets.main.allJava }
  classpath = files(projectsWithJavadoc.collect { it.sourceSets.main.compileClasspath })
  includes = projectsWithJavadoc.collectMany { it.javadoc.getIncludes() }
  excludes = projectsWithJavadoc.collectMany { it.javadoc.getExcludes() }

  options.charSet = 'UTF-8'
  options.docEncoding = 'UTF-8'
  options.encoding = 'UTF-8'
  // Turn off doclint for now, see https://blog.joda.org/2014/02/turning-off-doclint-in-jdk-8-javadoc.html for rationale
  options.addStringOption('Xdoclint:none', '-quiet')

  // The URL structure was changed to include the locale after Java 8
  if (JavaVersion.current().isJava11Compatible())
    options.links "https://docs.oracle.com/en/java/javase/${JavaVersion.current().majorVersion}/docs/api/"
  else
    options.links "https://docs.oracle.com/javase/8/docs/api/"
}
<|MERGE_RESOLUTION|>--- conflicted
+++ resolved
@@ -39,12 +39,8 @@
   id 'org.nosphere.apache.rat' version "0.8.1"
   id "io.swagger.core.v3.swagger-gradle-plugin" version "2.2.8" // keep aligned with the swagger version used in gradle/dependencies.gradle
 
-<<<<<<< HEAD
   id "com.github.spotbugs" version '5.1.3' apply false
-=======
-  id "com.github.spotbugs" version '5.0.13' apply false
   id 'org.gradle.test-retry' version '1.5.2' apply false
->>>>>>> e1b8464f
   id 'org.scoverage' version '7.0.1' apply false
   id 'com.github.johnrengelman.shadow' version '8.1.1' apply false
   id 'com.diffplug.spotless' version '6.14.0' apply false // 6.14.1 and newer require Java 11 at compile time, so we can't upgrade until AK 4.0
@@ -268,15 +264,11 @@
 
   apply plugin: 'java-library'
   apply plugin: 'checkstyle'
-<<<<<<< HEAD
 
   // spotbugs doesn't support Java 21 yet
   if (!JavaVersion.current().isCompatibleWith(JavaVersion.VERSION_21))
     apply plugin: "com.github.spotbugs"
-=======
-  apply plugin: "com.github.spotbugs"
   apply plugin: 'org.gradle.test-retry'
->>>>>>> e1b8464f
 
   // We use the shadow plugin for the jmh-benchmarks module and the `-all` jar can get pretty large, so
   // don't publish it

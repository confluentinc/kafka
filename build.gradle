--- conflicted
+++ resolved
@@ -264,14 +264,10 @@
 
   // We use the shadow plugin for the jmh-benchmarks module and the `-all` jar can get pretty large, so
   // don't publish it
-<<<<<<< HEAD
   // We also don't publish artifacts for kafka-streams-upgrade-system-tests since they are not necessary,
   // and were resulting in conflicts due to duplicate artifacts
   def shouldPublish = !project.name.equals('jmh-benchmarks') && !(project.path.startsWith(':streams') && project.name.startsWith("upgrade-system-tests"))
-=======
-  def shouldPublish = !project.name.equals('jmh-benchmarks')
   def shouldPublishWithShadow = (['clients'].contains(project.name))
->>>>>>> ca05da95
 
   if (shouldPublish) {
     apply plugin: 'maven-publish'

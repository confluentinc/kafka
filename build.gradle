--- conflicted
+++ resolved
@@ -222,7 +222,6 @@
   }
 }
 
-<<<<<<< HEAD
 def propertyOrElse(project, propertyName, defaultValue) {
   if (project.hasProperty(propertyName))
     project.property(propertyName)
@@ -232,7 +231,7 @@
   else
     System.getProperty("org.gradle.project.$propertyName", defaultValue)
 }
-=======
+
 def excludedSpotlessModules = [':clients',
                                ':connect:api',
                                ':connect:basic-auth-extension',
@@ -288,9 +287,6 @@
                                ':tools:tools-api',
                                ':transaction-coordinator',
                                ':trogdor']
->>>>>>> a41f7a4e
-
-def spotlessApplyModules = ['']
 
 apply from: file('wrapper.gradle')
 

// Licensed to the Apache Software Foundation (ASF) under one or more
// contributor license agreements.  See the NOTICE file distributed with
// this work for additional information regarding copyright ownership.
// The ASF licenses this file to You under the Apache License, Version 2.0
// (the "License"); you may not use this file except in compliance with
// the License.  You may obtain a copy of the License at
//
//    http://www.apache.org/licenses/LICENSE-2.0
//
// Unless required by applicable law or agreed to in writing, software
// distributed under the License is distributed on an "AS IS" BASIS,
// WITHOUT WARRANTIES OR CONDITIONS OF ANY KIND, either express or implied.
// See the License for the specific language governing permissions and
// limitations under the License.

import org.ajoberstar.grgit.Grgit

import java.nio.charset.StandardCharsets

buildscript {
  repositories {
    mavenCentral()
    jcenter()
    maven {
      url "https://plugins.gradle.org/m2/"
    }
  }
  apply from: file('gradle/buildscript.gradle'), to: buildscript
  apply from: "$rootDir/gradle/dependencies.gradle"

  dependencies {
    // For Apache Rat plugin to ignore non-Git files
    classpath "org.ajoberstar.grgit:grgit-core:$versions.grgit"
    classpath "com.github.ben-manes:gradle-versions-plugin:$versions.gradleVersionsPlugin"
    classpath "org.scoverage:gradle-scoverage:$versions.scoveragePlugin"
    classpath "com.github.jengelman.gradle.plugins:shadow:$versions.shadowPlugin"
    classpath "org.owasp:dependency-check-gradle:$versions.owaspDepCheckPlugin"
    classpath "com.diffplug.spotless:spotless-plugin-gradle:$versions.spotlessPlugin"
    classpath "com.github.spotbugs:spotbugs-gradle-plugin:$versions.spotbugsPlugin"
    classpath "com.commercehub.gradle.plugin:gradle-avro-plugin:$versions.avroPlugin"
  }
}

apply plugin: "com.diffplug.gradle.spotless"
spotless {
  scala {
    target 'streams/**/*.scala'
    scalafmt("$versions.scalafmt").configFile('checkstyle/.scalafmt.conf')
  }
}


task copyGitHooks(type: Copy) {
    description 'Copies the git hooks.'
    from("${rootDir}/bin/git-hooks/") {
        include '*'
    }
    into "${rootDir}/.git/hooks"
}

task installGitHooks(type: Exec) {
    description 'Installs the git hooks.'
    group 'git hooks'
    workingDir rootDir
    commandLine 'chmod'
    args '-R', '+x', '.git/hooks/'
    dependsOn copyGitHooks
    doLast {
        logger.info('Git hook installed successfully.')
    }
}

allprojects {

  repositories {
    mavenCentral()
  }

  apply plugin: 'idea'
  apply plugin: 'org.owasp.dependencycheck'
  apply plugin: 'com.github.ben-manes.versions'

  dependencyUpdates {
    revision="release"
    resolutionStrategy = {
      componentSelection { rules ->
        rules.all { ComponentSelection selection ->
          boolean rejected = ['snap', 'alpha', 'beta', 'rc', 'cr', 'm'].any { qualifier ->
            selection.candidate.version ==~ /(?i).*[.-]${qualifier}[.\d-]*/
          }
          if (rejected) {
            selection.reject('Release candidate')
          }
        }
      }
    }
    configurations.all {
      // zinc is the Scala incremental compiler, it has a configuration for its own dependencies
      // that are unrelated to the project dependencies, we should not change them
      if (name != "zinc") {
        resolutionStrategy {
          force(
            // ensure we have a single version of scala jars in the classpath, we enable inlining
            // in the scala compiler for the `core` module so binary compatibility is only
            // guaranteed if the exact same version of the scala jars is used for compilation
            // and at runtime
            libs.scalaLibrary,
            libs.scalaReflect,
            // ensures we have a single version of jackson-annotations in the classpath even if
            // some modules only have a transitive reference to an older version
            libs.jacksonAnnotations,
            // be explicit about the Netty dependency version instead of relying on the version
            // set by ZooKeeper (potentially older and containing CVEs)
            libs.nettyHandler,
            libs.nettyTransportNativeEpoll
          )
          dependencySubstitution {
            substitute module("log4j:log4j:1.2.17") because "we use a custom version with security patches" with module("io.confluent:confluent-log4j:1.2.17-cp2")
          }
        }
      }
    }
  }

  tasks.withType(Javadoc) {
    // disable the crazy super-strict doclint tool in Java 8
    // noinspection SpellCheckingInspection
    options.addStringOption('Xdoclint:none', '-quiet')
  }

}

ext {
  gradleVersion = "$versions.gradle"
  minJavaVersion = "8"
  buildVersionFileName = "kafka-version.properties"

  userMaxForks = project.hasProperty('maxParallelForks') ? maxParallelForks.toInteger() : null
  userIgnoreFailures = project.hasProperty('ignoreFailures') ? ignoreFailures : false

  skipSigning = project.hasProperty('skipSigning') && skipSigning.toBoolean()
  shouldSign = !skipSigning && !version.endsWith("SNAPSHOT") && project.gradle.startParameter.taskNames.any { it.contains("upload") }

  mavenUrl = project.hasProperty('mavenUrl') ? project.mavenUrl : ''
  mavenUsername = project.hasProperty('mavenUsername') ? project.mavenUsername : ''
  mavenPassword = project.hasProperty('mavenPassword') ? project.mavenPassword : ''

  userShowStandardStreams = project.hasProperty("showStandardStreams") ? showStandardStreams : null

  userTestLoggingEvents = project.hasProperty("testLoggingEvents") ? Arrays.asList(testLoggingEvents.split(",")) : null

  generatedDocsDir = new File("${project.rootDir}/docs/generated")

  commitId = project.hasProperty('commitId') ? commitId : null
}

apply from: file('wrapper.gradle')

// The RAT check examines the license headers of files.  Because we have some
// Confluent header files now, this check currently fails.  For now, we have
// disabled the check. We would like to have a more permanent solution.
if (false) {
  apply from: file('gradle/rat.gradle')
  rat {
    // Exclude everything under the directory that git should be ignoring via .gitignore or that isn't checked in. These
    // restrict us only to files that are checked in or are staged.
    def repo = Grgit.open(currentDir: project.getRootDir())
    excludes = new ArrayList<String>(repo.clean(ignore: false, directories: true, dryRun: true))
    // And some of the files that we have checked in should also be excluded from this check
    excludes.addAll([
        '**/.git/**',
        '**/build/**',
        'CONTRIBUTING.md',
        'PULL_REQUEST_TEMPLATE.md',
        'gradlew',
        'gradlew.bat',
        'gradle/wrapper/gradle-wrapper.properties',
        'TROGDOR.md',
        '**/*README.md',
        '**/id_rsa',
        '**/id_rsa.pub',
        'checkstyle/suppressions.xml',
        'streams/quickstart/java/src/test/resources/projects/basic/goal.txt',
        'streams/streams-scala/logs/*',
        '**/generated/**'
    ])
  }
}


subprojects {

  // enable running :dependencies task recursively on all subprojects
  // eg: ./gradlew allDeps
  task allDeps(type: DependencyReportTask) {}
  // enable running :dependencyInsight task recursively on all subprojects
  // eg: ./gradlew allDepInsight --configuration runtime --dependency com.fasterxml.jackson.core:jackson-databind
  task allDepInsight(type: DependencyInsightReportTask) doLast {}

  apply plugin: 'java'
  // apply the eclipse plugin only to subprojects that hold code. 'connect' is just a folder.
  if (!project.name.equals('connect')) {
    apply plugin: 'eclipse'
    fineTuneEclipseClasspathFile(eclipse, project)
  }
  apply plugin: 'maven'
  apply plugin: 'signing'
  apply plugin: 'checkstyle'
  apply plugin: "com.github.spotbugs"

  sourceCompatibility = minJavaVersion
  targetCompatibility = minJavaVersion

  tasks.withType(JavaCompile) {
    options.encoding = 'UTF-8'
    options.compilerArgs << "-Xlint:all"
    // temporary exclusions until all the warnings are fixed
    options.compilerArgs << "-Xlint:-rawtypes"
    options.compilerArgs << "-Xlint:-serial"
    options.compilerArgs << "-Xlint:-try"
    if (!project.name.equals('support-metrics-client') &&
        !project.name.equals('support-metrics-common')) {
      // Do not enable -Werror for subprojects with automatically generated code.
      // We can't fix the warnings in automatically generated code.
      options.compilerArgs << "-Werror"
    }
    // --release is the recommended way to select the target release, but it's only supported in Java 9 so we also
    // set --source and --target via `sourceCompatibility` and `targetCompatibility`. If/when Gradle supports `--release`
    // natively (https://github.com/gradle/gradle/issues/2510), we should switch to that.
    if (JavaVersion.current().isJava9Compatible())
      options.compilerArgs << "--release" << minJavaVersion
    dependsOn installGitHooks
  }

  uploadArchives {
    repositories {
      signing {
          required { shouldSign }
          sign configurations.archives

          // To test locally, replace mavenUrl in ~/.gradle/gradle.properties to file://localhost/tmp/myRepo/
          mavenDeployer {
              beforeDeployment { MavenDeployment deployment -> signing.signPom(deployment) }
              repository(url: "${mavenUrl}") {
                  authentication(userName: "${mavenUsername}", password: "${mavenPassword}")
              }
              afterEvaluate {
                  pom.artifactId = "${archivesBaseName}"
                  pom.project {
                      name 'Apache Kafka'
                      packaging 'jar'
                      url 'https://kafka.apache.org'
                      licenses {
                          license {
                              name 'The Apache Software License, Version 2.0'
                              url 'https://www.apache.org/licenses/LICENSE-2.0.txt'
                              distribution 'repo'
                          }
                      }
                  }
              }
          }
      }
    }
  }

  def testLoggingEvents = ["passed", "skipped", "failed"]
  def testShowStandardStreams = false
  def testExceptionFormat = 'full'
  // Gradle built-in logging only supports sending test output to stdout, which generates a lot
  // of noise, especially for passing tests. We really only want output for failed tests. This
  // hooks into the output and logs it (so we don't have to buffer it all in memory) and only
  // saves the output for failing tests. Directory and filenames are such that you can, e.g.,
  // create a Jenkins rule to collect failed test output.
  def logTestStdout = {
    def testId = { TestDescriptor descriptor ->
      "${descriptor.className}.${descriptor.name}".toString()
    }

    def logFiles = new HashMap<String, File>()
    def logStreams = new HashMap<String, FileOutputStream>()
    beforeTest { TestDescriptor td ->
      def tid = testId(td)
      def logFile = new File(
          "${projectDir}/build/reports/testOutput/${tid}.test.stdout")
      logFile.parentFile.mkdirs()
      logFiles.put(tid, logFile)
      logStreams.put(tid, new FileOutputStream(logFile))
    }
    onOutput { TestDescriptor td, TestOutputEvent toe ->
      def tid = testId(td)
      // Some output can happen outside the context of a specific test (e.g. at the class level)
      // and beforeTest/afterTest seems to not be invoked for these cases (and similarly, there's
      // a TestDescriptor hierarchy that includes the thread executing the test, Gradle tasks,
      // etc). We see some of these in practice and it seems like something buggy in the Gradle
      // test runner since we see it *before* any tests and it is frequently not related to any
      // code in the test (best guess is that it is tail output from last test). We won't have
      // an output file for these, so simply ignore them. If they become critical for debugging,
      // they can be seen with showStandardStreams.
      if (td.name == td.className) {
        return
      }
      try {
        logStreams.get(tid).write(toe.message.getBytes(StandardCharsets.UTF_8))
      } catch (Exception e) {
        println "ERROR: Failed to write output for test ${tid}"
        e.printStackTrace()
      }
    }
    afterTest { TestDescriptor td, TestResult tr ->
      def tid = testId(td)
      try {
        logStreams.get(tid).close()
        if (tr.resultType != TestResult.ResultType.FAILURE) {
          logFiles.get(tid).delete()
        } else {
          def file = logFiles.get(tid)
          println "${tid} failed, log available in ${file}"
        }
      } catch (Exception e) {
        println "ERROR: Failed to close stdout file for ${tid}"
        e.printStackTrace()
      } finally {
        logFiles.remove(tid)
        logStreams.remove(tid)
      }
    }
  }

  test {
    maxParallelForks = userMaxForks ?: Runtime.runtime.availableProcessors()
    ignoreFailures = userIgnoreFailures

    minHeapSize = "256m"
    maxHeapSize = "2048m"

    testLogging {
      events = userTestLoggingEvents ?: testLoggingEvents
      showStandardStreams = userShowStandardStreams ?: testShowStandardStreams
      exceptionFormat = testExceptionFormat
    }
    logTestStdout.rehydrate(delegate, owner, this)()
  }

  task integrationTest(type: Test, dependsOn: compileJava) {
    maxParallelForks = userMaxForks ?: Runtime.runtime.availableProcessors()
    ignoreFailures = userIgnoreFailures

    minHeapSize = "256m"
    maxHeapSize = "2048m"

    testLogging {
      events = userTestLoggingEvents ?: testLoggingEvents
      showStandardStreams = userShowStandardStreams ?: testShowStandardStreams
      exceptionFormat = testExceptionFormat
    }
    logTestStdout.rehydrate(delegate, owner, this)()

    // The suites are for running sets of tests in IDEs.
    // Gradle will run each test class, so we exclude the suites to avoid redundantly running the tests twice.
    exclude '**/*Suite.class'

    useJUnit {
      includeCategories 'org.apache.kafka.test.IntegrationTest'
    }

  }

  task unitTest(type: Test, dependsOn: compileJava) {
    maxParallelForks = userMaxForks ?: Runtime.runtime.availableProcessors()
    ignoreFailures = userIgnoreFailures

    minHeapSize = "256m"
    maxHeapSize = "2048m"

    testLogging {
      events = userTestLoggingEvents ?: testLoggingEvents
      showStandardStreams = userShowStandardStreams ?: testShowStandardStreams
      exceptionFormat = testExceptionFormat
    }
    logTestStdout.rehydrate(delegate, owner, this)()
    
    // The suites are for running sets of tests in IDEs.
    // Gradle will run each test class, so we exclude the suites to avoid redundantly running the tests twice.
    exclude '**/*Suite.class'

    if (it.project.name != 'generator') {
      useJUnit {
        excludeCategories 'org.apache.kafka.test.IntegrationTest'
      }
    }
  }

  jar {
    from "$rootDir/LICENSE"
    from "$rootDir/NOTICE"
  }

  task srcJar(type: Jar) {
    classifier = 'sources'
    from "$rootDir/LICENSE"
    from "$rootDir/NOTICE"
    from sourceSets.main.allSource
  }

  task javadocJar(type: Jar, dependsOn: javadoc) {
    classifier 'javadoc'
    from "$rootDir/LICENSE"
    from "$rootDir/NOTICE"
    from javadoc.destinationDir
  }

  task docsJar(dependsOn: javadocJar)

  javadoc {
    options.charSet = 'UTF-8'
    options.docEncoding = 'UTF-8'
    options.encoding = 'UTF-8'
  }

  task systemTestLibs(dependsOn: jar)

  artifacts {
    archives srcJar
    archives javadocJar
  }

  if(!sourceSets.test.allSource.isEmpty()) {
    task testJar(type: Jar) {
      classifier = 'test'
      from "$rootDir/LICENSE"
      from "$rootDir/NOTICE"
      from sourceSets.test.output
    }

    task testSrcJar(type: Jar, dependsOn: testJar) {
      classifier = 'test-sources'
      from "$rootDir/LICENSE"
      from "$rootDir/NOTICE"
      from sourceSets.test.allSource
    }

    artifacts {
      archives testJar
      archives testSrcJar
    }
  }

  plugins.withType(ScalaPlugin) {
    task scaladocJar(type:Jar) {
      classifier = 'scaladoc'
      from "$rootDir/LICENSE"
      from "$rootDir/NOTICE"
      from scaladoc.destinationDir
    }

    //documentation task should also trigger building scala doc jar
    docsJar.dependsOn scaladocJar

    artifacts {
      archives scaladocJar
    }
  }

  tasks.withType(ScalaCompile) {
    scalaCompileOptions.additionalParameters = [
      "-deprecation",
      "-unchecked",
      "-encoding", "utf8",
      "-Xlog-reflective-calls",
      "-feature",
      "-language:postfixOps",
      "-language:implicitConversions",
      "-language:existentials",
      "-Xlint:delayedinit-select",
      "-Xlint:doc-detached",
      "-Xlint:missing-interpolator",
      "-Xlint:nullary-override",
      "-Xlint:nullary-unit",
      "-Xlint:option-implicit",
      "-Xlint:package-object-classes",
      "-Xlint:poly-implicit-overload",
      "-Xlint:private-shadow",
      "-Xlint:stars-align",
      "-Xlint:type-parameter-shadow"
    ]

    if (versions.baseScala != '2.11') {
      scalaCompileOptions.additionalParameters += [
        "-Xlint:constant",
        "-Xlint:unused"
      ]

<<<<<<< HEAD
      // Inline more aggressively when compiling the `core` jar since it's not meant to be used as a library.
      // More specifically, inline classes from the Scala library so that we can inline methods like `Option.exists`
      // and avoid lambda allocations. This is only safe if the Scala library version is the same at compile time
      // and runtime. We cannot guarantee this for libraries like kafka streams, so only inline classes from the
      // Kafka project in that case.
      List<String> inlineFrom
      if (project.name.equals('core'))
        inlineFrom = ["-opt-inline-from:scala.**", "-opt-inline-from:kafka.**", "-opt-inline-from:org.apache.kafka.**"]
      else
        inlineFrom = ["-opt-inline-from:org.apache.kafka.**"]

      // Somewhat confusingly, `-opt:l:inline` enables all optimizations. `inlineFrom` configures what can be inlined.
      // See https://www.lightbend.com/blog/scala-inliner-optimizer for more information about the optimizer.
      scalaCompileOptions.additionalParameters += ["-opt:l:inline"]
      scalaCompileOptions.additionalParameters += inlineFrom
    }
    
  // these options are valid for Scala versions < 2.13 only
  // Scala 2.13 removes them, see https://github.com/scala/scala/pull/6502 and https://github.com/scala/scala/pull/5969
    if (versions.baseScala in ['2.11','2.12']) {
=======
    // Somewhat confusingly, `-opt:l:inline` enables all optimizations. `inlineFrom` configures what can be inlined.
    // See https://www.lightbend.com/blog/scala-inliner-optimizer for more information about the optimizer.
    scalaCompileOptions.additionalParameters += ["-opt:l:inline"]
    scalaCompileOptions.additionalParameters += inlineFrom

    // these options are valid for Scala versions < 2.13 only
    // Scala 2.13 removes them, see https://github.com/scala/scala/pull/6502 and https://github.com/scala/scala/pull/5969
    if (versions.baseScala == '2.12') {
>>>>>>> 28c8cc59
      scalaCompileOptions.additionalParameters += [
        "-Xlint:by-name-right-associative",
        "-Xlint:unsound-match"
      ]
    }

    configure(scalaCompileOptions.forkOptions) {
      memoryMaximumSize = '1g'
      jvmArgs = ['-Xss2m']
    }
  }

  checkstyle {
    configFile = new File(rootDir, "checkstyle/checkstyle.xml")
    configProperties = checkstyleConfigProperties("import-control.xml")
    toolVersion = "$versions.checkstyle"
  }

  configure(checkstyleMain) {
    group = 'Verification'
    description = 'Run checkstyle on all main Java sources'
  }

  configure(checkstyleTest) {
    group = 'Verification'
    description = 'Run checkstyle on all test Java sources'
  }

  test.dependsOn('checkstyleMain', 'checkstyleTest')

  spotbugs {
    toolVersion = "$versions.spotbugs"
    excludeFilter = file("$rootDir/gradle/spotbugs-exclude.xml")
    ignoreFailures = false
  }
  test.dependsOn('spotbugsMain')

  tasks.withType(com.github.spotbugs.SpotBugsTask) {
    reports {
      // Continue supporting `xmlFindBugsReport` for compatibility
      xml.enabled(project.hasProperty('xmlSpotBugsReport') || project.hasProperty('xmlFindBugsReport'))
      html.enabled(!project.hasProperty('xmlSpotBugsReport') && !project.hasProperty('xmlFindBugsReport'))
    }
    maxHeapSize = "2g"
  }

  // Ignore core since its a scala project
  if (it.path != ':core') {
    apply plugin: "jacoco"

    jacoco {
      toolVersion = "$versions.jacoco"
    }

    // NOTE: Jacoco Gradle plugin does not support "offline instrumentation" this means that classes mocked by PowerMock
    // may report 0 coverage, since the source was modified after initial instrumentation.
    // See https://github.com/jacoco/jacoco/issues/51
    jacocoTestReport {
      dependsOn tasks.test
      sourceSets sourceSets.main
      reports {
        html.enabled = true
        xml.enabled = true
        csv.enabled = false
      }
    }
  }

  def coverageGen = it.path == ':core' ? 'reportScoverage' : 'jacocoTestReport'
  task reportCoverage(dependsOn: [coverageGen])

  task determineCommitId {
    def takeFromHash = 16
    if (commitId) {
      commitId = commitId.take(takeFromHash)
    } else if (file("$rootDir/.git/HEAD").exists()) {
      def headRef = file("$rootDir/.git/HEAD").text
      if (headRef.contains('ref: ')) {
        headRef = headRef.replaceAll('ref: ', '').trim()
        if (file("$rootDir/.git/$headRef").exists()) {
          commitId = file("$rootDir/.git/$headRef").text.trim().take(takeFromHash)
        }
      } else {
        commitId = headRef.trim().take(takeFromHash)
      }
    } else {
      commitId = "unknown"
    }
  }

}

gradle.taskGraph.whenReady { taskGraph ->
  taskGraph.getAllTasks().findAll { it.name.contains('spotbugsScoverage') || it.name.contains('spotbugsTest') }.each { task ->
    task.enabled = false
  }
}

def fineTuneEclipseClasspathFile(eclipse, project) {
  eclipse.classpath.file {
    beforeMerged { cp ->
      cp.entries.clear()
      // for the core project add the directories defined under test/scala as separate source directories
      if (project.name.equals('core')) {
        cp.entries.add(new org.gradle.plugins.ide.eclipse.model.SourceFolder("src/test/scala/integration", null))
        cp.entries.add(new org.gradle.plugins.ide.eclipse.model.SourceFolder("src/test/scala/other", null))
        cp.entries.add(new org.gradle.plugins.ide.eclipse.model.SourceFolder("src/test/scala/unit", null))
      }
    }
    whenMerged { cp ->
      // for the core project exclude the separate sub-directories defined under test/scala. These are added as source dirs above
      if (project.name.equals('core')) {
        cp.entries.findAll { it.kind == "src" && it.path.equals("src/test/scala") }*.excludes = ["integration/", "other/", "unit/"]
      }
      /*
       * Set all eclipse build output to go to 'build_eclipse' directory. This is to ensure that gradle and eclipse use different
       * build output directories, and also avoid using the eclpise default of 'bin' which clashes with some of our script directories.
       * https://discuss.gradle.org/t/eclipse-generated-files-should-be-put-in-the-same-place-as-the-gradle-generated-files/6986/2
       */
      cp.entries.findAll { it.kind == "output" }*.path = "build_eclipse"
      /*
       * Some projects have explicitly added test output dependencies. These are required for the gradle build but not required
       * in Eclipse since the dependent projects are added as dependencies. So clean up these from the generated classpath.
       */
      cp.entries.removeAll { it.kind == "lib" && it.path.matches(".*/build/(classes|resources)/test") }
    }
  }
}

def checkstyleConfigProperties(configFileName) {
  [importControlFile: "$rootDir/checkstyle/$configFileName",
   suppressionsFile: "$rootDir/checkstyle/suppressions.xml",
   headerFile: "$rootDir/checkstyle/java.header"]
}

// Aggregates all jacoco results into the root project directory
task jacocoRootReport(type: org.gradle.testing.jacoco.tasks.JacocoReport) {
  def javaProjects = subprojects.findAll { it.path != ':core' }

  description = 'Generates an aggregate report from all subprojects'
  dependsOn(javaProjects.test)

  additionalSourceDirs.from = javaProjects.sourceSets.main.allSource.srcDirs
  sourceDirectories.from = javaProjects.sourceSets.main.allSource.srcDirs
  classDirectories.from = javaProjects.sourceSets.main.output
  executionData.from = javaProjects.jacocoTestReport.executionData

  reports {
    html.enabled = true
    xml.enabled = true
  }

  // workaround to ignore projects that don't have any tests at all
  onlyIf = { true }
  doFirst {
    executionData = files(executionData.findAll { it.exists() })
  }
}

task reportCoverage(dependsOn: ['jacocoRootReport', 'core:reportCoverage'])

for ( sv in availableScalaVersions ) {
  String taskSuffix = sv.replaceAll("\\.", "_")

  tasks.create(name: "jarScala_${taskSuffix}", type: GradleBuild) {
    startParameter = project.getGradle().getStartParameter().newInstance()
    startParameter.projectProperties += [scalaVersion: "${sv}"]
    tasks = ['core:jar', 'streams:streams-scala:jar']
  }

  tasks.create(name: "testScala_${taskSuffix}", type: GradleBuild) {
    startParameter = project.getGradle().getStartParameter().newInstance()
    startParameter.projectProperties += [scalaVersion: "${sv}"]
    tasks = ['core:test', 'streams:streams-scala:test']
  }

  tasks.create(name: "srcJar_${taskSuffix}", type: GradleBuild) {
    startParameter = project.getGradle().getStartParameter().newInstance()
    startParameter.projectProperties += [scalaVersion: "${sv}"]
    tasks = ['core:srcJar', 'streams:streams-scala:srcJar']
  }

  tasks.create(name: "docsJar_${taskSuffix}", type: GradleBuild) {
    startParameter = project.getGradle().getStartParameter().newInstance()
    startParameter.projectProperties += [scalaVersion: "${sv}"]
    tasks = ['core:docsJar', 'streams:streams-scala:docsJar']
  }

  tasks.create(name: "install_${taskSuffix}", type: GradleBuild) {
    startParameter = project.getGradle().getStartParameter().newInstance()
    startParameter.projectProperties += [scalaVersion: "${sv}"]
    tasks = ['install']
  }

  tasks.create(name: "releaseTarGz_${taskSuffix}", type: GradleBuild) {
    startParameter = project.getGradle().getStartParameter().newInstance()
    startParameter.projectProperties += [scalaVersion: "${sv}"]
    tasks = ['releaseTarGz']
  }

  tasks.create(name: "uploadScalaArchives_${taskSuffix}", type: GradleBuild) {
    startParameter = project.getGradle().getStartParameter().newInstance()
    startParameter.projectProperties += [scalaVersion: "${sv}"]
    tasks = ['core:uploadArchives', 'streams:streams-scala:uploadArchives']
  }
}

def connectPkgs = [
    'connect:api',
    'connect:basic-auth-extension',
    'connect:file',
    'connect:json',
    'connect:runtime',
    'connect:transforms',
    'connect:mirror',
    'connect:mirror-client'
]

def pkgs = [
    'clients',
    'examples',
    'log4j-appender',
    'streams',
    'streams:examples',
    'streams:streams-scala',
    'streams:test-utils',
    'support-metrics-client',
    'support-metrics-common', 
    'tools'
] + connectPkgs

/** Create one task per default Scala version */
def withDefScalaVersions(taskName) {
  defaultScalaVersions.collect { taskName + '_' + it.replaceAll('\\.', '_') }
}

tasks.create(name: "jarConnect", dependsOn: connectPkgs.collect { it + ":jar" }) {}
tasks.create(name: "jarAll", dependsOn: withDefScalaVersions('jarScala') + pkgs.collect { it + ":jar" }) { }

tasks.create(name: "srcJarAll", dependsOn: withDefScalaVersions('srcJar') + pkgs.collect { it + ":srcJar" }) { }

tasks.create(name: "docsJarAll", dependsOn: withDefScalaVersions('docsJar') + pkgs.collect { it + ":docsJar" }) { }

tasks.create(name: "testConnect", dependsOn: connectPkgs.collect { it + ":test" }) {}
tasks.create(name: "testAll", dependsOn: withDefScalaVersions('testScala') + pkgs.collect { it + ":test" }) { }

tasks.create(name: "installAll", dependsOn: withDefScalaVersions('install') + pkgs.collect { it + ":install" }) { }

tasks.create(name: "releaseTarGzAll", dependsOn: withDefScalaVersions('releaseTarGz')) { }

tasks.create(name: "uploadArchivesAll", dependsOn: withDefScalaVersions('uploadScalaArchives') + pkgs.collect { it + ":uploadArchives" }) { }

project(':core') {
  println "Building project 'core' with Scala version ${versions.scala}"

  apply plugin: 'scala'
  apply plugin: "org.scoverage"
  archivesBaseName = "kafka_${versions.baseScala}"

  dependencies {
    compile project(':clients')
    compile libs.jacksonDatabind
    compile libs.jacksonModuleScala
    compile libs.jacksonDataformatCsv
    compile libs.jacksonJDK8Datatypes
    compile libs.joptSimple
    compile libs.metrics
    compile libs.scalaCollectionCompat
    compile libs.scalaJava8Compat
    compile libs.scalaLibrary
    // only needed transitively, but set it explicitly to ensure it has the same version as scala-library
    compile libs.scalaReflect
    compile libs.scalaLogging
    compile libs.slf4jApi
    compile(libs.zookeeper) {
      exclude module: 'slf4j-log4j12'
      exclude module: 'log4j'
    }
    // ZooKeeperMain depends on commons-cli but declares the dependency as `provided`
    compile libs.commonsCli

    compileOnly libs.log4j

    testCompile project(':clients').sourceSets.test.output
    testCompile libs.bcpkix
    testCompile libs.mockitoCore
    testCompile libs.easymock
    testCompile(libs.apacheda) {
      exclude group: 'xml-apis', module: 'xml-apis'
      // `mina-core` is a transitive dependency for `apacheds` and `apacheda`.
      // It is safer to use from `apacheds` since that is the implementation.
      exclude module: 'mina-core'
    }
    testCompile libs.apachedsCoreApi
    testCompile libs.apachedsInterceptorKerberos
    testCompile libs.apachedsProtocolShared
    testCompile libs.apachedsProtocolKerberos
    testCompile libs.apachedsProtocolLdap
    testCompile libs.apachedsLdifPartition
    testCompile libs.apachedsMavibotPartition
    testCompile libs.apachedsJdbmPartition
    testCompile libs.junit
    testCompile libs.scalatest
    testCompile libs.slf4jlog4j
    testCompile libs.jfreechart
  }

  scoverage {
    scoverageVersion = "$versions.scoverage"
    reportDir = file("${rootProject.buildDir}/scoverage")
    highlighting = false
    minimumRate = 0.0
  }

  configurations {
    // manually excludes some unnecessary dependencies
    compile.exclude module: 'javax'
    compile.exclude module: 'jline'
    compile.exclude module: 'jms'
    compile.exclude module: 'jmxri'
    compile.exclude module: 'jmxtools'
    compile.exclude module: 'mail'
    // To prevent a UniqueResourceException due the same resource existing in both
    // org.apache.directory.api/api-all and org.apache.directory.api/api-ldap-schema-data
    testCompile.exclude module: 'api-ldap-schema-data'
  }

  tasks.create(name: "copyDependantLibs", type: Copy) {
    from (configurations.testRuntime) {
      include('slf4j-log4j12*')
      include('log4j*jar')
    }
    from (configurations.runtime) {
      exclude('kafka-clients*')
    }
    into "$buildDir/dependant-libs-${versions.scala}"
    duplicatesStrategy 'exclude'
  }

  task genProtocolErrorDocs(type: JavaExec) {
    classpath = sourceSets.main.runtimeClasspath
    main = 'org.apache.kafka.common.protocol.Errors'
    if( !generatedDocsDir.exists() ) { generatedDocsDir.mkdirs() }
    standardOutput = new File(generatedDocsDir, "protocol_errors.html").newOutputStream()
  }

  task genProtocolTypesDocs(type: JavaExec) {
    classpath = sourceSets.main.runtimeClasspath
    main = 'org.apache.kafka.common.protocol.types.Type'
    if( !generatedDocsDir.exists() ) { generatedDocsDir.mkdirs() }
    standardOutput = new File(generatedDocsDir, "protocol_types.html").newOutputStream()
  }

  task genProtocolApiKeyDocs(type: JavaExec) {
    classpath = sourceSets.main.runtimeClasspath
    main = 'org.apache.kafka.common.protocol.ApiKeys'
    if( !generatedDocsDir.exists() ) { generatedDocsDir.mkdirs() }
    standardOutput = new File(generatedDocsDir, "protocol_api_keys.html").newOutputStream()
  }

  task genProtocolMessageDocs(type: JavaExec) {
    classpath = sourceSets.main.runtimeClasspath
    main = 'org.apache.kafka.common.protocol.Protocol'
    if( !generatedDocsDir.exists() ) { generatedDocsDir.mkdirs() }
    standardOutput = new File(generatedDocsDir, "protocol_messages.html").newOutputStream()
  }

  task genAdminClientConfigDocs(type: JavaExec) {
    classpath = sourceSets.main.runtimeClasspath
    main = 'org.apache.kafka.clients.admin.AdminClientConfig'
    if( !generatedDocsDir.exists() ) { generatedDocsDir.mkdirs() }
    standardOutput = new File(generatedDocsDir, "admin_client_config.html").newOutputStream()
  }

  task genProducerConfigDocs(type: JavaExec) {
    classpath = sourceSets.main.runtimeClasspath
    main = 'org.apache.kafka.clients.producer.ProducerConfig'
    if( !generatedDocsDir.exists() ) { generatedDocsDir.mkdirs() }
    standardOutput = new File(generatedDocsDir, "producer_config.html").newOutputStream()
  }

  task genConsumerConfigDocs(type: JavaExec) {
    classpath = sourceSets.main.runtimeClasspath
    main = 'org.apache.kafka.clients.consumer.ConsumerConfig'
    if( !generatedDocsDir.exists() ) { generatedDocsDir.mkdirs() }
    standardOutput = new File(generatedDocsDir, "consumer_config.html").newOutputStream()
  }

  task genKafkaConfigDocs(type: JavaExec) {
    classpath = sourceSets.main.runtimeClasspath
    main = 'kafka.server.KafkaConfig'
    if( !generatedDocsDir.exists() ) { generatedDocsDir.mkdirs() }
    standardOutput = new File(generatedDocsDir, "kafka_config.html").newOutputStream()
  }

  task genTopicConfigDocs(type: JavaExec) {
    classpath = sourceSets.main.runtimeClasspath
    main = 'kafka.log.LogConfig'
    if( !generatedDocsDir.exists() ) { generatedDocsDir.mkdirs() }
    standardOutput = new File(generatedDocsDir, "topic_config.html").newOutputStream()
  }

  task genConsumerMetricsDocs(type: JavaExec) {
    classpath = sourceSets.test.runtimeClasspath
    main = 'org.apache.kafka.clients.consumer.internals.ConsumerMetrics'
    if( !generatedDocsDir.exists() ) { generatedDocsDir.mkdirs() }
    standardOutput = new File(generatedDocsDir, "consumer_metrics.html").newOutputStream()
  }

  task genProducerMetricsDocs(type: JavaExec) {
    classpath = sourceSets.test.runtimeClasspath
    main = 'org.apache.kafka.clients.producer.internals.ProducerMetrics'
    if( !generatedDocsDir.exists() ) { generatedDocsDir.mkdirs() }
    standardOutput = new File(generatedDocsDir, "producer_metrics.html").newOutputStream()
  }

  task siteDocsTar(dependsOn: ['genProtocolErrorDocs', 'genProtocolTypesDocs', 'genProtocolApiKeyDocs', 'genProtocolMessageDocs',
                               'genAdminClientConfigDocs', 'genProducerConfigDocs', 'genConsumerConfigDocs',
                               'genKafkaConfigDocs', 'genTopicConfigDocs',
                               ':connect:runtime:genConnectConfigDocs', ':connect:runtime:genConnectTransformationDocs',
                               ':connect:runtime:genSinkConnectorConfigDocs', ':connect:runtime:genSourceConnectorConfigDocs',
                               ':streams:genStreamsConfigDocs', 'genConsumerMetricsDocs', 'genProducerMetricsDocs',
                               ':connect:runtime:genConnectMetricsDocs'], type: Tar) {
    classifier = 'site-docs'
    compression = Compression.GZIP
    from project.file("$rootDir/docs")
    into 'site-docs'
    duplicatesStrategy 'exclude'
  }

  tasks.create(name: "releaseTarGz", dependsOn: configurations.archives.artifacts, type: Tar) {
    into "kafka_${versions.baseScala}-${version}"
    compression = Compression.GZIP
    from(project.file("$rootDir/bin")) { into "bin/" }
    from(project.file("$rootDir/config")) { into "config/" }
    from "$rootDir/LICENSE"
    from "$rootDir/NOTICE"
    from(configurations.runtime) { into("libs/") }
    from(configurations.archives.artifacts.files) { into("libs/") }
    from(project.siteDocsTar) { into("site-docs/") }
    from(project(':tools').jar) { into("libs/") }
    from(project(':tools').configurations.runtime) { into("libs/") }
    from(project(':connect:api').jar) { into("libs/") }
    from(project(':connect:api').configurations.runtime) { into("libs/") }
    from(project(':connect:runtime').jar) { into("libs/") }
    from(project(':connect:runtime').configurations.runtime) { into("libs/") }
    from(project(':connect:transforms').jar) { into("libs/") }
    from(project(':connect:transforms').configurations.runtime) { into("libs/") }
    from(project(':connect:json').jar) { into("libs/") }
    from(project(':connect:json').configurations.runtime) { into("libs/") }
    from(project(':connect:file').jar) { into("libs/") }
    from(project(':connect:file').configurations.runtime) { into("libs/") }
    from(project(':connect:basic-auth-extension').jar) { into("libs/") }
    from(project(':connect:basic-auth-extension').configurations.runtime) { into("libs/") }
    from(project(':connect:mirror').jar) { into("libs/") }
    from(project(':connect:mirror').configurations.runtime) { into("libs/") }
    from(project(':connect:mirror-client').jar) { into("libs/") }
    from(project(':connect:mirror-client').configurations.runtime) { into("libs/") }
    from(project(':streams').jar) { into("libs/") }
    from(project(':streams').configurations.runtime) { into("libs/") }
    from(project(':streams:streams-scala').jar) { into("libs/") }
    from(project(':streams:streams-scala').configurations.runtime) { into("libs/") }
    from(project(':streams:test-utils').jar) { into("libs/") }
    from(project(':streams:test-utils').configurations.runtime) { into("libs/") }
    from(project(':support-metrics-common').jar) { into("libs/") }
    from(project(':support-metrics-common').configurations.runtime) { into("libs/") }
    from(project(':support-metrics-client').jar) { into("libs/") }
    from(project(':support-metrics-client').configurations.runtime) { into("libs/") }
    from(project(':streams:examples').jar) { into("libs/") }
    from(project(':streams:examples').configurations.runtime) { into("libs/") }
    duplicatesStrategy 'exclude'
  }

  jar {
    dependsOn('copyDependantLibs')
  }

  jar.manifest {
    attributes(
      'Version': "${version}"
    )
  }

  tasks.create(name: "copyDependantTestLibs", type: Copy) {
    from (configurations.testRuntime) {
      include('*.jar')
    }
    into "$buildDir/dependant-testlibs"
    //By default gradle does not handle test dependencies between the sub-projects
    //This line is to include clients project test jar to dependant-testlibs
    from (project(':clients').testJar ) { "$buildDir/dependant-testlibs" }
    duplicatesStrategy 'exclude'
  }

  systemTestLibs.dependsOn('jar', 'testJar', 'copyDependantTestLibs')

  checkstyle {
    configProperties = checkstyleConfigProperties("import-control-core.xml")
  }
}

project(':examples') {
  archivesBaseName = "kafka-examples"

  dependencies {
    compile project(':core')
  }

  javadoc {
    enabled = false
  }

  checkstyle {
    configProperties = checkstyleConfigProperties("import-control-core.xml")
  }
}

project(':generator') {
  dependencies {
    compile libs.jacksonDatabind
    compile libs.jacksonJDK8Datatypes
    compile libs.jacksonJaxrsJsonProvider
    testCompile libs.junit
  }

  integrationTest {
    enabled = false
  }

  javadoc {
    enabled = false
  }
}

project(':clients') {
  archivesBaseName = "kafka-clients"

  configurations {
    jacksonDatabindConfig
  }

  // add jacksonDatabindConfig as provided scope config with high priority (1000)
  conf2ScopeMappings.addMapping(1000, configurations.jacksonDatabindConfig, "provided")

  dependencies {
    compile libs.zstd
    compile libs.lz4
    compile libs.snappy
    compile libs.slf4jApi

    compileOnly libs.jacksonDatabind // for SASL/OAUTHBEARER bearer token parsing
    compileOnly libs.jacksonJDK8Datatypes

    jacksonDatabindConfig libs.jacksonDatabind // to publish as provided scope dependency.

    testCompile libs.bcpkix
    testCompile libs.junit
    testCompile libs.mockitoCore

    testRuntime libs.slf4jlog4j
    testRuntime libs.jacksonDatabind
    testRuntime libs.jacksonJDK8Datatypes
    testCompile libs.jacksonJaxrsJsonProvider
  }

  task createVersionFile(dependsOn: determineCommitId) {
    ext.receiptFile = file("$buildDir/kafka/$buildVersionFileName")
    outputs.file receiptFile
    outputs.upToDateWhen { false }
    doLast {
      def data = [
        commitId: commitId,
        version: version,
      ]

      receiptFile.parentFile.mkdirs()
      def content = data.entrySet().collect { "$it.key=$it.value" }.sort().join("\n")
      receiptFile.setText(content, "ISO-8859-1")
    }
  }

  jar {
    dependsOn createVersionFile
    from("$buildDir") {
        include "kafka/$buildVersionFileName"
    }
  }

  clean.doFirst {
    delete "$buildDir/kafka/"
  }

  task processMessages(type:JavaExec) {
    main = "org.apache.kafka.message.MessageGenerator"
    classpath = project(':generator').sourceSets.main.runtimeClasspath
    args = [ "org.apache.kafka.common.message",
             "src/generated/java/org/apache/kafka/common/message",
             "src/main/resources/common/message" ]
    inputs.dir("src/main/resources/common/message")
    outputs.dir("src/generated/java/org/apache/kafka/common/message")
  }

  task processTestMessages(type:JavaExec) {
    main = "org.apache.kafka.message.MessageGenerator"
    classpath = project(':generator').sourceSets.main.runtimeClasspath
    args = [ "org.apache.kafka.common.message",
             "src/generated-test/java/org/apache/kafka/common/message",
             "src/test/resources/common/message" ]
    inputs.dir("src/test/resources/common/message")
    outputs.dir("src/generated-test/java/org/apache/kafka/common/message")
  }

  sourceSets {
    main {
      java {
        srcDirs = ["src/generated/java", "src/main/java"]
      }
    }
    test {
      java {
        srcDirs = ["src/generated/java", "src/generated-test/java", "src/test/java"]
      }
    }
  }

  compileJava.dependsOn 'processMessages'

  compileTestJava.dependsOn 'processTestMessages'

  javadoc {
    include "**/org/apache/kafka/clients/admin/*"
    include "**/org/apache/kafka/clients/consumer/*"
    include "**/org/apache/kafka/clients/producer/*"
    include "**/org/apache/kafka/common/*"
    include "**/org/apache/kafka/common/acl/*"
    include "**/org/apache/kafka/common/annotation/*"
    include "**/org/apache/kafka/common/errors/*"
    include "**/org/apache/kafka/common/header/*"
    include "**/org/apache/kafka/common/resource/*"
    include "**/org/apache/kafka/common/serialization/*"
    include "**/org/apache/kafka/common/config/*"
    include "**/org/apache/kafka/common/config/provider/*"
    include "**/org/apache/kafka/common/security/auth/*"
    include "**/org/apache/kafka/common/security/plain/*"
    include "**/org/apache/kafka/common/security/scram/*"
    include "**/org/apache/kafka/common/security/token/delegation/*"
    include "**/org/apache/kafka/common/security/oauthbearer/*"
    include "**/org/apache/kafka/server/authorizer/*"
    include "**/org/apache/kafka/server/policy/*"
    include "**/org/apache/kafka/server/quota/*"
  }
}

project(':tools') {
  archivesBaseName = "kafka-tools"

  dependencies {
    compile project(':clients')
    compile project(':log4j-appender')
    compile libs.argparse4j
    compile libs.jacksonDatabind
    compile libs.jacksonJDK8Datatypes
    compile libs.slf4jApi

    compile libs.jacksonJaxrsJsonProvider
    compile libs.jerseyContainerServlet
    compile libs.jerseyHk2
    compile libs.jaxbApi // Jersey dependency that was available in the JDK before Java 9
    compile libs.activation // Jersey dependency that was available in the JDK before Java 9
    compile libs.jettyServer
    compile libs.jettyServlet
    compile libs.jettyServlets

    testCompile project(':clients')
    testCompile libs.junit
    testCompile project(':clients').sourceSets.test.output
    testCompile libs.easymock
    testCompile libs.powermockJunit4
    testCompile libs.powermockEasymock

    testRuntime libs.slf4jlog4j
  }

  javadoc {
    enabled = false
  }

  tasks.create(name: "copyDependantLibs", type: Copy) {
    from (configurations.testRuntime) {
      include('slf4j-log4j12*')
      include('log4j*jar')
    }
    from (configurations.runtime) {
      exclude('kafka-clients*')
    }
    into "$buildDir/dependant-libs-${versions.scala}"
    duplicatesStrategy 'exclude'
  }

  jar {
    dependsOn 'copyDependantLibs'
  }
}

project(':streams') {
  archivesBaseName = "kafka-streams"
  ext.buildStreamsVersionFileName = "kafka-streams-version.properties"

  dependencies {
    compile project(':clients')

    // this dependency should be removed after we unify data API
    compile(project(':connect:json')) {
      // this transitive dependency is not used in Streams, and it breaks SBT builds
      exclude module: 'javax.ws.rs-api'
    }

    compile libs.slf4jApi
    compile libs.rocksDBJni

    // testCompileOnly prevents streams from exporting a dependency on test-utils, which would cause a dependency cycle
    testCompileOnly project(':streams:test-utils')
    testCompile project(':clients').sourceSets.test.output
    testCompile project(':core')
    testCompile project(':core').sourceSets.test.output
    testCompile libs.log4j
    testCompile libs.junit
    testCompile libs.easymock
    testCompile libs.powermockJunit4
    testCompile libs.powermockEasymock
    testCompile libs.bcpkix
    testCompile libs.hamcrest

    testRuntimeOnly project(':streams:test-utils')
    testRuntime libs.slf4jlog4j
  }

  task processMessages(type:JavaExec) {
    main = "org.apache.kafka.message.MessageGenerator"
    classpath = project(':generator').sourceSets.main.runtimeClasspath
    args = [ "org.apache.kafka.streams.internals.generated",
             "src/generated/java/org/apache/kafka/streams/internals/generated",
             "src/main/resources/common/message" ]
    inputs.dir("src/main/resources/common/message")
    outputs.dir("src/generated/java/org/apache/kafka/streams/internals/generated")
  }

  sourceSets {
    main {
      java {
        srcDirs = ["src/generated/java", "src/main/java"]
      }
    }
    test {
      java {
        srcDirs = ["src/generated/java", "src/test/java"]
      }
    }
  }

  compileJava.dependsOn 'processMessages'

  javadoc {
    include "**/org/apache/kafka/streams/**"
    exclude "**/internals/**"
  }

  tasks.create(name: "copyDependantLibs", type: Copy) {
    from (configurations.testRuntime) {
      include('slf4j-log4j12*')
      include('log4j*jar')
      include('*hamcrest*')
    }
    from (configurations.runtime) {
      exclude('kafka-clients*')
    }
    into "$buildDir/dependant-libs-${versions.scala}"
    duplicatesStrategy 'exclude'
  }

  task createStreamsVersionFile(dependsOn: determineCommitId) {
    ext.receiptFile = file("$buildDir/kafka/$buildStreamsVersionFileName")
    outputs.file receiptFile
    outputs.upToDateWhen { false }
    doLast {
      def data = [
              commitId: commitId,
              version: version,
      ]

      receiptFile.parentFile.mkdirs()
      def content = data.entrySet().collect { "$it.key=$it.value" }.sort().join("\n")
      receiptFile.setText(content, "ISO-8859-1")
    }
  }

  jar {
    dependsOn 'createStreamsVersionFile'
    from("$buildDir") {
      include "kafka/$buildStreamsVersionFileName"
    }
    dependsOn 'copyDependantLibs'
  }

  systemTestLibs {
    dependsOn testJar
  }

  task genStreamsConfigDocs(type: JavaExec) {
    classpath = sourceSets.main.runtimeClasspath
    main = 'org.apache.kafka.streams.StreamsConfig'
    if( !generatedDocsDir.exists() ) { generatedDocsDir.mkdirs() }
    standardOutput = new File(generatedDocsDir, "streams_config.html").newOutputStream()
  }

  task testAll(
    dependsOn: [
            ':streams:test',
            ':streams:test-utils:test',
            ':streams:streams-scala:test',
            ':streams:upgrade-system-tests-0100:test',
            ':streams:upgrade-system-tests-0101:test',
            ':streams:upgrade-system-tests-0102:test',
            ':streams:upgrade-system-tests-0110:test',
            ':streams:upgrade-system-tests-10:test',
            ':streams:upgrade-system-tests-11:test',
            ':streams:upgrade-system-tests-20:test',
            ':streams:upgrade-system-tests-21:test',
            ':streams:upgrade-system-tests-22:test',
            ':streams:upgrade-system-tests-23:test',
            ':streams:upgrade-system-tests-24:test',
            ':streams:upgrade-system-tests-25:test',
            ':streams:examples:test'
    ]
  )
}

project(':streams:streams-scala') {
  println "Building project 'streams-scala' with Scala version ${versions.scala}"
  apply plugin: 'scala'
  archivesBaseName = "kafka-streams-scala_${versions.baseScala}"

  dependencies {
    compile project(':streams')

    compile libs.scalaLibrary

    testCompile project(':core')
    testCompile project(':core').sourceSets.test.output
    testCompile project(':streams').sourceSets.test.output
    testCompile project(':clients').sourceSets.test.output
    testCompile project(':streams:test-utils')

    testCompile libs.junit
    testCompile libs.scalatest
    testCompile libs.easymock
    testCompile libs.hamcrest

    testRuntime libs.slf4jlog4j
  }

  javadoc {
    include "**/org/apache/kafka/streams/scala/**"
  }

  tasks.create(name: "copyDependantLibs", type: Copy) {
    from (configurations.runtime) {
      exclude('kafka-streams*')
    }
    into "$buildDir/dependant-libs-${versions.scala}"
    duplicatesStrategy 'exclude'
  }

  jar {
    dependsOn 'copyDependantLibs'
  }

  test.dependsOn(':spotlessScalaCheck')
}

project(':streams:test-utils') {
  archivesBaseName = "kafka-streams-test-utils"

  dependencies {
    compile project(':streams')
    compile project(':clients')

    testCompile project(':clients').sourceSets.test.output
    testCompile libs.junit
    testCompile libs.easymock
    testCompile libs.hamcrest

    testRuntime libs.slf4jlog4j
  }

  javadoc {
    include "**/org/apache/kafka/streams/test/**"
    exclude "**/internals/**"
  }

  tasks.create(name: "copyDependantLibs", type: Copy) {
    from (configurations.runtime) {
      exclude('kafka-streams*')
    }
    into "$buildDir/dependant-libs-${versions.scala}"
    duplicatesStrategy 'exclude'
  }

  jar {
    dependsOn 'copyDependantLibs'
  }

}

project(':support-metrics-client') {
  archivesBaseName = "support-metrics-client"
  group = "io.confluent.support"

  dependencies {
    compile libs.avro
    compile libs.httpclient
    compile libs.httpmime
    compile libs.slf4jlog4j
    compile project(':clients')
    // projects that require the KafkaSubmitter have to add the Core dependency explicitly, typically
    // they only need ConfluentSubmitter
    compileOnly project(':core')
    compile project(':support-metrics-common')

    testCompile project(':core')
    testCompile project(':core').sourceSets.test.output
    testCompile project(':clients').sourceSets.test.output // for org.apache.kafka.test.IntegrationTest
    testCompile project(':support-metrics-common').sourceSets.test.output // for io.confluent.support.metrics.common.kafka.EmbeddedKafkaCluster
    testCompile libs.junit
    testCompile libs.mockitoCore
  }

  javadoc {
    enabled = false
  }

  sourceSets {
    main {
      java {
        srcDirs = ["src/main/generated/java", "src/main/java"]
      }
    }
    test {
      java {
        srcDirs = ["src/main/generated/java", "src/test/generated/java", "src/test/java"]
      }
    }
  }

  tasks.create(name: "generateAvro", type: com.commercehub.gradle.plugin.avro.GenerateAvroJavaTask) {
    source("src/main/avro/")
    outputDir = file("src/main/generated/java/")
  }

  tasks.create(name: "generateTestAvro", type: com.commercehub.gradle.plugin.avro.GenerateAvroJavaTask) {
    source("src/test/avro/")
    outputDir = file("src/test/generated/java/")
  }

  tasks.create(name: "copyDependantLibs", type: Copy) {
    from (configurations.testRuntime) {
      include('slf4j-log4j12*')
      include('log4j*jar')
    }
    from (configurations.runtime) {
    }
    into "$buildDir/dependant-libs-${versions.scala}"
    duplicatesStrategy 'exclude'
  }

  compileJava {
    dependsOn 'generateAvro'
  }

  compileTestJava {
    dependsOn 'generateTestAvro'
  }

  jar {
    dependsOn 'copyDependantLibs'
  }

  checkstyle {
    configProperties = checkstyleConfigProperties("confluent-import-control.xml")
  }

  checkstyleTest {
    configProperties = checkstyleConfigProperties("confluent-import-control.xml")
  }
}

project(':support-metrics-common') {
  archivesBaseName = "support-metrics-common"
  group = "io.confluent.support"

  dependencies {
    compile libs.avro
    // ensure we use the jackson version we define instead of what is defined by `avro`
    compile libs.jacksonDatabind
    compile libs.httpclient
    compile libs.httpmime
    compile libs.slf4jlog4j
    compile project(':clients')
    // projects that require the KafkaSubmitter have to add the Core dependency explicitly, typically
    // they only need ConfluentSubmitter
    compileOnly project(':core')

    testCompile project(':core')
    testCompile project(':core').sourceSets.test.output
    testCompile project(':clients').sourceSets.test.output // for org.apache.kafka.test.IntegrationTest
    testCompile libs.junit
    testCompile libs.mockitoCore
  }

  javadoc {
    enabled = false
  }

  sourceSets {
    main {
      java {
        srcDirs = ["src/main/generated/java", "src/main/java"]
      }
    }
    test {
      java {
        srcDirs = ["src/main/generated/java", "src/test/generated/java", "src/test/java"]
      }
    }
  }

  tasks.create(name: "generateAvro", type: com.commercehub.gradle.plugin.avro.GenerateAvroJavaTask) {
    source("src/main/avro/")
    outputDir = file("src/main/generated/java/")
  }

  tasks.create(name: "generateTestAvro", type: com.commercehub.gradle.plugin.avro.GenerateAvroJavaTask) {
    source("src/test/avro/")
    outputDir = file("src/test/generated/java/")
  }

  tasks.create(name: "copyDependantLibs", type: Copy) {
    from (configurations.testRuntime) {
      include('slf4j-log4j12*')
      include('log4j*jar')
    }
    from (configurations.runtime) {
    }
    into "$buildDir/dependant-libs-${versions.scala}"
    duplicatesStrategy 'exclude'
  }

  compileJava {
    dependsOn 'generateAvro'
  }

  compileTestJava {
    dependsOn 'generateTestAvro'
  }

  jar {
    dependsOn 'copyDependantLibs'
  }

  checkstyle {
    configProperties = checkstyleConfigProperties("confluent-import-control.xml")
  }

  checkstyleTest {
    configProperties = checkstyleConfigProperties("confluent-import-control.xml")
  }
}

project(':streams:examples') {
  archivesBaseName = "kafka-streams-examples"

  dependencies {
    compile project(':streams')
    compile project(':connect:json')  // this dependency should be removed after we unify data API
    compile libs.slf4jlog4j

    testCompile project(':streams:test-utils')
    testCompile project(':clients').sourceSets.test.output // for org.apache.kafka.test.IntegrationTest
    testCompile libs.junit
  }

  javadoc {
    enabled = false
  }

  tasks.create(name: "copyDependantLibs", type: Copy) {
    from (configurations.runtime) {
      exclude('kafka-streams*')
    }
    into "$buildDir/dependant-libs-${versions.scala}"
    duplicatesStrategy 'exclude'
  }

  jar {
    dependsOn 'copyDependantLibs'
  }
}

project(':streams:upgrade-system-tests-0100') {
  archivesBaseName = "kafka-streams-upgrade-system-tests-0100"

  dependencies {
    testCompile libs.kafkaStreams_0100
  }

  systemTestLibs {
    dependsOn testJar
  }
}

project(':streams:upgrade-system-tests-0101') {
  archivesBaseName = "kafka-streams-upgrade-system-tests-0101"

  dependencies {
    testCompile libs.kafkaStreams_0101
  }

  systemTestLibs {
    dependsOn testJar
  }
}

project(':streams:upgrade-system-tests-0102') {
  archivesBaseName = "kafka-streams-upgrade-system-tests-0102"

  dependencies {
    testCompile libs.kafkaStreams_0102
  }

  systemTestLibs {
    dependsOn testJar
  }
}

project(':streams:upgrade-system-tests-0110') {
  archivesBaseName = "kafka-streams-upgrade-system-tests-0110"

  dependencies {
    testCompile libs.kafkaStreams_0110
  }

  systemTestLibs {
    dependsOn testJar
  }
}

project(':streams:upgrade-system-tests-10') {
  archivesBaseName = "kafka-streams-upgrade-system-tests-10"

  dependencies {
    testCompile libs.kafkaStreams_10
  }

  systemTestLibs {
    dependsOn testJar
  }
}

project(':streams:upgrade-system-tests-11') {
  archivesBaseName = "kafka-streams-upgrade-system-tests-11"

  dependencies {
    testCompile libs.kafkaStreams_11
  }

  systemTestLibs {
    dependsOn testJar
  }
}

project(':streams:upgrade-system-tests-20') {
  archivesBaseName = "kafka-streams-upgrade-system-tests-20"

  dependencies {
    testCompile libs.kafkaStreams_20
  }

  systemTestLibs {
    dependsOn testJar
  }
}

project(':streams:upgrade-system-tests-21') {
  archivesBaseName = "kafka-streams-upgrade-system-tests-21"

  dependencies {
    testCompile libs.kafkaStreams_21
  }

  systemTestLibs {
    dependsOn testJar
  }
}

project(':streams:upgrade-system-tests-22') {
  archivesBaseName = "kafka-streams-upgrade-system-tests-22"

  dependencies {
    testCompile libs.kafkaStreams_22
  }

  systemTestLibs {
    dependsOn testJar
  }
}

project(':streams:upgrade-system-tests-23') {
  archivesBaseName = "kafka-streams-upgrade-system-tests-23"

  dependencies {
    testCompile libs.kafkaStreams_23
  }

  systemTestLibs {
    dependsOn testJar
  }
}

project(':streams:upgrade-system-tests-24') {
  archivesBaseName = "kafka-streams-upgrade-system-tests-24"

  dependencies {
    testCompile libs.kafkaStreams_24
  }

  systemTestLibs {
    dependsOn testJar
  }
}

project(':streams:upgrade-system-tests-25') {
  archivesBaseName = "kafka-streams-upgrade-system-tests-25"

  dependencies {
    testCompile libs.kafkaStreams_25
  }

  systemTestLibs {
    dependsOn testJar
  }
}

project(':jmh-benchmarks') {

  apply plugin: 'com.github.johnrengelman.shadow'

  shadowJar {
    baseName = 'kafka-jmh-benchmarks-all'
    classifier = null
    version = null
  }

  dependencies {
    compile project(':core')
    compile project(':clients')
    compile project(':streams')
    compile libs.jmhCore
    compile libs.mockitoCore
    annotationProcessor libs.jmhGeneratorAnnProcess
    compile libs.jmhCoreBenchmarks
  }

  jar {
    manifest {
      attributes "Main-Class": "org.openjdk.jmh.Main"
    }
  }

  checkstyle {
    configProperties = checkstyleConfigProperties("import-control-jmh-benchmarks.xml")
  }

  task jmh(type: JavaExec, dependsOn: [':jmh-benchmarks:clean', ':jmh-benchmarks:shadowJar']) {

    main="-jar"

    doFirst {
      if (System.getProperty("jmhArgs")) {
          args System.getProperty("jmhArgs").split(',')
      }
      args = [shadowJar.archivePath, *args]
    }
  }

  javadoc {
     enabled = false
  }
}

project(':log4j-appender') {
  archivesBaseName = "kafka-log4j-appender"

  dependencies {
    compile project(':clients')
    compile libs.slf4jlog4j

    testCompile project(':clients').sourceSets.test.output
    testCompile libs.junit
    testCompile libs.easymock
  }

  javadoc {
    enabled = false
  }

}

project(':connect:api') {
  archivesBaseName = "connect-api"

  dependencies {
    compile project(':clients')
    compile libs.slf4jApi
    compile libs.jaxrsApi

    testCompile libs.junit

    testRuntime libs.slf4jlog4j
    testCompile project(':clients').sourceSets.test.output
  }

  javadoc {
    include "**/org/apache/kafka/connect/**" // needed for the `javadocAll` task
    // The URL structure was changed to include the locale after Java 8
    if (JavaVersion.current().isJava11Compatible())
      options.links "https://docs.oracle.com/en/java/javase/${JavaVersion.current().majorVersion}/docs/api/"
    else
      options.links "https://docs.oracle.com/javase/8/docs/api/"
  }

  tasks.create(name: "copyDependantLibs", type: Copy) {
    from (configurations.testRuntime) {
      include('slf4j-log4j12*')
      include('log4j*jar')
    }
    from (configurations.runtime) {
      exclude('kafka-clients*')
      exclude('connect-*')
    }
    into "$buildDir/dependant-libs"
    duplicatesStrategy 'exclude'
  }

  jar {
    dependsOn copyDependantLibs
  }
}

project(':connect:transforms') {
  archivesBaseName = "connect-transforms"

  dependencies {
    compile project(':connect:api')
    compile libs.slf4jApi

    testCompile libs.easymock
    testCompile libs.junit
    testCompile libs.powermockJunit4
    testCompile libs.powermockEasymock

    testRuntime libs.slf4jlog4j
    testCompile project(':clients').sourceSets.test.output
  }

  javadoc {
    enabled = false
  }

  tasks.create(name: "copyDependantLibs", type: Copy) {
    from (configurations.testRuntime) {
      include('slf4j-log4j12*')
      include('log4j*jar')
    }
    from (configurations.runtime) {
      exclude('kafka-clients*')
      exclude('connect-*')
    }
    into "$buildDir/dependant-libs"
    duplicatesStrategy 'exclude'
  }

  jar {
    dependsOn copyDependantLibs
  }
}

project(':connect:json') {
  archivesBaseName = "connect-json"

  dependencies {
    compile project(':connect:api')
    compile libs.jacksonDatabind
    compile libs.jacksonJDK8Datatypes
    compile libs.slf4jApi

    testCompile libs.easymock
    testCompile libs.junit
    testCompile libs.powermockJunit4
    testCompile libs.powermockEasymock

    testRuntime libs.slf4jlog4j
    testCompile project(':clients').sourceSets.test.output
  }

  javadoc {
    enabled = false
  }

  tasks.create(name: "copyDependantLibs", type: Copy) {
    from (configurations.testRuntime) {
      include('slf4j-log4j12*')
      include('log4j*jar')
    }
    from (configurations.runtime) {
      exclude('kafka-clients*')
      exclude('connect-*')
    }
    into "$buildDir/dependant-libs"
    duplicatesStrategy 'exclude'
  }

  jar {
    dependsOn copyDependantLibs
  }
}

project(':connect:runtime') {
  archivesBaseName = "connect-runtime"

  dependencies {

    compile project(':connect:api')
    compile project(':clients')
    compile project(':tools')
    compile project(':connect:json')
    compile project(':connect:transforms')

    compile libs.slf4jApi
    compile libs.jacksonJaxrsJsonProvider
    compile libs.jerseyContainerServlet
    compile libs.jerseyHk2
    compile libs.jaxbApi // Jersey dependency that was available in the JDK before Java 9
    compile libs.activation // Jersey dependency that was available in the JDK before Java 9
    compile libs.jettyServer
    compile libs.jettyServlet
    compile libs.jettyServlets
    compile libs.jettyClient
    compile(libs.reflections)
    compile(libs.mavenArtifact)

    testCompile project(':clients').sourceSets.test.output
    testCompile libs.easymock
    testCompile libs.junit
    testCompile libs.powermockJunit4
    testCompile libs.powermockEasymock
    testCompile libs.mockitoCore
    testCompile libs.httpclient

    testCompile project(':clients').sourceSets.test.output
    testCompile project(':core')
    testCompile project(':core').sourceSets.test.output

    testRuntime libs.slf4jlog4j
  }

  javadoc {
    enabled = false
  }

  tasks.create(name: "copyDependantLibs", type: Copy) {
    from (configurations.testRuntime) {
      include('slf4j-log4j12*')
      include('log4j*jar')
    }
    from (configurations.runtime) {
      exclude('kafka-clients*')
      exclude('connect-*')
    }
    into "$buildDir/dependant-libs"
    duplicatesStrategy 'exclude'
  }

  jar {
    dependsOn copyDependantLibs
  }

  task genConnectConfigDocs(type: JavaExec) {
    classpath = sourceSets.main.runtimeClasspath
    main = 'org.apache.kafka.connect.runtime.distributed.DistributedConfig'
    if( !generatedDocsDir.exists() ) { generatedDocsDir.mkdirs() }
    standardOutput = new File(generatedDocsDir, "connect_config.html").newOutputStream()
  }

  task genSinkConnectorConfigDocs(type: JavaExec) {
    classpath = sourceSets.main.runtimeClasspath
    main = 'org.apache.kafka.connect.runtime.SinkConnectorConfig'
    if( !generatedDocsDir.exists() ) { generatedDocsDir.mkdirs() }
    standardOutput = new File(generatedDocsDir, "sink_connector_config.html").newOutputStream()
  }

  task genSourceConnectorConfigDocs(type: JavaExec) {
    classpath = sourceSets.main.runtimeClasspath
    main = 'org.apache.kafka.connect.runtime.SourceConnectorConfig'
    if( !generatedDocsDir.exists() ) { generatedDocsDir.mkdirs() }
    standardOutput = new File(generatedDocsDir, "source_connector_config.html").newOutputStream()
  }

  task genConnectTransformationDocs(type: JavaExec) {
    classpath = sourceSets.main.runtimeClasspath
    main = 'org.apache.kafka.connect.tools.TransformationDoc'
    if( !generatedDocsDir.exists() ) { generatedDocsDir.mkdirs() }
    standardOutput = new File(generatedDocsDir, "connect_transforms.html").newOutputStream()
  }

  task genConnectMetricsDocs(type: JavaExec) {
    classpath = sourceSets.test.runtimeClasspath
    main = 'org.apache.kafka.connect.runtime.ConnectMetrics'
    if( !generatedDocsDir.exists() ) { generatedDocsDir.mkdirs() }
    standardOutput = new File(generatedDocsDir, "connect_metrics.html").newOutputStream()
  }

}

project(':connect:file') {
  archivesBaseName = "connect-file"

  dependencies {
    compile project(':connect:api')
    compile libs.slf4jApi

    testCompile libs.easymock
    testCompile libs.junit
    testCompile libs.powermockJunit4
    testCompile libs.powermockEasymock

    testRuntime libs.slf4jlog4j
    testCompile project(':clients').sourceSets.test.output
  }

  javadoc {
    enabled = false
  }

  tasks.create(name: "copyDependantLibs", type: Copy) {
    from (configurations.testRuntime) {
      include('slf4j-log4j12*')
      include('log4j*jar')
    }
    from (configurations.runtime) {
      exclude('kafka-clients*')
      exclude('connect-*')
    }
    into "$buildDir/dependant-libs"
    duplicatesStrategy 'exclude'
  }

  jar {
    dependsOn copyDependantLibs
  }
}

project(':connect:basic-auth-extension') {
  archivesBaseName = "connect-basic-auth-extension"

  dependencies {
    compile project(':connect:api')
    compile libs.slf4jApi

    testCompile libs.bcpkix
    testCompile libs.easymock
    testCompile libs.junit
    testCompile libs.powermockJunit4
    testCompile libs.powermockEasymock
    testCompile project(':clients').sourceSets.test.output

    testRuntime libs.slf4jlog4j
    testRuntime libs.jerseyContainerServlet
  }

  javadoc {
    enabled = false
  }

  tasks.create(name: "copyDependantLibs", type: Copy) {
    from (configurations.testRuntime) {
      include('slf4j-log4j12*')
      include('log4j*jar')
    }
    from (configurations.runtime) {
      exclude('kafka-clients*')
      exclude('connect-*')
    }
    into "$buildDir/dependant-libs"
    duplicatesStrategy 'exclude'
  }

  jar {
    dependsOn copyDependantLibs
  }
}

project(':connect:mirror') {
  archivesBaseName = "connect-mirror"

  dependencies {
    compile project(':connect:api')
    compile project(':connect:runtime')
    compile project(':connect:mirror-client')
    compile project(':clients')
    compile libs.argparse4j
    compile libs.slf4jApi

    testCompile libs.junit
    testCompile libs.mockitoCore
    testCompile project(':clients').sourceSets.test.output
    testCompile project(':connect:runtime').sourceSets.test.output
    testCompile project(':core')
    testCompile project(':core').sourceSets.test.output

    testRuntime project(':connect:runtime')
    testRuntime libs.slf4jlog4j
  }

  javadoc {
    enabled = false
  }

  tasks.create(name: "copyDependantLibs", type: Copy) {
    from (configurations.testRuntime) {
      include('slf4j-log4j12*')
      include('log4j*jar')
    }
    from (configurations.runtime) {
      exclude('kafka-clients*')
      exclude('connect-*')
    }
    into "$buildDir/dependant-libs"
    duplicatesStrategy 'exclude'
  }

  jar {
    dependsOn copyDependantLibs
  }
}

project(':connect:mirror-client') {
  archivesBaseName = "connect-mirror-client"

  dependencies {
    compile project(':clients')
    compile libs.slf4jApi

    testCompile libs.junit
    testCompile project(':clients').sourceSets.test.output

    testRuntime libs.slf4jlog4j
  }

  javadoc {
    enabled = true
  }

  tasks.create(name: "copyDependantLibs", type: Copy) {
    from (configurations.testRuntime) {
      include('slf4j-log4j12*')
      include('log4j*jar')
    }
    from (configurations.runtime) {
      exclude('kafka-clients*')
      exclude('connect-*')
    }
    into "$buildDir/dependant-libs"
    duplicatesStrategy 'exclude'
  }

  jar {
    dependsOn copyDependantLibs
  }
}

task aggregatedJavadoc(type: Javadoc) {
  def projectsWithJavadoc = subprojects.findAll { it.javadoc.enabled }
  source = projectsWithJavadoc.collect { it.sourceSets.main.allJava }
  classpath = files(projectsWithJavadoc.collect { it.sourceSets.main.compileClasspath })
  includes = projectsWithJavadoc.collectMany { it.javadoc.getIncludes() }
  excludes = projectsWithJavadoc.collectMany { it.javadoc.getExcludes() }
  // The URL structure was changed to include the locale after Java 8
  if (JavaVersion.current().isJava11Compatible())
    options.links "https://docs.oracle.com/en/java/javase/${JavaVersion.current().majorVersion}/docs/api/"
  else
    options.links "https://docs.oracle.com/javase/8/docs/api/"
}
<|MERGE_RESOLUTION|>--- conflicted
+++ resolved
@@ -491,7 +491,6 @@
         "-Xlint:unused"
       ]
 
-<<<<<<< HEAD
       // Inline more aggressively when compiling the `core` jar since it's not meant to be used as a library.
       // More specifically, inline classes from the Scala library so that we can inline methods like `Option.exists`
       // and avoid lambda allocations. This is only safe if the Scala library version is the same at compile time
@@ -509,19 +508,9 @@
       scalaCompileOptions.additionalParameters += inlineFrom
     }
     
-  // these options are valid for Scala versions < 2.13 only
-  // Scala 2.13 removes them, see https://github.com/scala/scala/pull/6502 and https://github.com/scala/scala/pull/5969
-    if (versions.baseScala in ['2.11','2.12']) {
-=======
-    // Somewhat confusingly, `-opt:l:inline` enables all optimizations. `inlineFrom` configures what can be inlined.
-    // See https://www.lightbend.com/blog/scala-inliner-optimizer for more information about the optimizer.
-    scalaCompileOptions.additionalParameters += ["-opt:l:inline"]
-    scalaCompileOptions.additionalParameters += inlineFrom
-
     // these options are valid for Scala versions < 2.13 only
     // Scala 2.13 removes them, see https://github.com/scala/scala/pull/6502 and https://github.com/scala/scala/pull/5969
-    if (versions.baseScala == '2.12') {
->>>>>>> 28c8cc59
+    if (versions.baseScala in ['2.11','2.12']) {
       scalaCompileOptions.additionalParameters += [
         "-Xlint:by-name-right-associative",
         "-Xlint:unsound-match"

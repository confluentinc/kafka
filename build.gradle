// Licensed to the Apache Software Foundation (ASF) under one or more
// contributor license agreements.  See the NOTICE file distributed with
// this work for additional information regarding copyright ownership.
// The ASF licenses this file to You under the Apache License, Version 2.0
// (the "License"); you may not use this file except in compliance with
// the License.  You may obtain a copy of the License at
//
//    http://www.apache.org/licenses/LICENSE-2.0
//
// Unless required by applicable law or agreed to in writing, software
// distributed under the License is distributed on an "AS IS" BASIS,
// WITHOUT WARRANTIES OR CONDITIONS OF ANY KIND, either express or implied.
// See the License for the specific language governing permissions and
// limitations under the License.

import org.ajoberstar.grgit.Grgit
import org.gradle.api.JavaVersion

import java.nio.charset.StandardCharsets

buildscript {
  repositories {
    mavenCentral()
  }
  apply from: "$rootDir/gradle/dependencies.gradle"

  dependencies {
    // For Apache Rat plugin to ignore non-Git files
    classpath "org.ajoberstar.grgit:grgit-core:$versions.grgit"
  }
}

plugins {
  id 'com.github.ben-manes.versions' version '0.48.0'
  id 'idea'
  id 'jacoco'
  id 'java-library'
  id 'org.owasp.dependencycheck' version '8.2.1'
  id 'org.nosphere.apache.rat' version "0.8.1"
  id "io.swagger.core.v3.swagger-gradle-plugin" version "${swaggerVersion}"

  id "com.github.spotbugs" version '6.0.25' apply false
  id 'org.scoverage' version '8.0.3' apply false
  id 'io.github.goooler.shadow' version '8.1.3' apply false
  id 'com.diffplug.spotless' version "6.25.0"
}

task copyGitHooks(type: Copy) {
  description 'Copies the git hooks.'
  from("${rootDir}/bin/git-hooks/") {
    include '*'
  }
  into "${rootDir}/.git/hooks"
}

task installGitHooks(type: Exec) {
  description 'Installs the git hooks.'
  group 'git hooks'
  workingDir rootDir
  commandLine 'chmod'
  args '-R', '+x', '.git/hooks/'
  dependsOn copyGitHooks
  doLast {
    logger.info('Git hook installed successfully.')
  }
}

ext {
  gradleVersion = versions.gradle
  minJavaVersion = 11
  buildVersionFileName = "kafka-version.properties"

  defaultMaxHeapSize = "2g"
  defaultJvmArgs = ["-Xss4m", "-XX:+UseParallelGC"]

  // "JEP 403: Strongly Encapsulate JDK Internals" causes some tests to fail when they try
  // to access internals (often via mocking libraries). We use `--add-opens` as a workaround
  // for now and we'll fix it properly (where possible) via KAFKA-13275.
  if (JavaVersion.current().isCompatibleWith(JavaVersion.VERSION_16))
    defaultJvmArgs.addAll(
      "--add-opens=java.base/java.io=ALL-UNNAMED",
      "--add-opens=java.base/java.lang=ALL-UNNAMED",
      "--add-opens=java.base/java.nio=ALL-UNNAMED",
      "--add-opens=java.base/java.nio.file=ALL-UNNAMED",
      "--add-opens=java.base/java.util=ALL-UNNAMED",
      "--add-opens=java.base/java.util.concurrent=ALL-UNNAMED",
      "--add-opens=java.base/java.util.regex=ALL-UNNAMED",
      "--add-opens=java.base/java.util.stream=ALL-UNNAMED",
      "--add-opens=java.base/java.text=ALL-UNNAMED",
      "--add-opens=java.base/java.time=ALL-UNNAMED",
      "--add-opens=java.security.jgss/sun.security.krb5=ALL-UNNAMED"
    )

  maxTestForks = project.hasProperty('maxParallelForks') ? maxParallelForks.toInteger() : Runtime.runtime.availableProcessors()
  maxScalacThreads = project.hasProperty('maxScalacThreads') ? maxScalacThreads.toInteger() :
      Math.min(Runtime.runtime.availableProcessors(), 8)
  userIgnoreFailures = project.hasProperty('ignoreFailures') ? ignoreFailures.toBoolean() : false

  userMaxTestRetries = project.hasProperty('maxTestRetries') ? maxTestRetries.toInteger() : 0
  userMaxTestRetryFailures = project.hasProperty('maxTestRetryFailures') ? maxTestRetryFailures.toInteger() : 0

  userMaxQuarantineTestRetries = project.hasProperty('maxQuarantineTestRetries') ? maxQuarantineTestRetries.toInteger() : 0
  userMaxQuarantineTestRetryFailures = project.hasProperty('maxQuarantineTestRetryFailures') ? maxQuarantineTestRetryFailures.toInteger() : 0

  skipSigning = project.hasProperty('skipSigning') && skipSigning.toBoolean()
  shouldSign = !skipSigning && !version.endsWith("SNAPSHOT") && !version.contains("-alpha") && !version.matches("[0-9]*\\.[0-9]*\\.[0-9]*-[0-9]*-(ccs|ce)")

  mavenUrl = propertyOrElse(project, 'mavenUrl', '')
  mavenUsername = propertyOrElse(project, 'mavenUsername', '')
  mavenPassword = propertyOrElse(project, 'mavenPassword', '')

  userShowStandardStreams = project.hasProperty("showStandardStreams") ? showStandardStreams : null

  userTestLoggingEvents = project.hasProperty("testLoggingEvents") ? Arrays.asList(testLoggingEvents.split(",")) : null

  userEnableTestCoverage = project.hasProperty("enableTestCoverage") ? enableTestCoverage : false

  userKeepAliveModeString = project.hasProperty("keepAliveMode") ? keepAliveMode : "daemon"
  userKeepAliveMode = KeepAliveMode.values().find(m -> m.name().toLowerCase().equals(userKeepAliveModeString))
  if (userKeepAliveMode == null) {
    def keepAliveValues = KeepAliveMode.values().collect(m -> m.name.toLowerCase())
    throw new GradleException("Unexpected value for keepAliveMode property. Expected one of $keepAliveValues, but received: $userKeepAliveModeString")
  }

  // See README.md for details on this option and the reasoning for the default
  userScalaOptimizerMode = project.hasProperty("scalaOptimizerMode") ? scalaOptimizerMode : "inline-kafka"
  def scalaOptimizerValues = ["none", "method", "inline-kafka", "inline-scala"]
  if (!scalaOptimizerValues.contains(userScalaOptimizerMode))
    throw new GradleException("Unexpected value for scalaOptimizerMode property. Expected one of $scalaOptimizerValues, but received: $userScalaOptimizerMode")

  generatedDocsDir = new File("${project.rootDir}/docs/generated")
  repo = file("$rootDir/.git").isDirectory() ? Grgit.open(currentDir: project.getRootDir()) : null

  commitId = determineCommitId()

  addParametersForTests = { name, options ->
    // -parameters generates arguments with parameter names in TestInfo#getDisplayName.
    // ref: https://github.com/junit-team/junit5/blob/4c0dddad1b96d4a20e92a2cd583954643ac56ac0/junit-jupiter-params/src/main/java/org/junit/jupiter/params/ParameterizedTest.java#L161-L164
    if (name == "compileTestJava" || name == "compileTestScala")
      options.compilerArgs << "-parameters"
  }

  runtimeTestLibs = [
    libs.slf4jReload4j,
    libs.junitPlatformLanucher,
  ]
}

allprojects {

  repositories {
    mavenCentral()
  }

  dependencyUpdates {
    revision="release"
    resolutionStrategy {
      componentSelection { rules ->
        rules.all { ComponentSelection selection ->
          boolean rejected = ['snap', 'alpha', 'beta', 'rc', 'cr', 'm'].any { qualifier ->
            selection.candidate.version ==~ /(?i).*[.-]${qualifier}[.\d-]*/
          }
          if (rejected) {
            selection.reject('Release candidate')
          }
        }
      }
    }
  }

  configurations.all {
    // zinc is the Scala incremental compiler, it has a configuration for its own dependencies
    // that are unrelated to the project dependencies, we should not change them
    if (name != "zinc") {
      resolutionStrategy {
        force(
          // be explicit about the javassist dependency version instead of relying on the transitive version
          libs.javassist,
          // ensure we have a single version in the classpath despite transitive dependencies
          libs.scalaLibrary,
          libs.scalaReflect,
          libs.jacksonAnnotations,
          // be explicit about the Netty dependency version instead of relying on the version set by
          // ZooKeeper (potentially older and containing CVEs)
          libs.nettyHandler,
          libs.nettyTransportNativeEpoll,
          // be explicit about the reload4j version instead of relying on the transitive versions
          libs.reload4j
        )
      }
    }
  }
  task printAllDependencies(type: DependencyReportTask) {}

  tasks.withType(Javadoc) {
    options.charSet = 'UTF-8'
    options.docEncoding = 'UTF-8'
    options.encoding = 'UTF-8'
    options.memberLevel = JavadocMemberLevel.PUBLIC  // Document only public members/API
    // Turn off doclint for now, see https://blog.joda.org/2014/02/turning-off-doclint-in-jdk-8-javadoc.html for rationale
    options.addStringOption('Xdoclint:none', '-quiet')
    // Javadoc warnings should fail the build in JDK 15+ https://bugs.openjdk.org/browse/JDK-8200363
    options.addBooleanOption('Werror', JavaVersion.current().isCompatibleWith(JavaVersion.VERSION_15))
    options.links "https://docs.oracle.com/en/java/javase/${JavaVersion.current().majorVersion}/docs/api/"
  }

  clean {
    delete "${projectDir}/src/generated"
    delete "${projectDir}/src/generated-test"
  }
}

def determineCommitId() {
  def takeFromHash = 16
  if (project.hasProperty('commitId')) {
    commitId.take(takeFromHash)
  } else if (repo != null) {
    repo.head().id.take(takeFromHash)
  } else {
    "unknown"
  }
}

<<<<<<< HEAD
def propertyOrElse(project, propertyName, defaultValue) {
  if (project.hasProperty(propertyName))
    project.property(propertyName)
  // Workaround for KC-1802, system properties set by init scripts are not included
  // in project properties since Gradle 7.1. This can be removed once we update the
  // packaging code to set credentials via a gradle.properties file instead.
  else
    System.getProperty("org.gradle.project.$propertyName", defaultValue)
=======
/**
 * For a given Project, compute a nice dash separated directory name
 * to store the JUnit XML files in. E.g., Project ":connect:api" -> "connect-api"
 */
static def projectToJUnitXmlPath(project) {
  var p = project
  var projectNames = []
  while (p != null) {
    projectNames.push(p.name)
    p = p.parent
    if (p.name == "kafka") {
      break;
    }
  }
  return projectNames.join("/")
>>>>>>> 017da210
}


apply from: file('wrapper.gradle')

if (repo != null) {
  rat {
    dependsOn subprojects.collect {
      it.tasks.matching {
        it.name == "processMessages" || it.name == "processTestMessages"
      }
    }

    verbose.set(true)
    reportDir.set(project.file('build/rat'))
    stylesheet.set(file('gradle/resources/rat-output-to-html.xsl'))

    // Exclude everything under the directory that git should be ignoring via .gitignore or that isn't checked in. These
    // restrict us only to files that are checked in or are staged.
    excludes = new ArrayList<String>(repo.clean(ignore: false, directories: true, dryRun: true))
    // And some of the files that we have checked in should also be excluded from this check
    excludes.addAll([
        '**/debian/**',
        'build.log',
        '**/.git/**',
        '**/build/**',
        'CONTRIBUTING.md',
        'PULL_REQUEST_TEMPLATE.md',
        '.github/**',
        'gradlew',
        'gradlew.bat',
        'gradle/wrapper/gradle-wrapper.properties',
        'TROGDOR.md',
        '**/*README.md',
        '**/id_rsa',
        '**/id_rsa.pub',
        'checkstyle/suppressions.xml',
        'streams/quickstart/java/src/test/resources/projects/basic/goal.txt',
        'streams/streams-scala/logs/*',
        'licenses/*',
        '**/generated/**',
        'clients/src/test/resources/serializedData/*',
        'docker/test/fixtures/secrets/*',
        'docker/examples/fixtures/secrets/*',
        'docker/docker_official_images/.gitkeep'
    ])
  }
} else {
  rat.enabled = false
}
println("Starting build with version $version (commit id ${commitId == null ? "null" : commitId.take(8)}) using Gradle $gradleVersion, Java ${JavaVersion.current()} and Scala ${versions.scala}")
println("Build properties: ignoreFailures=$userIgnoreFailures, maxParallelForks=$maxTestForks, maxScalacThreads=$maxScalacThreads, maxTestRetries=$userMaxTestRetries")

subprojects {

  // enable running :dependencies task recursively on all subprojects
  // eg: ./gradlew allDeps
  task allDeps(type: DependencyReportTask) {}
  // enable running :dependencyInsight task recursively on all subprojects
  // eg: ./gradlew allDepInsight --configuration runtime --dependency com.fasterxml.jackson.core:jackson-databind
  task allDepInsight(type: DependencyInsightReportTask) {showingAllVariants = false} doLast {}

  apply plugin: 'java-library'
  apply plugin: 'checkstyle'
  apply plugin: "com.github.spotbugs"

  // We use the shadow plugin for the jmh-benchmarks module and the `-all` jar can get pretty large, so
  // don't publish it
  // We also don't publish artifacts for kafka-streams-upgrade-system-tests since they are not necessary,
  // and were resulting in conflicts due to duplicate artifacts
  def shouldPublish = !project.name.equals('jmh-benchmarks') && !(project.path.startsWith(':streams') && project.name.startsWith("upgrade-system-tests"))
  def shouldPublishWithShadow = (['clients'].contains(project.name))

  if (shouldPublish) {
    apply plugin: 'maven-publish'
    apply plugin: 'signing'

    // Add aliases for the task names used by the maven plugin for backwards compatibility
    // The maven plugin was replaced by the maven-publish plugin in Gradle 7.0
    tasks.register('install').configure { dependsOn(publishToMavenLocal) }
    tasks.register('uploadArchives').configure { dependsOn(publish) }
  }

  // apply the eclipse plugin only to subprojects that hold code. 'connect' is just a folder.
  if (!project.name.equals('connect')) {
    apply plugin: 'eclipse'
    fineTuneEclipseClasspathFile(eclipse, project)
  }

  java {
    consistentResolution {
      // resolve the compileClasspath and then "inject" the result of resolution as strict constraints into the runtimeClasspath
      useCompileClasspathVersions()
    }
  }

  tasks.withType(JavaCompile) {
    options.encoding = 'UTF-8'
    options.compilerArgs << "-Xlint:all"
    // temporary exclusions until all the warnings are fixed
    if (!project.path.startsWith(":connect") && !project.path.startsWith(":storage"))
      options.compilerArgs << "-Xlint:-rawtypes"
    options.compilerArgs << "-Xlint:-serial"
    options.compilerArgs << "-Xlint:-try"
    options.compilerArgs << "-Werror"
    options.release = minJavaVersion
    dependsOn installGitHooks
    addParametersForTests(name, options)
  }

  if (shouldPublish) {

    publishing {
      repositories {
        // To test locally, invoke gradlew with `-PmavenUrl=file:///some/local/path`
        maven {
          url = mavenUrl
          credentials {
            username = mavenUsername
            password = mavenPassword
          }
        }
      }
      publications {
        mavenJava(MavenPublication) {
          if (!shouldPublishWithShadow) {
            from components.java
          } else {
            apply plugin: 'io.github.goooler.shadow'
            project.shadow.component(mavenJava)

            // Fix for avoiding inclusion of runtime dependencies marked as 'shadow' in MANIFEST Class-Path.
            // https://github.com/johnrengelman/shadow/issues/324
            afterEvaluate {
              pom.withXml { xml ->
                if (xml.asNode().get('dependencies') == null) {
                  xml.asNode().appendNode('dependencies')
                }
                def dependenciesNode = xml.asNode().get('dependencies').get(0)
                project.configurations.shadowed.allDependencies.each {
                  def dependencyNode = dependenciesNode.appendNode('dependency')
                  dependencyNode.appendNode('groupId', it.group)
                  dependencyNode.appendNode('artifactId', it.name)
                  dependencyNode.appendNode('version', it.version)
                  dependencyNode.appendNode('scope', 'runtime')
                }
              }
            }
          }

          afterEvaluate {
            ["srcJar", "javadocJar", "scaladocJar", "testJar", "testSrcJar"].forEach { taskName ->
              def task = tasks.findByName(taskName)
              if (task != null)
                artifact task
            }

            artifactId = base.archivesName.get()
            pom {
              name = 'Apache Kafka'
              url = 'https://kafka.apache.org'
              licenses {
                license {
                  name = 'The Apache License, Version 2.0'
                  url = 'http://www.apache.org/licenses/LICENSE-2.0.txt'
                  distribution = 'repo'
                }
              }
            }
          }
        }
      }
    }

    if (shouldSign) {
      signing {
        sign publishing.publications.mavenJava
      }
    }
  }

  def testLoggingEvents = ["passed", "skipped", "failed"]
  def testShowStandardStreams = false
  def testExceptionFormat = 'full'
  // Gradle built-in logging only supports sending test output to stdout, which generates a lot
  // of noise, especially for passing tests. We really only want output for failed tests. This
  // hooks into the output and logs it (so we don't have to buffer it all in memory) and only
  // saves the output for failing tests. Directory and filenames are such that you can, e.g.,
  // create a Jenkins rule to collect failed test output.
  def logTestStdout = {
    def testId = { TestDescriptor descriptor ->
      "${descriptor.className}.${descriptor.name}".toString()
    }

    def logFiles = new HashMap<String, File>()
    def logStreams = new HashMap<String, FileOutputStream>()
    beforeTest { TestDescriptor td ->
      def tid = testId(td)
      // truncate the file name if it's too long
      def logFile = new File(
              "${projectDir}/build/reports/testOutput/${tid.substring(0, Math.min(tid.size(),240))}.test.stdout"
      )
      logFile.parentFile.mkdirs()
      logFiles.put(tid, logFile)
      logStreams.put(tid, new FileOutputStream(logFile))
    }
    onOutput { TestDescriptor td, TestOutputEvent toe ->
      def tid = testId(td)
      // Some output can happen outside the context of a specific test (e.g. at the class level)
      // and beforeTest/afterTest seems to not be invoked for these cases (and similarly, there's
      // a TestDescriptor hierarchy that includes the thread executing the test, Gradle tasks,
      // etc). We see some of these in practice and it seems like something buggy in the Gradle
      // test runner since we see it *before* any tests and it is frequently not related to any
      // code in the test (best guess is that it is tail output from last test). We won't have
      // an output file for these, so simply ignore them. If they become critical for debugging,
      // they can be seen with showStandardStreams.
      if (td.name == td.className || td.className == null) {
        // silently ignore output unrelated to specific test methods
        return
      } else if (logStreams.get(tid) == null) {
        println "WARNING: unexpectedly got output for a test [${tid}]" +
                " that we didn't previously see in the beforeTest hook." +
                " Message for debugging: [" + toe.message + "]."
        return
      }
      try {
        logStreams.get(tid).write(toe.message.getBytes(StandardCharsets.UTF_8))
      } catch (Exception e) {
        println "ERROR: Failed to write output for test ${tid}"
        e.printStackTrace()
      }
    }
    afterTest { TestDescriptor td, TestResult tr ->
      def tid = testId(td)
      try {
        logStreams.get(tid).close()
        if (tr.resultType != TestResult.ResultType.FAILURE) {
          logFiles.get(tid).delete()
        } else {
          def file = logFiles.get(tid)
          println "${tid} failed, log available in ${file}"
        }
      } catch (Exception e) {
        println "ERROR: Failed to close stdout file for ${tid}"
        e.printStackTrace()
      } finally {
        logFiles.remove(tid)
        logStreams.remove(tid)
      }
    }
  }

  // The suites are for running sets of tests in IDEs.
  // Gradle will run each test class, so we exclude the suites to avoid redundantly running the tests twice.
  def testsToExclude = ['**/*Suite.class']

  test {
    ext {
      isGithubActions = System.getenv('GITHUB_ACTIONS') != null
      hadFailure = false  // Used to track if any tests failed, see afterSuite below
    }

    maxParallelForks = maxTestForks
    ignoreFailures = userIgnoreFailures || ext.isGithubActions

    maxHeapSize = defaultMaxHeapSize
    jvmArgs = defaultJvmArgs

    // KAFKA-17433 Used by deflake.yml github action to repeat individual tests
    systemProperty("kafka.cluster.test.repeat", project.findProperty("kafka.cluster.test.repeat"))

    testLogging {
      events = userTestLoggingEvents ?: testLoggingEvents
      showStandardStreams = userShowStandardStreams ?: testShowStandardStreams
      exceptionFormat = testExceptionFormat
      displayGranularity = 0
    }
    logTestStdout.rehydrate(delegate, owner, this)()

    exclude testsToExclude

    useJUnitPlatform {
      includeEngines 'junit-jupiter'
      excludeTags 'flaky'
    }

    develocity {
      testRetry {
        maxRetries = userMaxTestRetries
        maxFailures = userMaxTestRetryFailures
      }
    }
    
    // As we process results, check if there were any test failures.
    afterSuite { desc, result ->
      if (result.resultType == TestResult.ResultType.FAILURE) {
        ext.hadFailure = true
      }
    }

    // This closure will copy JUnit XML files out of the sub-project's build directory and into
    // a top-level build/junit-xml directory. This is necessary to avoid reporting on tests which
    // were not run, but instead were restored via FROM-CACHE. See KAFKA-17479 for more details.
    doLast {
      if (ext.isGithubActions) {
        def moduleDirPath = projectToJUnitXmlPath(project)
        def dest = rootProject.layout.buildDirectory.dir("junit-xml/${moduleDirPath}").get().asFile
        println "Copy JUnit XML for ${project.name} to $dest"
        ant.copy(todir: "$dest/test") {
          ant.fileset(dir: "${test.reports.junitXml.entryPoint}")
        }

        // If there were any test failures, we want to fail the task to prevent the failures
        // from being cached.
        if (ext.hadFailure) {
          throw new GradleException("Failing this task since '${project.name}:${name}' had test failures.")
        }
      }
    }
  }

  task quarantinedTest(type: Test, dependsOn: compileJava) {
    ext {
      isGithubActions = System.getenv('GITHUB_ACTIONS') != null
    }

    // Disable caching and up-to-date for this task. We always want quarantined tests
    // to run and never want to cache their results. Since we do this, we can avoid
    // explicitly failing the build like we do in "test" with ext.hadFailure.
    outputs.upToDateWhen { false }
    outputs.cacheIf { false }

    maxParallelForks = maxTestForks
    ignoreFailures = userIgnoreFailures

    maxHeapSize = defaultMaxHeapSize
    jvmArgs = defaultJvmArgs

    // KAFKA-17433 Used by deflake.yml github action to repeat individual tests
    systemProperty("kafka.cluster.test.repeat", project.findProperty("kafka.cluster.test.repeat"))

    testLogging {
      events = userTestLoggingEvents ?: testLoggingEvents
      showStandardStreams = userShowStandardStreams ?: testShowStandardStreams
      exceptionFormat = testExceptionFormat
      displayGranularity = 0
    }
    logTestStdout.rehydrate(delegate, owner, this)()

    useJUnitPlatform {
      includeEngines 'junit-jupiter'
      includeTags 'flaky'
    }

    develocity {
      testRetry {
        maxRetries = userMaxQuarantineTestRetries
        maxFailures = userMaxQuarantineTestRetryFailures
      }
    }

    // This closure will copy JUnit XML files out of the sub-project's build directory and into
    // a top-level build/junit-xml directory. This is necessary to avoid reporting on tests which
    // were not run, but instead were restored via FROM-CACHE. See KAFKA-17479 for more details.
    doLast {
      if (ext.isGithubActions) {
        def moduleDirPath = projectToJUnitXmlPath(project)
        def dest = rootProject.layout.buildDirectory.dir("junit-xml/${moduleDirPath}").get().asFile
        println "Copy JUnit XML for ${project.name} to $dest"
        ant.copy(todir: "$dest/quarantinedTest", failonerror: "false") {
          ant.fileset(dir: "${quarantinedTest.reports.junitXml.entryPoint}") {
            ant.include(name: "**/*.xml")
          }
        }
      }
    }
  }

  task integrationTest(type: Test, dependsOn: compileJava) {
    maxParallelForks = maxTestForks
    ignoreFailures = userIgnoreFailures

    // Increase heap size for integration tests
    maxHeapSize = "2560m"
    jvmArgs = defaultJvmArgs


    testLogging {
      events = userTestLoggingEvents ?: testLoggingEvents
      showStandardStreams = userShowStandardStreams ?: testShowStandardStreams
      exceptionFormat = testExceptionFormat
      displayGranularity = 0
    }
    logTestStdout.rehydrate(delegate, owner, this)()

    exclude testsToExclude

    useJUnitPlatform {
      includeTags "integration"
      includeEngines 'junit-jupiter'
    }

    develocity {
      testRetry {
        maxRetries = userMaxTestRetries
        maxFailures = userMaxTestRetryFailures
      }
    }
  }

  task unitTest(type: Test, dependsOn: compileJava) {
    maxParallelForks = maxTestForks
    ignoreFailures = userIgnoreFailures

    maxHeapSize = defaultMaxHeapSize
    jvmArgs = defaultJvmArgs

    testLogging {
      events = userTestLoggingEvents ?: testLoggingEvents
      showStandardStreams = userShowStandardStreams ?: testShowStandardStreams
      exceptionFormat = testExceptionFormat
      displayGranularity = 0
    }
    logTestStdout.rehydrate(delegate, owner, this)()

    exclude testsToExclude

    useJUnitPlatform {
      excludeTags "integration"
      includeEngines 'junit-jupiter'
    }

    develocity {
      testRetry {
        maxRetries = userMaxTestRetries
        maxFailures = userMaxTestRetryFailures
      }
    }
  }

  // remove test output from all test types
  tasks.withType(Test).all { t ->
    cleanTest {
      delete t.reports.junitXml.outputLocation
      delete t.reports.html.outputLocation
    }
  }

  jar {
    from "$rootDir/LICENSE"
    from "$rootDir/NOTICE"
  }

  task srcJar(type: Jar) {
    archiveClassifier = 'sources'
    from "$rootDir/LICENSE"
    from "$rootDir/NOTICE"
    from sourceSets.main.allSource
  }

  task javadocJar(type: Jar, dependsOn: javadoc) {
    archiveClassifier = 'javadoc'
    from "$rootDir/LICENSE"
    from "$rootDir/NOTICE"
    from javadoc.destinationDir
  }

  task docsJar(dependsOn: javadocJar)

  test.dependsOn('javadoc')

  task systemTestLibs(dependsOn: jar)

  if (!sourceSets.test.allSource.isEmpty()) {
    task testJar(type: Jar) {
      archiveClassifier = 'test'
      from "$rootDir/LICENSE"
      from "$rootDir/NOTICE"
      from sourceSets.test.output
      // The junit-platform.properties file is used for configuring and customizing the behavior of the JUnit platform.
      // It should only apply to Kafka's own JUnit tests, and should not exist in the test JAR.
      // If we include it in the test JAR, it could lead to conflicts with user configurations.
      exclude 'junit-platform.properties'
    }

    task testSrcJar(type: Jar, dependsOn: testJar) {
      archiveClassifier = 'test-sources'
      from "$rootDir/LICENSE"
      from "$rootDir/NOTICE"
      from sourceSets.test.allSource
    }

  }

  plugins.withType(ScalaPlugin) {

    scala {
      zincVersion = versions.zinc
    }

    task scaladocJar(type:Jar, dependsOn: scaladoc) {
      archiveClassifier = 'scaladoc'
      from "$rootDir/LICENSE"
      from "$rootDir/NOTICE"
      from scaladoc.destinationDir
    }

    //documentation task should also trigger building scala doc jar
    docsJar.dependsOn scaladocJar

  }

  tasks.withType(ScalaCompile) {

    scalaCompileOptions.keepAliveMode = userKeepAliveMode

    scalaCompileOptions.additionalParameters = [
      "-deprecation:false",
      "-unchecked",
      "-encoding", "utf8",
      "-Xlog-reflective-calls",
      "-feature",
      "-language:postfixOps",
      "-language:implicitConversions",
      "-language:existentials",
      "-Ybackend-parallelism", maxScalacThreads.toString(),
      "-Xlint:constant",
      "-Xlint:delayedinit-select",
      "-Xlint:doc-detached",
      "-Xlint:missing-interpolator",
      "-Xlint:nullary-unit",
      "-Xlint:option-implicit",
      "-Xlint:package-object-classes",
      "-Xlint:poly-implicit-overload",
      "-Xlint:private-shadow",
      "-Xlint:stars-align",
      "-Xlint:type-parameter-shadow",
      "-Xlint:unused"
    ]

    if (versions.baseScala == '2.13')
      scalaCompileOptions.additionalParameters += ["-Wconf:msg=@nowarn annotation does not suppress any warnings:s"] // See https://github.com/scala/scala/pull/9960

    // See README.md for details on this option and the meaning of each value
    if (userScalaOptimizerMode.equals("method"))
      scalaCompileOptions.additionalParameters += ["-opt:l:method"]
    else if (userScalaOptimizerMode.startsWith("inline-")) {
      List<String> inlineFrom = ["-opt-inline-from:org.apache.kafka.**"]
      if (project.name.equals('core'))
        inlineFrom.add("-opt-inline-from:kafka.**")
      if (userScalaOptimizerMode.equals("inline-scala"))
        inlineFrom.add("-opt-inline-from:scala.**")

      scalaCompileOptions.additionalParameters += ["-opt:l:inline"]
      scalaCompileOptions.additionalParameters += inlineFrom
    }

    scalaCompileOptions.additionalParameters += ["-opt-warnings", "-Xlint:strict-unsealed-patmat"]
    // Scala 2.13.2 introduces compiler warnings suppression, which is a pre-requisite for -Xfatal-warnings
    scalaCompileOptions.additionalParameters += ["-Xfatal-warnings"]

    scalaCompileOptions.additionalParameters += ["-release", String.valueOf(minJavaVersion)]
    options.compilerArgs += ["--release", String.valueOf(minJavaVersion)]

    addParametersForTests(name, options)

    configure(scalaCompileOptions.forkOptions) {
      memoryMaximumSize = defaultMaxHeapSize
      jvmArgs = defaultJvmArgs
    }
  }

  checkstyle {
    configDirectory = rootProject.layout.projectDirectory.dir("checkstyle")
    configProperties = checkstyleConfigProperties("import-control.xml")
    toolVersion = versions.checkstyle
  }

  configure(checkstyleMain) {
    group = 'Verification'
    description = 'Run checkstyle on all main Java sources'
  }

  configure(checkstyleTest) {
    group = 'Verification'
    description = 'Run checkstyle on all test Java sources'
  }

  test.dependsOn('checkstyleMain', 'checkstyleTest')

  spotbugs {
    toolVersion = versions.spotbugs
    excludeFilter = file("$rootDir/gradle/spotbugs-exclude.xml")
    ignoreFailures = false
  }
  test.dependsOn('spotbugsMain')

  tasks.withType(com.github.spotbugs.snom.SpotBugsTask).configureEach {
    reports.configure {
      // Continue supporting `xmlFindBugsReport` for compatibility
      xml.enabled(project.hasProperty('xmlSpotBugsReport') || project.hasProperty('xmlFindBugsReport'))
      html.enabled(!project.hasProperty('xmlSpotBugsReport') && !project.hasProperty('xmlFindBugsReport'))
    }
    maxHeapSize = defaultMaxHeapSize
    jvmArgs = defaultJvmArgs
  }

  // Ignore core since its a scala project
  if (it.path != ':core') {
    if (userEnableTestCoverage) {
      apply plugin: "jacoco"

      jacoco {
        toolVersion = versions.jacoco
      }

      jacocoTestReport {
        dependsOn tasks.test
        sourceSets sourceSets.main
        reports {
          html.required = true
          xml.required = true
          csv.required = false
        }
      }

    }
  }

  if (userEnableTestCoverage) {
    def coverageGen = it.path == ':core' ? 'reportTestScoverage' : 'jacocoTestReport'
    tasks.register('reportCoverage').configure { dependsOn(coverageGen) }
  }

  dependencyCheck {
    suppressionFile = "$rootDir/gradle/resources/dependencycheck-suppressions.xml"
    skipProjects = [ ":jmh-benchmarks", ":trogdor" ]
    skipConfigurations = [ "zinc" ]
  }
  apply plugin: 'com.diffplug.spotless'
  spotless {
    java {
      targetExclude('**/generated/**/*.java','**/generated-test/**/*.java')
      importOrder('kafka', 'org.apache.kafka', 'com', 'net', 'org', 'java', 'javax', '', '\\#')
      removeUnusedImports()
    }
  }
}

gradle.taskGraph.whenReady { taskGraph ->
  taskGraph.getAllTasks().findAll { it.name.contains('spotbugsScoverage') || it.name.contains('spotbugsTest') }.each { task ->
    task.enabled = false
  }
}

// Skip publish tasks for projects that do not have a separate artifact per scala version when the
// scala version is not the default. This is necessary because some repositories ensure immutability
// of non snapshot artifacts - i.e. they don't allow the same artifact to be published a second time.
def defaultScalaSuffix = "2.13"
gradle.taskGraph.whenReady { taskGraph ->
  def skippedPublish = false
  taskGraph.getAllTasks().each { task ->
    if (task.name.equals("publishMavenJavaPublicationToMavenRepository") &&
        !versions.baseScala.equals(defaultScalaSuffix) &&
        task.project.hasProperty("archivesBaseName") &&
        !task.project.archivesBaseName.endsWith("_${versions.baseScala}")) {
      task.enabled = false
      skippedPublish = true
    }
  }
  if (skippedPublish)
    println("Skipping publish for projects that don't have a separate artifact per Scala version since " +
      "the Scala version (`${versions.baseScala}`) is not the default (`$defaultScalaSuffix`)")
}

def fineTuneEclipseClasspathFile(eclipse, project) {
  eclipse.classpath.file {
    beforeMerged { cp ->
      cp.entries.clear()
      // for the core project add the directories defined under test/scala as separate source directories
      if (project.name.equals('core')) {
        cp.entries.add(new org.gradle.plugins.ide.eclipse.model.SourceFolder("src/test/scala/integration", null))
        cp.entries.add(new org.gradle.plugins.ide.eclipse.model.SourceFolder("src/test/scala/other", null))
        cp.entries.add(new org.gradle.plugins.ide.eclipse.model.SourceFolder("src/test/scala/unit", null))
      }
    }
    whenMerged { cp ->
      // for the core project exclude the separate sub-directories defined under test/scala. These are added as source dirs above
      if (project.name.equals('core')) {
        cp.entries.findAll { it.kind == "src" && it.path.equals("src/test/scala") }*.excludes = ["integration/", "other/", "unit/"]
      }
      /*
       * Set all eclipse build output to go to 'build_eclipse' directory. This is to ensure that gradle and eclipse use different
       * build output directories, and also avoid using the eclipse default of 'bin' which clashes with some of our script directories.
       * https://discuss.gradle.org/t/eclipse-generated-files-should-be-put-in-the-same-place-as-the-gradle-generated-files/6986/2
       */
      cp.entries.findAll { it.kind == "output" }*.path = "build_eclipse"
      /*
       * Some projects have explicitly added test output dependencies. These are required for the gradle build but not required
       * in Eclipse since the dependent projects are added as dependencies. So clean up these from the generated classpath.
       */
      cp.entries.removeAll { it.kind == "lib" && it.path.matches(".*/build/(classes|resources)/test") }
    }
  }
}

def checkstyleConfigProperties(configFileName) {
  [importControlFile: "$configFileName"]
}

if (userEnableTestCoverage) {
  tasks.register('reportCoverage').configure { dependsOn(subprojects.reportCoverage) }
}

def connectPkgs = [
    'connect:api',
    'connect:basic-auth-extension',
    'connect:file',
    'connect:json',
    'connect:runtime',
    'connect:test-plugins',
    'connect:transforms',
    'connect:mirror',
    'connect:mirror-client'
]

tasks.create(name: "jarConnect", dependsOn: connectPkgs.collect { it + ":jar" }) {}

tasks.create(name: "testConnect", dependsOn: connectPkgs.collect { it + ":test" }) {}

project(':server') {
  base {
    archivesName = "kafka-server"
  }

  dependencies {
    implementation project(':clients')
    implementation project(':metadata')
    implementation project(':server-common')
    implementation project(':storage')
    implementation project(':group-coordinator')
    implementation project(':transaction-coordinator')
    implementation project(':raft')
    implementation libs.metrics
    implementation libs.jacksonDatabind

    implementation libs.slf4jApi

    compileOnly libs.reload4j

    testImplementation project(':clients').sourceSets.test.output

    testImplementation libs.mockitoCore
    testImplementation libs.junitJupiter
    testImplementation libs.slf4jReload4j

    testRuntimeOnly libs.junitPlatformLanucher
  }

  task createVersionFile() {
    def receiptFile = file("$buildDir/kafka/$buildVersionFileName")
    inputs.property "commitId", commitId
    inputs.property "version", version
    outputs.file receiptFile
    outputs.cacheIf { true }

    doLast {
      def data = [
        commitId: commitId,
        version: version,
      ]

      receiptFile.parentFile.mkdirs()
      def content = data.entrySet().collect { "$it.key=$it.value" }.sort().join("\n")
      receiptFile.setText(content, "ISO-8859-1")
    }
  }

  jar {
    dependsOn createVersionFile
    from("$buildDir") {
      include "kafka/$buildVersionFileName"
    }
  }

  clean.doFirst {
    delete "$buildDir/kafka/"
  }

  checkstyle {
    configProperties = checkstyleConfigProperties("import-control-server.xml")
  }

  javadoc {
    enabled = false
  }
}

project(':share') {
  base {
    archivesName = "kafka-share"
  }

  dependencies {
    implementation project(':server-common')

    implementation libs.slf4jApi

    testImplementation libs.junitJupiter
    testImplementation libs.slf4jReload4j

    testRuntimeOnly libs.junitPlatformLanucher
  }

  sourceSets {
    main {
      java {
        srcDirs = ["src/main/java"]
      }
    }
    test {
      java {
        srcDirs = ["src/test/java"]
      }
    }
  }

  checkstyle {
    configProperties = checkstyleConfigProperties("import-control-share.xml")
  }

  javadoc {
    enabled = false
  }
}

project(':core') {
  apply plugin: 'scala'

  // scaladoc generation is configured at the sub-module level with an artifacts
  // block (cf. see streams-scala). If scaladoc generation is invoked explicitly
  // for the `core` module, this ensures the generated jar doesn't include scaladoc
  // files since the `core` module doesn't include public APIs.
  scaladoc {
    enabled = false
  }
  if (userEnableTestCoverage)
    apply plugin: "org.scoverage"

  base {
    archivesName = "kafka_${versions.baseScala}"
  }

  dependencies {
    // `core` is often used in users' tests, define the following dependencies as `api` for backwards compatibility
    // even though the `core` module doesn't expose any public API
    api project(':clients')
    api libs.scalaLibrary

    implementation project(':server-common')
    implementation project(':group-coordinator:group-coordinator-api')
    implementation project(':group-coordinator')
    implementation project(':transaction-coordinator')
    implementation project(':metadata')
    implementation project(':storage:storage-api')
    implementation project(':tools:tools-api')
    implementation project(':raft')
    implementation project(':storage')
    implementation project(':server')
    implementation project(':coordinator-common')
    implementation project(':share')
    implementation project(':share-coordinator')

    implementation libs.argparse4j
    implementation libs.commonsValidator
    implementation libs.jacksonDatabind
    implementation libs.jacksonModuleScala
    implementation libs.jacksonDataformatCsv
    implementation libs.jacksonJDK8Datatypes
    implementation libs.joptSimple
    implementation libs.jose4j
    implementation libs.metrics
    // only needed transitively, but set it explicitly to ensure it has the same version as scala-library
    implementation libs.scalaReflect
    implementation libs.scalaLogging
    implementation libs.slf4jApi
    implementation libs.commonsIo // ZooKeeper dependency. Do not use, this is going away.
    implementation(libs.zookeeper) {
      // Dropwizard Metrics are required by ZooKeeper as of v3.6.0,
      // but the library should *not* be used in Kafka code
      implementation libs.dropwizardMetrics
      exclude module: 'slf4j-log4j12'
      exclude module: 'log4j'
      // Both Kafka and Zookeeper use slf4j. ZooKeeper moved from log4j to logback in v3.8.0, but Kafka relies on reload4j.
      // We are removing Zookeeper's dependency on logback so we have a singular logging backend.
      exclude module: 'logback-classic'
      exclude module: 'logback-core'
    }
    // ZooKeeperMain depends on commons-cli but declares the dependency as `provided`
    implementation libs.commonsCli

    compileOnly libs.reload4j

    testImplementation project(':clients').sourceSets.test.output
    testImplementation project(':group-coordinator').sourceSets.test.output
    testImplementation project(':share-coordinator').sourceSets.test.output
    testImplementation project(':metadata').sourceSets.test.output
    testImplementation project(':raft').sourceSets.test.output
    testImplementation project(':server-common').sourceSets.test.output
    testImplementation project(':storage:storage-api').sourceSets.test.output
    testImplementation project(':server').sourceSets.test.output
    testImplementation project(':share').sourceSets.test.output
    testImplementation project(':test-common')
    testImplementation project(':test-common:test-common-api')
    testImplementation libs.bcpkix
    testImplementation libs.mockitoCore
    testImplementation(libs.apacheda) {
      exclude group: 'xml-apis', module: 'xml-apis'
      // `mina-core` is a transitive dependency for `apacheds` and `apacheda`.
      // It is safer to use from `apacheds` since that is the implementation.
      exclude module: 'mina-core'
    }
    testImplementation libs.apachedsCoreApi
    testImplementation (libs.apachedsInterceptorKerberos) {
      exclude module: 'bcprov-jdk15on'
    }
    testImplementation libs.apachedsProtocolShared
    testImplementation libs.apachedsProtocolKerberos
    testImplementation (libs.apachedsProtocolLdap) {
      exclude module: 'bcprov-jdk15on'
    }
    testImplementation libs.apachedsLdifPartition
    testImplementation libs.apachedsMavibotPartition
    testImplementation libs.apachedsJdbmPartition
    testImplementation libs.junitJupiter
    testImplementation libs.slf4jReload4j
    testImplementation libs.caffeine

    testRuntimeOnly libs.junitPlatformLanucher
  }

  if (userEnableTestCoverage) {
    scoverage {
      scoverageVersion = versions.scoverage
      if (versions.baseScala == '2.13') {
        scoverageScalaVersion = '2.13.9' // there's no newer 2.13 artifact, org.scoverage:scalac-scoverage-plugin_2.13.9:2.0.11 is the latest as of now
      }
      reportDir = file("${rootProject.buildDir}/scoverage")
      highlighting = false
      minimumRate = 0.0
    }
  }

  configurations {
    // manually excludes some unnecessary dependencies
    implementation.exclude module: 'javax'
    implementation.exclude module: 'jline'
    implementation.exclude module: 'jms'
    implementation.exclude module: 'jmxri'
    implementation.exclude module: 'jmxtools'
    implementation.exclude module: 'mail'
    // To prevent a UniqueResourceException due the same resource existing in both
    // org.apache.directory.api/api-all and org.apache.directory.api/api-ldap-schema-data
    testImplementation.exclude module: 'api-ldap-schema-data'
  }

  tasks.create(name: "copyDependantLibs", type: Copy) {
    from (configurations.compileClasspath) {
      include('reload4j*jar')
    }
    from (configurations.runtimeClasspath) {
      exclude('kafka-clients*')
    }
    into "$buildDir/dependant-libs-${versions.scala}"
    duplicatesStrategy 'exclude'
  }

  task genProtocolErrorDocs(type: JavaExec) {
    classpath = sourceSets.main.runtimeClasspath
    mainClass = 'org.apache.kafka.common.protocol.Errors'
    if( !generatedDocsDir.exists() ) { generatedDocsDir.mkdirs() }
    standardOutput = new File(generatedDocsDir, "protocol_errors.html").newOutputStream()
  }

  task genProtocolTypesDocs(type: JavaExec) {
    classpath = sourceSets.main.runtimeClasspath
    mainClass = 'org.apache.kafka.common.protocol.types.Type'
    if( !generatedDocsDir.exists() ) { generatedDocsDir.mkdirs() }
    standardOutput = new File(generatedDocsDir, "protocol_types.html").newOutputStream()
  }

  task genProtocolApiKeyDocs(type: JavaExec) {
    classpath = sourceSets.main.runtimeClasspath
    mainClass = 'org.apache.kafka.common.protocol.ApiKeys'
    if( !generatedDocsDir.exists() ) { generatedDocsDir.mkdirs() }
    standardOutput = new File(generatedDocsDir, "protocol_api_keys.html").newOutputStream()
  }

  task genProtocolMessageDocs(type: JavaExec) {
    classpath = sourceSets.main.runtimeClasspath
    mainClass = 'org.apache.kafka.common.protocol.Protocol'
    if( !generatedDocsDir.exists() ) { generatedDocsDir.mkdirs() }
    standardOutput = new File(generatedDocsDir, "protocol_messages.html").newOutputStream()
  }

  task genAdminClientConfigDocs(type: JavaExec) {
    classpath = sourceSets.main.runtimeClasspath
    mainClass = 'org.apache.kafka.clients.admin.AdminClientConfig'
    if( !generatedDocsDir.exists() ) { generatedDocsDir.mkdirs() }
    standardOutput = new File(generatedDocsDir, "admin_client_config.html").newOutputStream()
  }

  task genProducerConfigDocs(type: JavaExec) {
    classpath = sourceSets.main.runtimeClasspath
    mainClass = 'org.apache.kafka.clients.producer.ProducerConfig'
    if( !generatedDocsDir.exists() ) { generatedDocsDir.mkdirs() }
    standardOutput = new File(generatedDocsDir, "producer_config.html").newOutputStream()
  }

  task genConsumerConfigDocs(type: JavaExec) {
    classpath = sourceSets.main.runtimeClasspath
    mainClass = 'org.apache.kafka.clients.consumer.ConsumerConfig'
    if( !generatedDocsDir.exists() ) { generatedDocsDir.mkdirs() }
    standardOutput = new File(generatedDocsDir, "consumer_config.html").newOutputStream()
  }

  task genKafkaConfigDocs(type: JavaExec) {
    classpath = sourceSets.main.runtimeClasspath
    mainClass = 'kafka.server.KafkaConfig'
    if( !generatedDocsDir.exists() ) { generatedDocsDir.mkdirs() }
    standardOutput = new File(generatedDocsDir, "kafka_config.html").newOutputStream()
  }

  task genTopicConfigDocs(type: JavaExec) {
    classpath = sourceSets.main.runtimeClasspath
    mainClass = 'org.apache.kafka.storage.internals.log.LogConfig'
    if( !generatedDocsDir.exists() ) { generatedDocsDir.mkdirs() }
    standardOutput = new File(generatedDocsDir, "topic_config.html").newOutputStream()
  }

  task genConsumerMetricsDocs(type: JavaExec) {
    classpath = sourceSets.test.runtimeClasspath
    mainClass = 'org.apache.kafka.clients.consumer.internals.ConsumerMetrics'
    if( !generatedDocsDir.exists() ) { generatedDocsDir.mkdirs() }
    standardOutput = new File(generatedDocsDir, "consumer_metrics.html").newOutputStream()
  }

  task genProducerMetricsDocs(type: JavaExec) {
    classpath = sourceSets.test.runtimeClasspath
    mainClass = 'org.apache.kafka.clients.producer.internals.ProducerMetrics'
    if( !generatedDocsDir.exists() ) { generatedDocsDir.mkdirs() }
    standardOutput = new File(generatedDocsDir, "producer_metrics.html").newOutputStream()
  }

  task siteDocsTar(dependsOn: ['genProtocolErrorDocs', 'genProtocolTypesDocs', 'genProtocolApiKeyDocs', 'genProtocolMessageDocs',
                               'genAdminClientConfigDocs', 'genProducerConfigDocs', 'genConsumerConfigDocs',
                               'genKafkaConfigDocs', 'genTopicConfigDocs',
                               ':connect:runtime:genConnectConfigDocs', ':connect:runtime:genConnectTransformationDocs',
                               ':connect:runtime:genConnectPredicateDocs',
                               ':connect:runtime:genSinkConnectorConfigDocs', ':connect:runtime:genSourceConnectorConfigDocs',
                               ':streams:genStreamsConfigDocs', 'genConsumerMetricsDocs', 'genProducerMetricsDocs',
                               ':connect:runtime:genConnectMetricsDocs', ':connect:runtime:genConnectOpenAPIDocs',
                               ':connect:mirror:genMirrorSourceConfigDocs', ':connect:mirror:genMirrorCheckpointConfigDocs',
                               ':connect:mirror:genMirrorHeartbeatConfigDocs', ':connect:mirror:genMirrorConnectorConfigDocs',
                               ':storage:genRemoteLogManagerConfigDoc', ':storage:genRemoteLogMetadataManagerConfigDoc'], type: Tar) {
    archiveClassifier = 'site-docs'
    compression = Compression.GZIP
    from project.file("$rootDir/docs")
    into 'site-docs'
    duplicatesStrategy 'exclude'
  }

  tasks.create(name: "releaseTarGz", dependsOn: configurations.archives.artifacts, type: Tar) {
    into "kafka_${versions.baseScala}-${archiveVersion.get()}"
    compression = Compression.GZIP
    from(project.file("$rootDir/bin")) { into "bin/" }
    from(project.file("$rootDir/config")) { into "config/" }
    from(project.file("$rootDir/licenses")) { into "licenses/" }
    from "$rootDir/LICENSE-binary" rename {String filename -> filename.replace("-binary", "")}
    from "$rootDir/NOTICE-binary" rename {String filename -> filename.replace("-binary", "")}
    from(configurations.runtimeClasspath) { into("libs/") }
    from(configurations.archives.artifacts.files) { into("libs/") }
    from(project.siteDocsTar) { into("site-docs/") }
    from(project(':tools').jar) { into("libs/") }
    from(project(':tools').configurations.runtimeClasspath) { into("libs/") }
    from(project(':trogdor').jar) { into("libs/") }
    from(project(':trogdor').configurations.runtimeClasspath) { into("libs/") }
    from(project(':shell').jar) { into("libs/") }
    from(project(':shell').configurations.runtimeClasspath) { into("libs/") }
    from(project(':connect:api').jar) { into("libs/") }
    from(project(':connect:api').configurations.runtimeClasspath) { into("libs/") }
    from(project(':connect:runtime').jar) { into("libs/") }
    from(project(':connect:runtime').configurations.runtimeClasspath) { into("libs/") }
    from(project(':connect:transforms').jar) { into("libs/") }
    from(project(':connect:transforms').configurations.runtimeClasspath) { into("libs/") }
    from(project(':connect:json').jar) { into("libs/") }
    from(project(':connect:json').configurations.runtimeClasspath) { into("libs/") }
    from(project(':connect:file').jar) { into("libs/") }
    from(project(':connect:file').configurations.runtimeClasspath) { into("libs/") }
    from(project(':connect:basic-auth-extension').jar) { into("libs/") }
    from(project(':connect:basic-auth-extension').configurations.runtimeClasspath) { into("libs/") }
    from(project(':connect:mirror').jar) { into("libs/") }
    from(project(':connect:mirror').configurations.runtimeClasspath) { into("libs/") }
    from(project(':connect:mirror-client').jar) { into("libs/") }
    from(project(':connect:mirror-client').configurations.runtimeClasspath) { into("libs/") }
    from(project(':streams').jar) { into("libs/") }
    from(project(':streams').configurations.runtimeClasspath) { into("libs/") }
    from(project(':streams:streams-scala').jar) { into("libs/") }
    from(project(':streams:streams-scala').configurations.runtimeClasspath) { into("libs/") }
    from(project(':streams:test-utils').jar) { into("libs/") }
    from(project(':streams:test-utils').configurations.runtimeClasspath) { into("libs/") }
    from(project(':streams:examples').jar) { into("libs/") }
    from(project(':streams:examples').configurations.runtimeClasspath) { into("libs/") }
    from(project(':tools:tools-api').jar) { into("libs/") }
    from(project(':tools:tools-api').configurations.runtimeClasspath) { into("libs/") }
    duplicatesStrategy 'exclude'
  }

  jar {
    dependsOn copyDependantLibs
  }

  jar.manifest {
    attributes(
      'Version': "${version}"
    )
  }

  tasks.create(name: "copyDependantTestLibs", type: Copy) {
    from (configurations.testRuntimeClasspath) {
      include('*.jar')
    }
    into "$buildDir/dependant-testlibs"
    //By default gradle does not handle test dependencies between the sub-projects
    //This line is to include clients project test jar to dependant-testlibs
    from (project(':clients').testJar ) { "$buildDir/dependant-testlibs" }
    // log4j-appender is not in core dependencies,
    // so we add it to dependant-testlibs to avoid ClassNotFoundException in running kafka_log4j_appender.py
    from (project(':log4j-appender').jar ) { "$buildDir/dependant-testlibs" }
    duplicatesStrategy 'exclude'
  }

  systemTestLibs.dependsOn('jar', 'testJar', 'copyDependantTestLibs')

  checkstyle {
    configProperties = checkstyleConfigProperties("import-control-core.xml")
  }

  sourceSets {
    // Set java/scala source folders in the `scala` block to enable joint compilation
    main {
      java {
        srcDirs = []
      }
      scala {
        srcDirs = ["src/main/java", "src/main/scala"]
      }
    }
    test {
      java {
        srcDirs = []
      }
      scala {
        srcDirs = ["src/test/java", "src/test/scala"]
      }
    }
  }
}

project(':metadata') {
  base {
    archivesName = "kafka-metadata"
  }

  configurations {
    generator
  }

  dependencies {
    implementation project(':server-common')
    implementation project(':clients')
    implementation project(':raft')
    implementation libs.jacksonDatabind
    implementation libs.jacksonJDK8Datatypes
    implementation libs.metrics
    compileOnly libs.reload4j
    testImplementation libs.junitJupiter
    testImplementation libs.jqwik
    testImplementation libs.mockitoCore
    testImplementation libs.slf4jReload4j
    testImplementation project(':clients').sourceSets.test.output
    testImplementation project(':raft').sourceSets.test.output
    testImplementation project(':server-common').sourceSets.test.output

    testRuntimeOnly libs.junitPlatformLanucher

    generator project(':generator')
  }

  task processMessages(type:JavaExec) {
    mainClass = "org.apache.kafka.message.MessageGenerator"
    classpath = configurations.generator
    args = [ "-p", "org.apache.kafka.common.metadata",
             "-o", "${projectDir}/build/generated/main/java/org/apache/kafka/common/metadata",
             "-i", "src/main/resources/common/metadata",
             "-m", "MessageDataGenerator", "JsonConverterGenerator",
             "-t", "MetadataRecordTypeGenerator", "MetadataJsonConvertersGenerator"
           ]
    inputs.dir("src/main/resources/common/metadata")
        .withPropertyName("messages")
        .withPathSensitivity(PathSensitivity.RELATIVE)
    outputs.cacheIf { true }
    outputs.dir("${projectDir}/build/generated/main/java/org/apache/kafka/common/metadata")
  }

  compileJava.dependsOn 'processMessages'
  srcJar.dependsOn 'processMessages'

  sourceSets {
    main {
      java {
        srcDirs = ["src/main/java", "${projectDir}/build/generated/main/java"]
      }
    }
    test {
      java {
        srcDirs = ["src/test/java"]
      }
    }
  }

  javadoc {
    enabled = false
  }

  checkstyle {
    configProperties = checkstyleConfigProperties("import-control-metadata.xml")
  }
}

project(':group-coordinator:group-coordinator-api') {
  base {
    archivesName = "kafka-group-coordinator-api"
  }

  dependencies {
    implementation project(':clients')
  }

  task createVersionFile() {
    def receiptFile = file("$buildDir/kafka/$buildVersionFileName")
    inputs.property "commitId", commitId
    inputs.property "version", version
    outputs.file receiptFile
    outputs.cacheIf { true }

    doLast {
      def data = [
              commitId: commitId,
              version: version,
      ]

      receiptFile.parentFile.mkdirs()
      def content = data.entrySet().collect { "$it.key=$it.value" }.sort().join("\n")
      receiptFile.setText(content, "ISO-8859-1")
    }
  }

  sourceSets {
    main {
      java {
        srcDirs = ["src/main/java"]
      }
    }
    test {
      java {
        srcDirs = ["src/test/java"]
      }
    }
  }

  jar {
    dependsOn createVersionFile
    from("$buildDir") {
      include "kafka/$buildVersionFileName"
    }
  }

  clean.doFirst {
    delete "$buildDir/kafka/"
  }

  javadoc {
    include "**/org/apache/kafka/coordinator/group/api/**"
  }

  checkstyle {
    configProperties = checkstyleConfigProperties("import-control-group-coordinator.xml")
  }
}

project(':group-coordinator') {
  base {
    archivesName = "kafka-group-coordinator"
  }

  configurations {
    generator
  }

  dependencies {
    implementation project(':server-common')
    implementation project(':clients')
    implementation project(':metadata')
    implementation project(':group-coordinator:group-coordinator-api')
    implementation project(':storage')
    implementation project(':coordinator-common')
    implementation libs.jacksonDatabind
    implementation libs.jacksonJDK8Datatypes
    implementation libs.slf4jApi
    implementation libs.metrics
    implementation libs.hdrHistogram

    testImplementation project(':clients').sourceSets.test.output
    testImplementation project(':server-common').sourceSets.test.output
    testImplementation project(':coordinator-common').sourceSets.test.output
    testImplementation libs.junitJupiter
    testImplementation libs.mockitoCore

    testRuntimeOnly runtimeTestLibs

    generator project(':generator')
  }

  sourceSets {
    main {
      java {
        srcDirs = ["src/main/java", "${projectDir}/build/generated/main/java"]
      }
    }
    test {
      java {
        srcDirs = ["src/test/java"]
      }
    }
  }

  javadoc {
    enabled = false
  }

  checkstyle {
    configProperties = checkstyleConfigProperties("import-control-group-coordinator.xml")
  }

  task processMessages(type:JavaExec) {
    mainClass = "org.apache.kafka.message.MessageGenerator"
    classpath = configurations.generator
    args = [ "-p", "org.apache.kafka.coordinator.group.generated",
             "-o", "${projectDir}/build/generated/main/java/org/apache/kafka/coordinator/group/generated",
             "-i", "src/main/resources/common/message",
             "-m", "MessageDataGenerator", "JsonConverterGenerator"
    ]
    inputs.dir("src/main/resources/common/message")
        .withPropertyName("messages")
        .withPathSensitivity(PathSensitivity.RELATIVE)
    outputs.cacheIf { true }
    outputs.dir("${projectDir}/build/generated/main/java/org/apache/kafka/coordinator/group/generated")
  }

  compileJava.dependsOn 'processMessages'
  srcJar.dependsOn 'processMessages'
}

project(':test-common') {
  base {
    archivesName = "kafka-test-common"
  }

  dependencies {
    implementation project(':core')
    implementation project(':metadata')
    implementation project(':server')
    implementation project(':raft')
    implementation project(':storage')
    implementation project(':server-common')
    implementation libs.slf4jApi
    testImplementation libs.junitJupiter
    testImplementation libs.mockitoCore
    
    testRuntimeOnly runtimeTestLibs
  }

  sourceSets {
    main {
      java {
        srcDirs = ["src/main/java"]
      }
    }
    test {
      java {
        srcDirs = ["src/test/java"]
      }
    }
  }

  checkstyle {
    configProperties = checkstyleConfigProperties("import-control-test-common.xml")
  }

  javadoc {
    enabled = false
  }
}

project(':test-common:test-common-api') {
  base {
    archivesName = "kafka-test-common-api"
  }


  dependencies {
    implementation project(':clients')
    implementation project(':core')
    implementation project(':group-coordinator')
    implementation project(':metadata')
    implementation project(':raft')
    implementation project(':server')
    implementation project(':server-common')
    implementation project(':test-common')
    implementation libs.junitJupiter
    testImplementation libs.mockitoCore
    testRuntimeOnly libs.junitPlatformLanucher
  }

  sourceSets {
    main {
      java {
        srcDirs = ["src/main/java"]
      }
    }
    test {
      java {
        srcDirs = ["src/test/java"]
      }
    }
  }

  checkstyle {
    configProperties = checkstyleConfigProperties("import-control-test-common-api.xml")
  }

  javadoc {
    enabled = false
  }
}

project(':transaction-coordinator') {
  base {
    archivesName = "kafka-transaction-coordinator"
  }

  configurations {
    generator
  }

  dependencies {
    implementation libs.jacksonDatabind
    implementation project(':clients')
    testImplementation libs.junitJupiter
    testImplementation libs.mockitoCore

    testRuntimeOnly runtimeTestLibs

    generator project(':generator')
  }

  sourceSets {
    main {
      java {
        srcDirs = ["src/main/java", "${projectDir}/build/generated/main/java"]
      }
    }
    test {
      java {
        srcDirs = ["src/test/java"]
      }
    }
  }

  checkstyle {
    configProperties = checkstyleConfigProperties("import-control-transaction-coordinator.xml")
  }

  task processMessages(type:JavaExec) {
    mainClass = "org.apache.kafka.message.MessageGenerator"
    classpath = configurations.generator
    args = [ "-p", "org.apache.kafka.coordinator.transaction.generated",
             "-o", "${projectDir}/build/generated/main/java/org/apache/kafka/coordinator/transaction/generated",
             "-i", "src/main/resources/common/message",
             "-m", "MessageDataGenerator", "JsonConverterGenerator"
    ]
    inputs.dir("src/main/resources/common/message")
            .withPropertyName("messages")
            .withPathSensitivity(PathSensitivity.RELATIVE)
    outputs.cacheIf { true }
    outputs.dir("${projectDir}/build/generated/main/java/org/apache/kafka/coordinator/transaction/generated")
  }

  compileJava.dependsOn 'processMessages'
  srcJar.dependsOn 'processMessages'

  javadoc {
    enabled = false
  }
}

project(':coordinator-common') {
  base {
    archivesName = "kafka-coordinator-common"
  }

  dependencies {
    implementation project(':clients')
    implementation project(':server-common')
    implementation project(':metadata')
    implementation project(':storage')
    implementation libs.slf4jApi
    implementation libs.metrics
    implementation libs.hdrHistogram

    testImplementation project(':clients').sourceSets.test.output
    testImplementation project(':server-common').sourceSets.test.output
    testImplementation libs.junitJupiter
    testImplementation libs.mockitoCore

    testRuntimeOnly runtimeTestLibs
  }

  sourceSets {
    main {
      java {
        srcDirs = ["src/main/java"]
      }
    }
    test {
      java {
        srcDirs = ["src/test/java"]
      }
    }
  }

  checkstyle {
    configProperties = checkstyleConfigProperties("import-control-coordinator-common.xml")
  }

  javadoc {
    enabled = false
  }
}

project(':share-coordinator') {
  base {
    archivesName = "kafka-share-coordinator"
  }

  configurations {
    generator
  }

  dependencies {
    implementation libs.jacksonDatabind
    implementation project(':clients')
    implementation project(':coordinator-common')
    implementation project(':metadata')
    implementation project(':server')
    implementation project(':server-common')
    implementation project(':share')
    implementation libs.slf4jApi
    implementation libs.metrics

    testImplementation project(':clients').sourceSets.test.output
    testImplementation project(':server-common').sourceSets.test.output
    testImplementation project(':coordinator-common').sourceSets.test.output
    testImplementation libs.junitJupiter
    testImplementation libs.mockitoCore

    testRuntimeOnly runtimeTestLibs

    generator project(':generator')
  }

  sourceSets {
    main {
      java {
        srcDirs = ["src/main/java", "${projectDir}/build/generated/main/java"]
      }
    }
    test {
      java {
        srcDirs = ["src/test/java"]
      }
    }
  }

  checkstyle {
    configProperties = checkstyleConfigProperties("import-control-share-coordinator.xml")
  }

  task processMessages(type:JavaExec) {
    mainClass = "org.apache.kafka.message.MessageGenerator"
    classpath = configurations.generator
    args = [ "-p", "org.apache.kafka.coordinator.share.generated",
             "-o", "${projectDir}/build/generated/main/java/org/apache/kafka/coordinator/share/generated",
             "-i", "src/main/resources/common/message",
             "-m", "MessageDataGenerator", "JsonConverterGenerator"
    ]
    inputs.dir("src/main/resources/common/message")
            .withPropertyName("messages")
            .withPathSensitivity(PathSensitivity.RELATIVE)
    outputs.cacheIf { true }
    outputs.dir("${projectDir}/build/generated/main/java/org/apache/kafka/coordinator/share/generated")
  }

  compileJava.dependsOn 'processMessages'
  srcJar.dependsOn 'processMessages'

  javadoc {
    enabled = false
  }
}

project(':examples') {
  base {
    archivesName = "kafka-examples"
  }

  dependencies {
    implementation project(':clients')
  }

  javadoc {
    enabled = false
  }

  checkstyle {
    configProperties = checkstyleConfigProperties("import-control-core.xml")
  }
}

project(':generator') {
  dependencies {
    implementation libs.argparse4j
    implementation libs.jacksonDatabind
    implementation libs.jacksonJDK8Datatypes
    implementation libs.jacksonJaxrsJsonProvider
    testImplementation libs.junitJupiter

    testRuntimeOnly libs.junitPlatformLanucher
  }

  javadoc {
    enabled = false
  }
}

project(':clients') {
  base {
    archivesName = "kafka-clients"
  }

  configurations {
    generator
    shadowed
  }

  dependencies {
    implementation libs.zstd
    implementation libs.lz4
    implementation libs.snappy
    implementation libs.slf4jApi
    implementation libs.opentelemetryProto
    implementation libs.protobuf

    // libraries which should be added as runtime dependencies in generated pom.xml should be defined here:
    shadowed libs.zstd
    shadowed libs.lz4
    shadowed libs.snappy
    shadowed libs.slf4jApi

    compileOnly libs.jacksonDatabind // for SASL/OAUTHBEARER bearer token parsing
    compileOnly libs.jacksonJDK8Datatypes
    compileOnly libs.jose4j          // for SASL/OAUTHBEARER JWT validation; only used by broker

    testImplementation libs.bcpkix
    testImplementation libs.jacksonJaxrsJsonProvider
    testImplementation libs.jose4j
    testImplementation libs.junitJupiter
    testImplementation libs.reload4j
    testImplementation libs.mockitoCore
    testImplementation libs.mockitoJunitJupiter // supports MockitoExtension

    testRuntimeOnly libs.jacksonDatabind
    testRuntimeOnly libs.jacksonJDK8Datatypes
    testRuntimeOnly runtimeTestLibs

    generator project(':generator')
  }

  task createVersionFile() {
    def receiptFile = file("$buildDir/kafka/$buildVersionFileName")
    inputs.property "commitId", commitId
    inputs.property "version", version
    outputs.file receiptFile
    outputs.cacheIf { true }

    doLast {
      def data = [
        commitId: commitId,
        version: version,
      ]

      receiptFile.parentFile.mkdirs()
      def content = data.entrySet().collect { "$it.key=$it.value" }.sort().join("\n")
      receiptFile.setText(content, "ISO-8859-1")
    }
  }

  shadowJar {
    dependsOn createVersionFile
    // archiveClassifier defines the classifier for the shadow jar, the default is 'all'.
    // We don't want to use the default classifier because it will cause the shadow jar to
    // overwrite the original jar. We also don't want to use the 'shadow' classifier because
    // it will cause the shadow jar to be named kafka-clients-shadow.jar. We want to use the
    // same name as the original jar, kafka-clients.jar.
    archiveClassifier = null
    // KIP-714: move shaded dependencies to a shaded location
    relocate('io.opentelemetry.proto', 'org.apache.kafka.shaded.io.opentelemetry.proto')
    relocate('com.google.protobuf', 'org.apache.kafka.shaded.com.google.protobuf')

    // dependencies excluded from the final jar, since they are declared as runtime dependencies
    dependencies {
      project.configurations.shadowed.allDependencies.each {
        exclude(dependency(it.group + ':' + it.name))
      }
      // exclude proto files from the jar
      exclude "**/opentelemetry/proto/**/*.proto"
      exclude "**/google/protobuf/*.proto"
    }

    from("$buildDir") {
      include "kafka/$buildVersionFileName"
    }

    from "$rootDir/LICENSE"
    from "$rootDir/NOTICE"
  }

  jar {
    enabled false
    dependsOn 'shadowJar'
  }

  clean.doFirst {
    delete "$buildDir/kafka/"
  }

  task processMessages(type:JavaExec) {
    mainClass = "org.apache.kafka.message.MessageGenerator"
    classpath = configurations.generator
    args = [ "-p", "org.apache.kafka.common.message",
             "-o", "${projectDir}/build/generated/main/java/org/apache/kafka/common/message",
             "-i", "src/main/resources/common/message",
             "-t", "ApiMessageTypeGenerator",
             "-m", "MessageDataGenerator", "JsonConverterGenerator"
           ]
    inputs.dir("src/main/resources/common/message")
        .withPropertyName("messages")
        .withPathSensitivity(PathSensitivity.RELATIVE)
    outputs.cacheIf { true }
    outputs.dir("${projectDir}/build/generated/main/java/org/apache/kafka/common/message")
  }

  task processTestMessages(type:JavaExec) {
    mainClass = "org.apache.kafka.message.MessageGenerator"
    classpath = configurations.generator
    args = [ "-p", "org.apache.kafka.common.message",
             "-o", "${projectDir}/build/generated/test/java/org/apache/kafka/common/message",
             "-i", "src/test/resources/common/message",
             "-m", "MessageDataGenerator", "JsonConverterGenerator"
           ]
    inputs.dir("src/test/resources/common/message")
        .withPropertyName("testMessages")
        .withPathSensitivity(PathSensitivity.RELATIVE)
    outputs.cacheIf { true }
    outputs.dir("${projectDir}/build/generated/test/java/org/apache/kafka/common/message")
  }

  sourceSets {
    main {
      java {
        srcDirs = ["src/main/java", "${projectDir}/build/generated/main/java"]
      }
    }
    test {
      java {
        srcDirs = ["src/test/java", "${projectDir}/build/generated/test/java"]
      }
    }
  }

  compileJava.dependsOn 'processMessages'
  srcJar.dependsOn 'processMessages'

  compileTestJava.dependsOn 'processTestMessages'

  javadoc {
    include "**/org/apache/kafka/clients/admin/*"
    include "**/org/apache/kafka/clients/consumer/*"
    include "**/org/apache/kafka/clients/producer/*"
    include "**/org/apache/kafka/common/*"
    include "**/org/apache/kafka/common/acl/*"
    include "**/org/apache/kafka/common/annotation/*"
    include "**/org/apache/kafka/common/errors/*"
    include "**/org/apache/kafka/common/header/*"
    include "**/org/apache/kafka/common/metrics/*"
    include "**/org/apache/kafka/common/metrics/stats/*"
    include "**/org/apache/kafka/common/quota/*"
    include "**/org/apache/kafka/common/resource/*"
    include "**/org/apache/kafka/common/serialization/*"
    include "**/org/apache/kafka/common/config/*"
    include "**/org/apache/kafka/common/config/provider/*"
    include "**/org/apache/kafka/common/security/auth/*"
    include "**/org/apache/kafka/common/security/plain/*"
    include "**/org/apache/kafka/common/security/scram/*"
    include "**/org/apache/kafka/common/security/token/delegation/*"
    include "**/org/apache/kafka/common/security/oauthbearer/*"
    include "**/org/apache/kafka/common/security/oauthbearer/secured/*"
    include "**/org/apache/kafka/server/authorizer/*"
    include "**/org/apache/kafka/server/policy/*"
    include "**/org/apache/kafka/server/quota/*"
    include "**/org/apache/kafka/server/telemetry/*"
  }
}

project(':raft') {
  base {
    archivesName = "kafka-raft"
  }

  configurations {
    generator
  }

  dependencies {
    implementation project(':server-common')
    implementation project(':clients')
    implementation libs.slf4jApi
    implementation libs.jacksonDatabind

    testImplementation project(':server-common')
    testImplementation project(':server-common').sourceSets.test.output
    testImplementation project(':clients')
    testImplementation project(':clients').sourceSets.test.output
    testImplementation libs.junitJupiter
    testImplementation libs.mockitoCore
    testImplementation libs.jqwik

    testRuntimeOnly runtimeTestLibs

    generator project(':generator')
  }

  task createVersionFile() {
    def receiptFile = file("$buildDir/kafka/$buildVersionFileName")
    inputs.property "commitId", commitId
    inputs.property "version", version
    outputs.file receiptFile
    outputs.cacheIf { true }

    doLast {
      def data = [
        commitId: commitId,
        version: version,
      ]

      receiptFile.parentFile.mkdirs()
      def content = data.entrySet().collect { "$it.key=$it.value" }.sort().join("\n")
      receiptFile.setText(content, "ISO-8859-1")
    }
  }

  task processMessages(type:JavaExec) {
    mainClass = "org.apache.kafka.message.MessageGenerator"
    classpath = configurations.generator
    args = [ "-p", "org.apache.kafka.raft.generated",
             "-o", "${projectDir}/build/generated/main/java/org/apache/kafka/raft/generated",
             "-i", "src/main/resources/common/message",
             "-m", "MessageDataGenerator", "JsonConverterGenerator"]
    inputs.dir("src/main/resources/common/message")
        .withPropertyName("messages")
        .withPathSensitivity(PathSensitivity.RELATIVE)
    outputs.cacheIf { true }
    outputs.dir("${projectDir}/build/generated/main/java/org/apache/kafka/raft/generated")
  }

  sourceSets {
    main {
      java {
        srcDirs = ["src/main/java", "${projectDir}/build/generated/main/java"]
      }
    }
    test {
      java {
        srcDirs = ["src/test/java"]
      }
    }
  }

  compileJava.dependsOn 'processMessages'
  srcJar.dependsOn 'processMessages'

  jar {
    dependsOn createVersionFile
    from("$buildDir") {
        include "kafka/$buildVersionFileName"
    }
  }

  test {
    useJUnitPlatform {
      includeEngines 'jqwik', 'junit-jupiter'
    }
  }

  clean.doFirst {
    delete "$buildDir/kafka/"
  }

  javadoc {
    enabled = false
  }
}

project(':server-common') {
  base {
    archivesName = "kafka-server-common"
  }

  dependencies {
    api project(':clients')
    implementation libs.slf4jApi
    implementation libs.metrics
    implementation libs.joptSimple
    implementation libs.jacksonDatabind
    implementation libs.pcollections

    testImplementation project(':clients')
    testImplementation project(':clients').sourceSets.test.output
    testImplementation libs.junitJupiter
    testImplementation libs.mockitoCore

    testRuntimeOnly runtimeTestLibs
    testRuntimeOnly project(":test-common")
  }

  task createVersionFile() {
    def receiptFile = file("$buildDir/kafka/$buildVersionFileName")
    inputs.property "commitId", commitId
    inputs.property "version", version
    outputs.file receiptFile
    outputs.cacheIf { true }

    doLast {
      def data = [
              commitId: commitId,
              version: version,
      ]

      receiptFile.parentFile.mkdirs()
      def content = data.entrySet().collect { "$it.key=$it.value" }.sort().join("\n")
      receiptFile.setText(content, "ISO-8859-1")
    }
  }

  jar {
    dependsOn createVersionFile
    from("$buildDir") {
      include "kafka/$buildVersionFileName"
    }
  }

  clean.doFirst {
    delete "$buildDir/kafka/"
  }

  checkstyle {
    configProperties = checkstyleConfigProperties("import-control-server-common.xml")
  }

  javadoc {
    enabled = false
  }
}

project(':storage:storage-api') {
  base {
    archivesName = "kafka-storage-api"
  }

  dependencies {
    implementation project(':clients')
    implementation project(':server-common')
    implementation libs.metrics
    implementation libs.slf4jApi

    testImplementation project(':clients')
    testImplementation project(':clients').sourceSets.test.output
    testImplementation libs.junitJupiter
    testImplementation libs.mockitoCore

    testRuntimeOnly runtimeTestLibs
  }

  task createVersionFile() {
    def receiptFile = file("$buildDir/kafka/$buildVersionFileName")
    inputs.property "commitId", commitId
    inputs.property "version", version
    outputs.file receiptFile
    outputs.cacheIf { true }

    doLast {
      def data = [
              commitId: commitId,
              version: version,
      ]

      receiptFile.parentFile.mkdirs()
      def content = data.entrySet().collect { "$it.key=$it.value" }.sort().join("\n")
      receiptFile.setText(content, "ISO-8859-1")
    }
  }

  sourceSets {
    main {
      java {
        srcDirs = ["src/main/java"]
      }
    }
    test {
      java {
        srcDirs = ["src/test/java"]
      }
    }
  }

  jar {
    dependsOn createVersionFile
    from("$buildDir") {
      include "kafka/$buildVersionFileName"
    }
  }

  clean.doFirst {
    delete "$buildDir/kafka/"
  }

  javadoc {
    include "**/org/apache/kafka/server/log/remote/storage/*"
  }

  checkstyle {
    configProperties = checkstyleConfigProperties("import-control-storage.xml")
  }
}

project(':storage') {
  base {
    archivesName = "kafka-storage"
  }

  configurations {
    generator
  }

  dependencies {
    implementation project(':storage:storage-api')
    implementation project(':server-common')
    implementation project(':clients')
    implementation project(':transaction-coordinator')
    implementation(libs.caffeine) {
      exclude group: 'org.checkerframework', module: 'checker-qual'
    }
    implementation libs.slf4jApi
    implementation libs.jacksonDatabind
    implementation libs.metrics

    testImplementation project(':clients')
    testImplementation project(':clients').sourceSets.test.output
    testImplementation project(':core')
    testImplementation project(':core').sourceSets.test.output
    testImplementation project(':test-common:test-common-api')
    testImplementation project(':server')
    testImplementation project(':server-common')
    testImplementation project(':server-common').sourceSets.test.output
    testImplementation libs.hamcrest
    testImplementation libs.junitJupiter
    testImplementation libs.mockitoCore
    testImplementation libs.bcpkix

    testRuntimeOnly runtimeTestLibs

    generator project(':generator')
  }

  task createVersionFile() {
    def receiptFile = file("$buildDir/kafka/$buildVersionFileName")
    inputs.property "commitId", commitId
    inputs.property "version", version
    outputs.file receiptFile
    outputs.cacheIf { true }

    doLast {
      def data = [
              commitId: commitId,
              version: version,
      ]

      receiptFile.parentFile.mkdirs()
      def content = data.entrySet().collect { "$it.key=$it.value" }.sort().join("\n")
      receiptFile.setText(content, "ISO-8859-1")
    }
  }

  task processMessages(type:JavaExec) {
    mainClass = "org.apache.kafka.message.MessageGenerator"
    classpath = configurations.generator
    args = [ "-p", "org.apache.kafka.server.log.remote.metadata.storage.generated",
             "-o", "${projectDir}/build/generated/main/java/org/apache/kafka/server/log/remote/metadata/storage/generated",
             "-i", "src/main/resources/message",
             "-m", "MessageDataGenerator", "JsonConverterGenerator",
             "-t", "MetadataRecordTypeGenerator", "MetadataJsonConvertersGenerator" ]
    inputs.dir("src/main/resources/message")
        .withPropertyName("messages")
        .withPathSensitivity(PathSensitivity.RELATIVE)
    outputs.cacheIf { true }
    outputs.dir("${projectDir}/build/generated/main/java/org/apache/kafka/server/log/remote/metadata/storage/generated")
  }

  task genRemoteLogManagerConfigDoc(type: JavaExec) {
    classpath = sourceSets.main.runtimeClasspath
    mainClass = 'org.apache.kafka.server.log.remote.storage.RemoteLogManagerConfig'
    if( !generatedDocsDir.exists() ) { generatedDocsDir.mkdirs() }
    standardOutput = new File(generatedDocsDir, "remote_log_manager_config.html").newOutputStream()
  }

  task genRemoteLogMetadataManagerConfigDoc(type: JavaExec) {
    classpath = sourceSets.main.runtimeClasspath
    mainClass = 'org.apache.kafka.server.log.remote.metadata.storage.TopicBasedRemoteLogMetadataManagerConfig'
    if( !generatedDocsDir.exists() ) { generatedDocsDir.mkdirs() }
    standardOutput = new File(generatedDocsDir, "remote_log_metadata_manager_config.html").newOutputStream()
  }

  sourceSets {
    main {
      java {
        srcDirs = ["src/main/java", "${projectDir}/build/generated/main/java"]
      }
    }
    test {
      java {
        srcDirs = ["src/test/java"]
      }
    }
  }

  compileJava.dependsOn 'processMessages'
  srcJar.dependsOn 'processMessages'

  jar {
    dependsOn createVersionFile
    from("$buildDir") {
      include "kafka/$buildVersionFileName"
    }
  }

  clean.doFirst {
    delete "$buildDir/kafka/"
  }

  javadoc {
    enabled = false
  }

  checkstyle {
    configProperties = checkstyleConfigProperties("import-control-storage.xml")
  }
}

project(':tools:tools-api') {
  base {
    archivesName = "kafka-tools-api"
  }

  dependencies {
    implementation project(':clients')
    testImplementation libs.junitJupiter
    testRuntimeOnly libs.junitPlatformLanucher
  }

  task createVersionFile() {
    def receiptFile = file("$buildDir/kafka/$buildVersionFileName")
    inputs.property "commitId", commitId
    inputs.property "version", version
    outputs.file receiptFile
    outputs.cacheIf { true }

    doLast {
      def data = [
              commitId: commitId,
              version: version,
      ]

      receiptFile.parentFile.mkdirs()
      def content = data.entrySet().collect { "$it.key=$it.value" }.sort().join("\n")
      receiptFile.setText(content, "ISO-8859-1")
    }
  }

  sourceSets {
    main {
      java {
        srcDirs = ["src/main/java"]
      }
    }
    test {
      java {
        srcDirs = ["src/test/java"]
      }
    }
  }

  jar {
    dependsOn createVersionFile
    from("$buildDir") {
      include "kafka/$buildVersionFileName"
    }
  }

  clean.doFirst {
    delete "$buildDir/kafka/"
  }

  javadoc {
    include "**/org/apache/kafka/tools/api/*"
  }
}

project(':tools') {
  base {
    archivesName = "kafka-tools"
  }

  dependencies {
    implementation project(':clients')
    implementation project(':metadata')
    implementation project(':storage')
    implementation project(':server')
    implementation project(':server-common')
    implementation project(':connect:runtime')
    implementation project(':tools:tools-api')
    implementation project(':transaction-coordinator')
    implementation project(':group-coordinator')
    implementation project(':coordinator-common')
    implementation project(':share-coordinator')
    implementation project(':share')
    implementation libs.argparse4j
    implementation libs.jacksonDatabind
    implementation libs.jacksonDataformatCsv
    implementation libs.jacksonJDK8Datatypes
    implementation libs.slf4jApi
    implementation libs.slf4jReload4j
    implementation libs.joptSimple

    implementation libs.jose4j                    // for SASL/OAUTHBEARER JWT validation
    implementation libs.jacksonJaxrsJsonProvider

    testImplementation project(':clients')
    testImplementation project(':clients').sourceSets.test.output
    testImplementation project(':server')
    testImplementation project(':server').sourceSets.test.output
    testImplementation project(':core')
    testImplementation project(':core').sourceSets.test.output
    testImplementation project(':test-common:test-common-api')
    testImplementation project(':server-common')
    testImplementation project(':server-common').sourceSets.test.output
    testImplementation project(':connect:api')
    testImplementation project(':connect:runtime')
    testImplementation project(':connect:runtime').sourceSets.test.output
    testImplementation project(':storage:storage-api').sourceSets.main.output
    testImplementation project(':storage').sourceSets.test.output
    testImplementation libs.junitJupiter
    testImplementation libs.mockitoCore
    testImplementation libs.mockitoJunitJupiter // supports MockitoExtension
    testImplementation libs.bcpkix // required by the clients test module, but we have to specify it explicitly as gradle does not include the transitive test dependency automatically
    testImplementation(libs.jfreechart) {
      exclude group: 'junit', module: 'junit'
    }
    testImplementation libs.reload4j
    testImplementation libs.apachedsCoreApi
    testImplementation libs.apachedsInterceptorKerberos
    testImplementation libs.apachedsProtocolShared
    testImplementation libs.apachedsProtocolKerberos
    testImplementation libs.apachedsProtocolLdap
    testImplementation libs.apachedsLdifPartition

    testRuntimeOnly libs.junitPlatformLanucher
    testRuntimeOnly project(':test-common')
  }

  javadoc {
    enabled = false
  }

  tasks.create(name: "copyDependantLibs", type: Copy) {
    from (configurations.runtimeClasspath) {
      exclude('kafka-clients*')
    }
    into "$buildDir/dependant-libs-${versions.scala}"
    duplicatesStrategy 'exclude'
  }

  jar {
    dependsOn 'copyDependantLibs'
  }
}

project(':trogdor') {
  base {
    archivesName = "trogdor"
  }

  dependencies {
    implementation project(':clients')
    implementation libs.argparse4j
    implementation libs.jacksonDatabind
    implementation libs.jacksonJDK8Datatypes
    implementation libs.slf4jApi
    runtimeOnly libs.reload4j

    implementation libs.jacksonJaxrsJsonProvider
    implementation libs.jerseyContainerServlet
    implementation libs.jerseyHk2
    implementation libs.jaxbApi // Jersey dependency that was available in the JDK before Java 9
    implementation libs.activation // Jersey dependency that was available in the JDK before Java 9
    implementation libs.jettyServer
    implementation libs.jettyServlet
    implementation libs.jettyServlets

    testImplementation project(':clients')
    testImplementation libs.junitJupiter
    testImplementation project(':clients').sourceSets.test.output
    testImplementation libs.mockitoCore

    testRuntimeOnly runtimeTestLibs
  }

  javadoc {
    enabled = false
  }

  tasks.create(name: "copyDependantLibs", type: Copy) {
    from (configurations.runtimeClasspath) {
      exclude('kafka-clients*')
    }
    into "$buildDir/dependant-libs-${versions.scala}"
    duplicatesStrategy 'exclude'
  }

  jar {
    dependsOn 'copyDependantLibs'
  }
}

project(':shell') {
  base {
    archivesName = "kafka-shell"
  }

  dependencies {
    implementation libs.argparse4j
    implementation libs.jacksonDatabind
    implementation libs.jacksonJDK8Datatypes
    implementation libs.jline
    implementation libs.slf4jApi
    implementation project(':server-common')
    implementation project(':clients')
    implementation project(':core')
    implementation project(':metadata')
    implementation project(':raft')

    implementation libs.jose4j                    // for SASL/OAUTHBEARER JWT validation
    implementation libs.jacksonJaxrsJsonProvider

    testImplementation project(':clients')
    testImplementation project(':clients').sourceSets.test.output
    testImplementation project(':core')
    testImplementation project(':server-common')
    testImplementation project(':server-common').sourceSets.test.output
    testImplementation libs.junitJupiter

    testRuntimeOnly runtimeTestLibs
  }

  javadoc {
    enabled = false
  }

  tasks.create(name: "copyDependantLibs", type: Copy) {
    from (configurations.runtimeClasspath) {
      include('jline-*jar')
    }
    into "$buildDir/dependant-libs-${versions.scala}"
    duplicatesStrategy 'exclude'
  }

  jar {
    dependsOn 'copyDependantLibs'
  }
}

project(':streams') {
  base {
    archivesName = "kafka-streams"
  }

  ext.buildStreamsVersionFileName = "kafka-streams-version.properties"

  configurations {
    generator
  }

  dependencies {
    api project(':clients')
    // `org.rocksdb.Options` is part of Kafka Streams public api via `RocksDBConfigSetter`
    api libs.rocksDBJni

    implementation libs.slf4jApi
    implementation libs.jacksonAnnotations
    implementation libs.jacksonDatabind

    // testCompileOnly prevents streams from exporting a dependency on test-utils, which would cause a dependency cycle
    testCompileOnly project(':streams:test-utils')

    testImplementation project(':metadata')
    testImplementation project(':clients').sourceSets.test.output
    testImplementation project(':server')
    testImplementation project(':core')
    testImplementation project(':tools')
    testImplementation project(':test-common')
    testImplementation project(':storage')
    testImplementation project(':group-coordinator')
    testImplementation project(':transaction-coordinator')
    testImplementation project(':server-common')
    testImplementation project(':server-common').sourceSets.test.output
    testImplementation project(':server')
    testImplementation libs.reload4j
    testImplementation libs.junitJupiter
    testImplementation libs.bcpkix
    testImplementation libs.hamcrest
    testImplementation libs.mockitoCore
    testImplementation libs.mockitoJunitJupiter // supports MockitoExtension
    testImplementation libs.junitPlatformSuiteEngine // supports suite test
    testImplementation project(':group-coordinator')

    testRuntimeOnly project(':streams:test-utils')
    testRuntimeOnly runtimeTestLibs

    generator project(':generator')
  }

  task processMessages(type:JavaExec) {
    mainClass = "org.apache.kafka.message.MessageGenerator"
    classpath = configurations.generator
    args = [ "-p", "org.apache.kafka.streams.internals.generated",
             "-o", "${projectDir}/build/generated/main/java/org/apache/kafka/streams/internals/generated",
             "-i", "src/main/resources/common/message",
             "-m", "MessageDataGenerator"
           ]
    inputs.dir("src/main/resources/common/message")
        .withPropertyName("messages")
        .withPathSensitivity(PathSensitivity.RELATIVE)
    outputs.cacheIf { true }
    outputs.dir("${projectDir}/build/generated/main/java/org/apache/kafka/streams/internals/generated")
  }

  sourceSets {
    main {
      java {
        srcDirs = ["src/main/java", "${projectDir}/build/generated/main/java"]
      }
    }
    test {
      java {
        srcDirs = ["src/test/java"]
      }
    }
  }

  compileJava.dependsOn 'processMessages'
  srcJar.dependsOn 'processMessages'

  javadoc {
    include "**/org/apache/kafka/streams/**"
    exclude "**/org/apache/kafka/streams/internals/**", "**/org/apache/kafka/streams/**/internals/**"
  }

  tasks.create(name: "copyDependantLibs", type: Copy) {
    from (configurations.runtimeClasspath) {
      exclude('kafka-clients*')
    }
    into "$buildDir/dependant-libs-${versions.scala}"
    duplicatesStrategy 'exclude'
  }

  task createStreamsVersionFile() {
    def receiptFile = file("$buildDir/kafka/$buildStreamsVersionFileName")
    inputs.property "commitId", commitId
    inputs.property "version", version
    outputs.file receiptFile

    doLast {
      def data = [
              commitId: commitId,
              version: version,
      ]

      receiptFile.parentFile.mkdirs()
      def content = data.entrySet().collect { "$it.key=$it.value" }.sort().join("\n")
      receiptFile.setText(content, "ISO-8859-1")
    }
  }

  jar {
    dependsOn 'createStreamsVersionFile'
    from("$buildDir") {
      include "kafka/$buildStreamsVersionFileName"
    }
    dependsOn 'copyDependantLibs'
  }

  systemTestLibs {
    dependsOn testJar
  }

  task genStreamsConfigDocs(type: JavaExec) {
    classpath = sourceSets.main.runtimeClasspath
    mainClass = 'org.apache.kafka.streams.StreamsConfig'
    if( !generatedDocsDir.exists() ) { generatedDocsDir.mkdirs() }
    standardOutput = new File(generatedDocsDir, "streams_config.html").newOutputStream()
  }

  task testAll(
    dependsOn: [
            ':streams:test',
            ':streams:test-utils:test',
            ':streams:streams-scala:test',
            ':streams:upgrade-system-tests-0100:test',
            ':streams:upgrade-system-tests-0101:test',
            ':streams:upgrade-system-tests-0102:test',
            ':streams:upgrade-system-tests-0110:test',
            ':streams:upgrade-system-tests-10:test',
            ':streams:upgrade-system-tests-11:test',
            ':streams:upgrade-system-tests-20:test',
            ':streams:upgrade-system-tests-21:test',
            ':streams:upgrade-system-tests-22:test',
            ':streams:upgrade-system-tests-23:test',
            ':streams:upgrade-system-tests-24:test',
            ':streams:upgrade-system-tests-25:test',
            ':streams:upgrade-system-tests-26:test',
            ':streams:upgrade-system-tests-27:test',
            ':streams:upgrade-system-tests-28:test',
            ':streams:upgrade-system-tests-30:test',
            ':streams:upgrade-system-tests-31:test',
            ':streams:upgrade-system-tests-32:test',
            ':streams:upgrade-system-tests-33:test',
            ':streams:upgrade-system-tests-34:test',
            ':streams:upgrade-system-tests-35:test',
            ':streams:upgrade-system-tests-36:test',
            ':streams:upgrade-system-tests-37:test',
            ':streams:upgrade-system-tests-38:test',
            ':streams:examples:test'
    ]
  )
}

project(':streams:streams-scala') {
  apply plugin: 'scala'

  base {
    archivesName = "kafka-streams-scala_${versions.baseScala}"
  }

  dependencies {
    api project(':streams')

    api libs.scalaLibrary
    testImplementation project(':group-coordinator')
    testImplementation project(':core')
    testImplementation project(':test-common')
    testImplementation project(':server-common').sourceSets.test.output
    testImplementation project(':streams').sourceSets.test.output
    testImplementation project(':clients').sourceSets.test.output
    testImplementation project(':streams:test-utils')

    testImplementation libs.junitJupiter
    testImplementation libs.mockitoCore
    testImplementation libs.mockitoJunitJupiter // supports MockitoExtension
    testImplementation libs.hamcrest
    testRuntimeOnly runtimeTestLibs
  }

  javadoc {
    include "**/org/apache/kafka/streams/scala/**"
  }

  scaladoc {
    scalaDocOptions.additionalParameters = ["-no-link-warnings"]
  }

  tasks.create(name: "copyDependantLibs", type: Copy) {
    from (configurations.runtimeClasspath) {
      exclude('kafka-streams*')
    }
    into "$buildDir/dependant-libs-${versions.scala}"
    duplicatesStrategy 'exclude'
  }

  jar {
    dependsOn 'copyDependantLibs'
  }

  apply plugin: 'com.diffplug.spotless'
  spotless {
    scala {
      target '**/*.scala'
      scalafmt("$versions.scalafmt").configFile('../../checkstyle/.scalafmt.conf').scalaMajorVersion(versions.baseScala)
      licenseHeaderFile '../../checkstyle/java.header', 'package'
    }
  }
}

project(':streams:test-utils') {
  base {
    archivesName = "kafka-streams-test-utils"
  }

  dependencies {
    api project(':streams')
    api project(':clients')

    implementation libs.slf4jApi

    testImplementation project(':clients').sourceSets.test.output
    testImplementation libs.junitJupiter
    testImplementation libs.mockitoCore
    testImplementation libs.hamcrest

    testRuntimeOnly runtimeTestLibs
  }

  tasks.create(name: "copyDependantLibs", type: Copy) {
    from (configurations.runtimeClasspath) {
      exclude('kafka-streams*')
    }
    into "$buildDir/dependant-libs-${versions.scala}"
    duplicatesStrategy 'exclude'
  }

  jar {
    dependsOn 'copyDependantLibs'
  }

}

project(':streams:examples') {
  base {
    archivesName = "kafka-streams-examples"
  }

  dependencies {
    // this dependency should be removed after we unify data API
    implementation(project(':connect:json')) {
      // this transitive dependency is not used in Streams, and it breaks SBT builds
      exclude module: 'javax.ws.rs-api'
    }

    implementation project(':streams')

    implementation libs.slf4jReload4j

    testImplementation project(':streams:test-utils')
    testImplementation project(':clients').sourceSets.test.output // for org.apache.kafka.test.IntegrationTest
    testImplementation libs.junitJupiter
    testImplementation libs.hamcrest

    testRuntimeOnly libs.junitPlatformLanucher
  }

  javadoc {
    enabled = false
  }

  tasks.create(name: "copyDependantLibs", type: Copy) {
    from (configurations.runtimeClasspath) {
      exclude('kafka-streams*')
    }
    into "$buildDir/dependant-libs-${versions.scala}"
    duplicatesStrategy 'exclude'
  }

  jar {
    dependsOn 'copyDependantLibs'
  }
}

project(':streams:upgrade-system-tests-0100') {
  base {
    archivesName = "kafka-streams-upgrade-system-tests-0100"
  }

  dependencies {
    testImplementation(libs.kafkaStreams_0100) {
      exclude group: 'org.slf4j', module: 'slf4j-log4j12'
      exclude group: 'log4j', module: 'log4j'
    }
    testRuntimeOnly libs.junitJupiter
  }

  systemTestLibs {
    dependsOn testJar
  }
}

project(':streams:upgrade-system-tests-0101') {
  base {
    archivesName = "kafka-streams-upgrade-system-tests-0101"
  }

  dependencies {
    testImplementation(libs.kafkaStreams_0101) {
      exclude group: 'org.slf4j', module: 'slf4j-log4j12'
      exclude group: 'log4j', module: 'log4j'
    }
    testRuntimeOnly libs.junitJupiter
  }

  systemTestLibs {
    dependsOn testJar
  }
}

project(':streams:upgrade-system-tests-0102') {
  base {
    archivesName = "kafka-streams-upgrade-system-tests-0102"
  }

  dependencies {
    testImplementation libs.kafkaStreams_0102
    testRuntimeOnly libs.junitJupiter
  }

  systemTestLibs {
    dependsOn testJar
  }
}

project(':streams:upgrade-system-tests-0110') {
  base{
    archivesName = "kafka-streams-upgrade-system-tests-0110"
  }

  dependencies {
    testImplementation libs.kafkaStreams_0110
    testRuntimeOnly libs.junitJupiter
  }

  systemTestLibs {
    dependsOn testJar
  }
}

project(':streams:upgrade-system-tests-10') {
  base {
    archivesName = "kafka-streams-upgrade-system-tests-10"
  }

  dependencies {
    testImplementation libs.kafkaStreams_10
    testRuntimeOnly libs.junitJupiter
  }

  systemTestLibs {
    dependsOn testJar
  }
}

project(':streams:upgrade-system-tests-11') {
  base {
    archivesName = "kafka-streams-upgrade-system-tests-11"
  }

  dependencies {
    testImplementation libs.kafkaStreams_11
    testRuntimeOnly libs.junitJupiter
  }

  systemTestLibs {
    dependsOn testJar
  }
}

project(':streams:upgrade-system-tests-20') {
  base {
    archivesName = "kafka-streams-upgrade-system-tests-20"
  }

  dependencies {
    testImplementation libs.kafkaStreams_20
    testRuntimeOnly libs.junitJupiter
  }

  systemTestLibs {
    dependsOn testJar
  }
}

project(':streams:upgrade-system-tests-21') {
  base {
    archivesName = "kafka-streams-upgrade-system-tests-21"
  }

  dependencies {
    testImplementation libs.kafkaStreams_21
    testRuntimeOnly libs.junitJupiter
  }

  systemTestLibs {
    dependsOn testJar
  }
}

project(':streams:upgrade-system-tests-22') {
  base {
    archivesName = "kafka-streams-upgrade-system-tests-22"
  }

  dependencies {
    testImplementation libs.kafkaStreams_22
    testRuntimeOnly libs.junitJupiter
  }

  systemTestLibs {
    dependsOn testJar
  }
}

project(':streams:upgrade-system-tests-23') {
  base {
    archivesName = "kafka-streams-upgrade-system-tests-23"
  }

  dependencies {
    testImplementation libs.kafkaStreams_23
    testRuntimeOnly libs.junitJupiter
  }

  systemTestLibs {
    dependsOn testJar
  }
}

project(':streams:upgrade-system-tests-24') {
  base {
    archivesName = "kafka-streams-upgrade-system-tests-24"
  }

  dependencies {
    testImplementation libs.kafkaStreams_24
    testRuntimeOnly libs.junitJupiter
  }

  systemTestLibs {
    dependsOn testJar
  }
}

project(':streams:upgrade-system-tests-25') {
  base {
    archivesName = "kafka-streams-upgrade-system-tests-25"
  }

  dependencies {
    testImplementation libs.kafkaStreams_25
    testRuntimeOnly libs.junitJupiter
  }

  systemTestLibs {
    dependsOn testJar
  }
}

project(':streams:upgrade-system-tests-26') {
  base {
    archivesName = "kafka-streams-upgrade-system-tests-26"
  }

  dependencies {
    testImplementation libs.kafkaStreams_26
    testRuntimeOnly libs.junitJupiter
  }

  systemTestLibs {
    dependsOn testJar
  }
}

project(':streams:upgrade-system-tests-27') {
  base {
    archivesName = "kafka-streams-upgrade-system-tests-27"
  }

  dependencies {
    testImplementation libs.kafkaStreams_27
    testRuntimeOnly libs.junitJupiter
  }

  systemTestLibs {
    dependsOn testJar
  }
}

project(':streams:upgrade-system-tests-28') {
  base {
    archivesName = "kafka-streams-upgrade-system-tests-28"
  }

  dependencies {
    testImplementation libs.kafkaStreams_28
    testRuntimeOnly libs.junitJupiter
  }

  systemTestLibs {
    dependsOn testJar
  }
}

project(':streams:upgrade-system-tests-30') {
  base {
    archivesName = "kafka-streams-upgrade-system-tests-30"
  }

  dependencies {
    testImplementation libs.kafkaStreams_30
    testRuntimeOnly libs.junitJupiter
  }

  systemTestLibs {
    dependsOn testJar
  }
}

project(':streams:upgrade-system-tests-31') {
  base {
    archivesName = "kafka-streams-upgrade-system-tests-31"
  }

  dependencies {
    testImplementation libs.kafkaStreams_31
    testRuntimeOnly libs.junitJupiter
  }

  systemTestLibs {
    dependsOn testJar
  }
}

project(':streams:upgrade-system-tests-32') {
  base {
    archivesName = "kafka-streams-upgrade-system-tests-32"
  }

  dependencies {
    testImplementation libs.kafkaStreams_32
    testRuntimeOnly libs.junitJupiter
  }

  systemTestLibs {
    dependsOn testJar
  }
}

project(':streams:upgrade-system-tests-33') {
  base {
    archivesName = "kafka-streams-upgrade-system-tests-33"
  }

  dependencies {
    testImplementation libs.kafkaStreams_33
    testRuntimeOnly libs.junitJupiter
  }

  systemTestLibs {
    dependsOn testJar
  }
}

project(':streams:upgrade-system-tests-34') {
  base {
    archivesName = "kafka-streams-upgrade-system-tests-34"
  }

  dependencies {
    testImplementation libs.kafkaStreams_34
    testRuntimeOnly libs.junitJupiter
  }

  systemTestLibs {
    dependsOn testJar
  }
}

project(':streams:upgrade-system-tests-35') {
  base {
    archivesName = "kafka-streams-upgrade-system-tests-35"
  }

  dependencies {
    testImplementation libs.kafkaStreams_35
    testRuntimeOnly libs.junitJupiter
  }

  systemTestLibs {
    dependsOn testJar
  }
}

project(':streams:upgrade-system-tests-36') {
  base {
    archivesName = "kafka-streams-upgrade-system-tests-36"
  }

  dependencies {
    testImplementation libs.kafkaStreams_36
    testRuntimeOnly libs.junitJupiter
  }

  systemTestLibs {
    dependsOn testJar
  }
}

project(':streams:upgrade-system-tests-37') {
  base {
    archivesName = "kafka-streams-upgrade-system-tests-37"
  }

  dependencies {
    testImplementation libs.kafkaStreams_37
    testRuntimeOnly libs.junitJupiter
  }

  systemTestLibs {
    dependsOn testJar
  }
}

project(':streams:upgrade-system-tests-38') {
  base {
    archivesName = "kafka-streams-upgrade-system-tests-38"
  }

  dependencies {
    testImplementation libs.kafkaStreams_38
    testRuntimeOnly libs.junitJupiter
  }

  systemTestLibs {
    dependsOn testJar
  }
}

project(':jmh-benchmarks') {

  apply plugin: 'io.github.goooler.shadow'

  shadowJar {
    archiveBaseName = 'kafka-jmh-benchmarks'
  }

  dependencies {
    implementation(project(':core')) {
      // jmh requires jopt 4.x while `core` depends on 5.0, they are not binary compatible
      exclude group: 'net.sf.jopt-simple', module: 'jopt-simple'
    }
    implementation project(':server-common')
    implementation project(':server')
    implementation project(':raft')
    implementation project(':clients')
    implementation project(':coordinator-common')
    implementation project(':group-coordinator')
    implementation project(':group-coordinator:group-coordinator-api')
    implementation project(':metadata')
    implementation project(':storage')
    implementation project(':streams')
    implementation project(':core')
    implementation project(':connect:api')
    implementation project(':connect:transforms')
    implementation project(':connect:json')
    implementation project(':clients').sourceSets.test.output
    implementation project(':core').sourceSets.test.output
    implementation project(':server-common').sourceSets.test.output

    implementation libs.jmhCore
    annotationProcessor libs.jmhGeneratorAnnProcess
    implementation libs.jmhCoreBenchmarks
    implementation libs.jacksonDatabind
    implementation libs.metrics
    implementation libs.mockitoCore
    implementation libs.slf4jReload4j
    implementation libs.scalaLibrary
  }

  tasks.withType(JavaCompile) {
    // Suppress warning caused by code generated by jmh: `warning: [cast] redundant cast to long`
    options.compilerArgs << "-Xlint:-cast"
  }

  jar {
    manifest {
      attributes "Main-Class": "org.openjdk.jmh.Main"
    }
  }

  checkstyle {
    configProperties = checkstyleConfigProperties("import-control-jmh-benchmarks.xml")
  }

  task jmh(type: JavaExec, dependsOn: [':jmh-benchmarks:clean', ':jmh-benchmarks:shadowJar']) {

    mainClass = "-jar"

    doFirst {
      if (System.getProperty("jmhArgs")) {
          args System.getProperty("jmhArgs").split(' ')
      }
      args = [shadowJar.archivePath, *args]
    }
  }

  javadoc {
     enabled = false
  }
}

project(':log4j-appender') {
  base {
    archivesName = "kafka-log4j-appender"
  }

  dependencies {
    implementation project(':clients')
    implementation libs.slf4jReload4j

    testImplementation project(':clients').sourceSets.test.output
    testImplementation libs.junitJupiter
    testImplementation libs.hamcrest
    testImplementation libs.mockitoCore

    testRuntimeOnly libs.junitPlatformLanucher
  }

  javadoc {
    enabled = false
  }

}

project(':connect:api') {
  base {
    archivesName = "connect-api"
  }

  dependencies {
    api project(':clients')
    implementation libs.slf4jApi
    runtimeOnly libs.reload4j
    implementation libs.jaxrsApi

    testImplementation libs.junitJupiter
    testImplementation project(':clients').sourceSets.test.output

    testRuntimeOnly runtimeTestLibs
  }

  javadoc {
    include "**/org/apache/kafka/connect/**" // needed for the `aggregatedJavadoc` task
  }

  tasks.create(name: "copyDependantLibs", type: Copy) {
    from (configurations.runtimeClasspath) {
      exclude('kafka-clients*')
      exclude('connect-*')
    }
    into "$buildDir/dependant-libs"
    duplicatesStrategy 'exclude'
  }

  jar {
    dependsOn copyDependantLibs
  }
}

project(':connect:transforms') {
  base {
    archivesName = "connect-transforms"
  }

  dependencies {
    api project(':connect:api')

    implementation libs.slf4jApi
    runtimeOnly libs.reload4j

    testImplementation libs.junitJupiter

    testImplementation project(':clients').sourceSets.test.output

    testRuntimeOnly runtimeTestLibs
  }

  javadoc {
    enabled = false
  }

  tasks.create(name: "copyDependantLibs", type: Copy) {
    from (configurations.runtimeClasspath) {
      exclude('kafka-clients*')
      exclude('connect-*')
    }
    into "$buildDir/dependant-libs"
    duplicatesStrategy 'exclude'
  }

  jar {
    dependsOn copyDependantLibs
  }
}

project(':connect:json') {
  base {
    archivesName = "connect-json"
  }

  dependencies {
    api project(':connect:api')

    api libs.jacksonDatabind
    api libs.jacksonJDK8Datatypes
    api libs.jacksonAfterburner

    implementation libs.slf4jApi
    runtimeOnly libs.reload4j

    testImplementation libs.junitJupiter

    testImplementation project(':clients').sourceSets.test.output

    testRuntimeOnly runtimeTestLibs
  }

  javadoc {
    enabled = false
  }

  tasks.create(name: "copyDependantLibs", type: Copy) {
    from (configurations.runtimeClasspath) {
      exclude('kafka-clients*')
      exclude('connect-*')
    }
    into "$buildDir/dependant-libs"
    duplicatesStrategy 'exclude'
  }

  jar {
    dependsOn copyDependantLibs
  }
}

project(':connect:runtime') {
  configurations {
    swagger
  }

  base {
    archivesName = "connect-runtime"
  }

  dependencies {
    // connect-runtime is used in tests, use `api` for modules below for backwards compatibility even though
    // applications should generally not depend on `connect-runtime`
    api project(':connect:api')
    api project(':clients')
    api project(':connect:json')
    api project(':connect:transforms')

    implementation libs.slf4jApi
    implementation libs.reload4j
    implementation libs.jose4j                    // for SASL/OAUTHBEARER JWT validation
    implementation libs.jacksonAnnotations
    implementation libs.jacksonJaxrsJsonProvider
    implementation libs.jerseyContainerServlet
    implementation libs.jerseyHk2
    implementation libs.jaxbApi // Jersey dependency that was available in the JDK before Java 9
    implementation libs.activation // Jersey dependency that was available in the JDK before Java 9
    implementation libs.jettyServer
    implementation libs.jettyServlet
    implementation libs.jettyServlets
    implementation libs.jettyClient
    implementation libs.classgraph
    implementation libs.mavenArtifact
    implementation libs.swaggerAnnotations

    // We use this library to generate OpenAPI docs for the REST API, but we don't want or need it at compile
    // or run time. So, we add it to a separate configuration, which we use later on during docs generation
    swagger libs.swaggerJaxrs2

    testImplementation project(':clients').sourceSets.test.output
    testImplementation project(':core')
    testImplementation project(':server')
    testImplementation project(':metadata')
    testImplementation project(':server-common')
    testImplementation project(':test-common')
    testImplementation project(':server-common')
    testImplementation project(':server')
    testImplementation project(':group-coordinator')
    testImplementation project(':storage')
    testImplementation project(':connect:test-plugins')
    testImplementation project(':server-common').sourceSets.test.output
    testImplementation project(':test-common:test-common-api')

    testImplementation libs.junitJupiter
    testImplementation libs.mockitoCore
    testImplementation libs.mockitoJunitJupiter
    testImplementation libs.httpclient

    testRuntimeOnly libs.bcpkix
    testRuntimeOnly runtimeTestLibs
  }

  javadoc {
    enabled = false
  }

  tasks.create(name: "copyDependantLibs", type: Copy) {
    from (configurations.runtimeClasspath) {
      exclude('kafka-clients*')
      exclude('connect-*')
    }
    into "$buildDir/dependant-libs"
    duplicatesStrategy 'exclude'
  }

  jar {
    dependsOn copyDependantLibs
  }

  task genConnectConfigDocs(type: JavaExec) {
    classpath = sourceSets.main.runtimeClasspath
    mainClass = 'org.apache.kafka.connect.runtime.distributed.DistributedConfig'
    if( !generatedDocsDir.exists() ) { generatedDocsDir.mkdirs() }
    standardOutput = new File(generatedDocsDir, "connect_config.html").newOutputStream()
  }

  task genSinkConnectorConfigDocs(type: JavaExec) {
    classpath = sourceSets.main.runtimeClasspath
    mainClass = 'org.apache.kafka.connect.runtime.SinkConnectorConfig'
    if( !generatedDocsDir.exists() ) { generatedDocsDir.mkdirs() }
    standardOutput = new File(generatedDocsDir, "sink_connector_config.html").newOutputStream()
  }

  task genSourceConnectorConfigDocs(type: JavaExec) {
    classpath = sourceSets.main.runtimeClasspath
    mainClass = 'org.apache.kafka.connect.runtime.SourceConnectorConfig'
    if( !generatedDocsDir.exists() ) { generatedDocsDir.mkdirs() }
    standardOutput = new File(generatedDocsDir, "source_connector_config.html").newOutputStream()
  }

  task genConnectTransformationDocs(type: JavaExec) {
    classpath = sourceSets.main.runtimeClasspath
    mainClass = 'org.apache.kafka.connect.tools.TransformationDoc'
    if( !generatedDocsDir.exists() ) { generatedDocsDir.mkdirs() }
    standardOutput = new File(generatedDocsDir, "connect_transforms.html").newOutputStream()
  }

  task genConnectPredicateDocs(type: JavaExec) {
    classpath = sourceSets.main.runtimeClasspath
    mainClass = 'org.apache.kafka.connect.tools.PredicateDoc'
    if( !generatedDocsDir.exists() ) { generatedDocsDir.mkdirs() }
    standardOutput = new File(generatedDocsDir, "connect_predicates.html").newOutputStream()
  }

  task genConnectMetricsDocs(type: JavaExec) {
    classpath = sourceSets.main.runtimeClasspath
    mainClass = 'org.apache.kafka.connect.runtime.ConnectMetrics'
    if( !generatedDocsDir.exists() ) { generatedDocsDir.mkdirs() }
    standardOutput = new File(generatedDocsDir, "connect_metrics.html").newOutputStream()
  }

  task setVersionInOpenAPISpec(type: Copy) {
    from "$rootDir/gradle/openapi.template"
    into "$buildDir/resources/docs"
    rename ('openapi.template', 'openapi.yaml')
    expand(kafkaVersion: "$rootProject.version")
  }

  task genConnectOpenAPIDocs(type: io.swagger.v3.plugins.gradle.tasks.ResolveTask, dependsOn: setVersionInOpenAPISpec) {
    classpath = sourceSets.main.runtimeClasspath

    buildClasspath = classpath + configurations.swagger
    outputFileName = 'connect_rest'
    outputFormat = 'YAML'
    prettyPrint = 'TRUE'
    sortOutput = 'TRUE'
    openApiFile = file("$buildDir/resources/docs/openapi.yaml")
    resourcePackages = ['org.apache.kafka.connect.runtime.rest.resources']
    if( !generatedDocsDir.exists() ) { generatedDocsDir.mkdirs() }
    outputDir = file(generatedDocsDir)
  }

}

project(':connect:file') {
  base {
    archivesName = "connect-file"
  }

  dependencies {
    implementation project(':connect:api')
    implementation libs.slf4jApi
    runtimeOnly libs.reload4j

    testImplementation libs.junitJupiter
    testImplementation libs.mockitoCore
    testImplementation project(':clients').sourceSets.test.output
    testImplementation project(':connect:runtime')
    testImplementation project(':connect:runtime').sourceSets.test.output
    testImplementation project(':core')
    testImplementation project(':test-common')
    testImplementation project(':server-common').sourceSets.test.output

    testRuntimeOnly runtimeTestLibs
  }

  javadoc {
    enabled = false
  }

  tasks.create(name: "copyDependantLibs", type: Copy) {
    from (configurations.runtimeClasspath) {
      exclude('kafka-clients*')
      exclude('connect-*')
    }
    into "$buildDir/dependant-libs"
    duplicatesStrategy 'exclude'
  }

  jar {
    dependsOn copyDependantLibs
  }
}

project(':connect:basic-auth-extension') {
  base {
    archivesName = "connect-basic-auth-extension"
  }

  dependencies {
    implementation project(':connect:api')
    implementation libs.slf4jApi
    runtimeOnly libs.reload4j
    implementation libs.jaxrsApi
    implementation libs.jaxAnnotationApi

    testImplementation libs.bcpkix
    testImplementation libs.mockitoCore
    testImplementation libs.junitJupiter
    testImplementation project(':clients').sourceSets.test.output

    testRuntimeOnly libs.jerseyContainerServlet
    testRuntimeOnly runtimeTestLibs
  }

  javadoc {
    enabled = false
  }

  tasks.create(name: "copyDependantLibs", type: Copy) {
    from (configurations.runtimeClasspath) {
      exclude('kafka-clients*')
      exclude('connect-*')
    }
    into "$buildDir/dependant-libs"
    duplicatesStrategy 'exclude'
  }

  jar {
    dependsOn copyDependantLibs
  }
}

project(':connect:mirror') {
  base {
    archivesName = "connect-mirror"
  }

  dependencies {
    implementation project(':connect:api')
    implementation project(':connect:runtime')
    implementation project(':connect:mirror-client')
    implementation project(':clients')

    implementation libs.argparse4j
    implementation libs.jacksonAnnotations
    implementation libs.slf4jApi
    runtimeOnly libs.reload4j
    implementation libs.jacksonAnnotations
    implementation libs.jacksonJaxrsJsonProvider
    implementation libs.jerseyContainerServlet
    implementation libs.jerseyHk2
    implementation libs.jaxbApi // Jersey dependency that was available in the JDK before Java 9
    implementation libs.activation // Jersey dependency that was available in the JDK before Java 9
    implementation libs.jettyServer
    implementation libs.jettyServlet
    implementation libs.jettyServlets
    implementation libs.jettyClient
    implementation libs.swaggerAnnotations

    testImplementation libs.junitJupiter
    testImplementation libs.reload4j
    testImplementation libs.mockitoCore
    testImplementation project(':clients').sourceSets.test.output
    testImplementation project(':connect:runtime').sourceSets.test.output
    testImplementation project(':core')
    testImplementation project(':test-common')
    testImplementation project(':server')
    testImplementation project(':server-common').sourceSets.test.output

    testRuntimeOnly project(':connect:runtime')
    testRuntimeOnly libs.bcpkix
    testRuntimeOnly runtimeTestLibs
  }

  javadoc {
    enabled = false
  }

  tasks.create(name: "copyDependantLibs", type: Copy) {
    from (configurations.runtimeClasspath) {
      exclude('kafka-clients*')
      exclude('connect-*')
    }
    into "$buildDir/dependant-libs"
    duplicatesStrategy 'exclude'
  }

  task genMirrorConnectorConfigDocs(type: JavaExec) {
    classpath = sourceSets.main.runtimeClasspath
    mainClass = 'org.apache.kafka.connect.mirror.MirrorConnectorConfig'
    if( !generatedDocsDir.exists() ) { generatedDocsDir.mkdirs() }
    standardOutput = new File(generatedDocsDir, "mirror_connector_config.html").newOutputStream()
  }

  task genMirrorSourceConfigDocs(type: JavaExec) {
    classpath = sourceSets.main.runtimeClasspath
    mainClass = 'org.apache.kafka.connect.mirror.MirrorSourceConfig'
    if( !generatedDocsDir.exists() ) { generatedDocsDir.mkdirs() }
    standardOutput = new File(generatedDocsDir, "mirror_source_config.html").newOutputStream()
  }

  task genMirrorCheckpointConfigDocs(type: JavaExec) {
    classpath = sourceSets.main.runtimeClasspath
    mainClass = 'org.apache.kafka.connect.mirror.MirrorCheckpointConfig'
    if( !generatedDocsDir.exists() ) { generatedDocsDir.mkdirs() }
    standardOutput = new File(generatedDocsDir, "mirror_checkpoint_config.html").newOutputStream()
  }

  task genMirrorHeartbeatConfigDocs(type: JavaExec) {
    classpath = sourceSets.main.runtimeClasspath
    mainClass = 'org.apache.kafka.connect.mirror.MirrorHeartbeatConfig'
    if( !generatedDocsDir.exists() ) { generatedDocsDir.mkdirs() }
    standardOutput = new File(generatedDocsDir, "mirror_heartbeat_config.html").newOutputStream()
  }

  jar {
    dependsOn copyDependantLibs
  }
}

project(':connect:mirror-client') {
  base {
    archivesName = "connect-mirror-client"
  }

  dependencies {
    implementation project(':clients')
    implementation libs.slf4jApi
    runtimeOnly libs.reload4j

    testImplementation libs.junitJupiter
    testImplementation project(':clients').sourceSets.test.output

    testRuntimeOnly runtimeTestLibs
  }

  javadoc {
    enabled = true
  }

  tasks.create(name: "copyDependantLibs", type: Copy) {
    from (configurations.runtimeClasspath) {
      exclude('kafka-clients*')
      exclude('connect-*')
    }
    into "$buildDir/dependant-libs"
    duplicatesStrategy 'exclude'
  }

  jar {
    dependsOn copyDependantLibs
  }
}

project(':connect:test-plugins') {
  base {
    archivesName = "connect-test-plugins"
  }

  dependencies {
    api project(':connect:api')

    implementation project(':server-common')
    implementation libs.slf4jApi
    implementation libs.jacksonDatabind
  }
}

task aggregatedJavadoc(type: Javadoc, dependsOn: compileJava) {
  def projectsWithJavadoc = subprojects.findAll { it.javadoc.enabled }
  source = projectsWithJavadoc.collect { it.sourceSets.main.allJava }
  classpath = files(projectsWithJavadoc.collect { it.sourceSets.main.compileClasspath })
  includes = projectsWithJavadoc.collectMany { it.javadoc.getIncludes() }
  excludes = projectsWithJavadoc.collectMany { it.javadoc.getExcludes() }
}
<|MERGE_RESOLUTION|>--- conflicted
+++ resolved
@@ -221,7 +221,6 @@
   }
 }
 
-<<<<<<< HEAD
 def propertyOrElse(project, propertyName, defaultValue) {
   if (project.hasProperty(propertyName))
     project.property(propertyName)
@@ -230,7 +229,8 @@
   // packaging code to set credentials via a gradle.properties file instead.
   else
     System.getProperty("org.gradle.project.$propertyName", defaultValue)
-=======
+}
+
 /**
  * For a given Project, compute a nice dash separated directory name
  * to store the JUnit XML files in. E.g., Project ":connect:api" -> "connect-api"
@@ -246,9 +246,7 @@
     }
   }
   return projectNames.join("/")
->>>>>>> 017da210
-}
-
+}
 
 apply from: file('wrapper.gradle')
 

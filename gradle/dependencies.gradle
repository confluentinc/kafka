--- conflicted
+++ resolved
@@ -141,11 +141,7 @@
   lz4: "1.8.0",
   mavenArtifact: "3.9.6",
   metrics: "2.2.0",
-<<<<<<< HEAD
-  netty: "4.1.118.Final",
-=======
   netty: "4.1.119.Final",
->>>>>>> a2a1bcc7
   opentelemetryProto: "1.0.0-alpha",
   protobuf: "3.25.5", // a dependency of opentelemetryProto
   pcollections: "4.0.1",

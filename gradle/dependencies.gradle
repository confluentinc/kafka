--- conflicted
+++ resolved
@@ -101,11 +101,7 @@
   mavenArtifact: "3.8.1",
   metrics: "2.2.0",
   mockito: "3.9.0",
-<<<<<<< HEAD
-  netty: "4.1.68.Final",
-=======
   netty: "4.1.73.Final",
->>>>>>> 4086fc9c
   powermock: "2.0.9",
   reflections: "0.9.12",
   rocksDB: "6.19.3",

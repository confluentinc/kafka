--- conflicted
+++ resolved
@@ -354,14 +354,11 @@
         return Collections.unmodifiableMap(lastCommittedOffsets);
     }
 
-<<<<<<< HEAD
-=======
     //VisibleForTesting
     Map<TopicPartition, OffsetAndMetadata> currentOffsets() {
         return Collections.unmodifiableMap(currentOffsets);
     }
 
->>>>>>> ec3c6e51
     private void doCommitSync(Map<TopicPartition, OffsetAndMetadata> offsets, int seqno) {
         log.debug("{} Committing offsets synchronously using sequence number {}: {}", this, seqno, offsets);
         try {

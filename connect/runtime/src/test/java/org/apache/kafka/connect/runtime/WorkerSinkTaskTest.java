--- conflicted
+++ resolved
@@ -62,11 +62,8 @@
 import org.apache.kafka.clients.consumer.MockConsumer;
 import org.apache.kafka.clients.consumer.OffsetAndMetadata;
 import org.apache.kafka.clients.consumer.OffsetCommitCallback;
-<<<<<<< HEAD
-=======
 import org.apache.kafka.clients.consumer.OffsetResetStrategy;
 import org.apache.kafka.common.MetricName;
->>>>>>> ec3c6e51
 import org.apache.kafka.common.TopicPartition;
 import org.apache.kafka.common.errors.WakeupException;
 import org.apache.kafka.common.header.Header;
@@ -81,6 +78,7 @@
 import org.apache.kafka.connect.errors.ConnectException;
 import org.apache.kafka.connect.errors.RetriableException;
 import org.apache.kafka.connect.runtime.ConnectMetrics.MetricGroup;
+import org.apache.kafka.connect.runtime.WorkerSinkTask.SinkTaskMetricsGroup;
 import org.apache.kafka.connect.runtime.errors.ErrorHandlingMetrics;
 import org.apache.kafka.connect.runtime.errors.ErrorReporter;
 import org.apache.kafka.connect.runtime.errors.ProcessingContext;
@@ -95,58 +93,13 @@
 import org.apache.kafka.connect.storage.Converter;
 import org.apache.kafka.connect.storage.HeaderConverter;
 import org.apache.kafka.connect.storage.StatusBackingStore;
+import org.apache.kafka.connect.storage.StringConverter;
 import org.apache.kafka.connect.util.ConnectorTaskId;
-<<<<<<< HEAD
-import org.easymock.Capture;
-import org.easymock.EasyMock;
-import org.easymock.IExpectationSetters;
-=======
->>>>>>> ec3c6e51
 import org.junit.After;
 import org.junit.Before;
 import org.junit.Rule;
 import org.junit.Test;
 import org.junit.runner.RunWith;
-<<<<<<< HEAD
-import org.powermock.api.easymock.PowerMock;
-import org.powermock.api.easymock.annotation.Mock;
-import org.powermock.core.classloader.annotations.PowerMockIgnore;
-import org.powermock.core.classloader.annotations.PrepareForTest;
-import org.powermock.modules.junit4.PowerMockRunner;
-import org.powermock.reflect.Whitebox;
-
-import java.time.Duration;
-import java.util.ArrayList;
-import java.util.Arrays;
-import java.util.Collections;
-import java.util.HashMap;
-import java.util.HashSet;
-import java.util.List;
-import java.util.Map;
-import java.util.Optional;
-import java.util.Set;
-import java.util.concurrent.CountDownLatch;
-import java.util.concurrent.ExecutorService;
-import java.util.concurrent.Executors;
-import java.util.concurrent.TimeUnit;
-import java.util.concurrent.atomic.AtomicBoolean;
-import java.util.concurrent.atomic.AtomicReference;
-import java.util.function.Function;
-import java.util.function.Supplier;
-import java.util.stream.Collectors;
-
-import static java.util.Arrays.asList;
-import static org.junit.Assert.assertEquals;
-import static org.junit.Assert.assertFalse;
-import static org.junit.Assert.assertNotEquals;
-import static org.junit.Assert.assertSame;
-import static org.junit.Assert.assertTrue;
-import static org.junit.Assert.fail;
-
-@RunWith(PowerMockRunner.class)
-@PrepareForTest(WorkerSinkTask.class)
-@PowerMockIgnore("javax.management.*")
-=======
 import org.mockito.ArgumentCaptor;
 import org.mockito.Mock;
 import org.mockito.junit.MockitoJUnit;
@@ -157,7 +110,6 @@
 import org.mockito.stubbing.OngoingStubbing;
 
 @RunWith(MockitoJUnitRunner.StrictStubs.class)
->>>>>>> ec3c6e51
 public class WorkerSinkTaskTest {
     // These are fixed to keep this code simpler. In this example we assume byte[] raw values
     // with mix of integer/string in Connect
@@ -190,6 +142,7 @@
     private static final TaskConfig TASK_CONFIG = new TaskConfig(TASK_PROPS);
 
     private ConnectorTaskId taskId = new ConnectorTaskId("job", 0);
+    private ConnectorTaskId taskId1 = new ConnectorTaskId("job", 1);
     private TargetState initialState = TargetState.STARTED;
     private MockTime time;
     private WorkerSinkTask workerTask;
@@ -216,13 +169,9 @@
     private KafkaConsumer<byte[], byte[]> consumer;
     @Mock
     private ErrorHandlingMetrics errorHandlingMetrics;
-<<<<<<< HEAD
-    private Capture<ConsumerRebalanceListener> rebalanceListener = EasyMock.newCapture();
-=======
     private ArgumentCaptor<ConsumerRebalanceListener> rebalanceListener = ArgumentCaptor.forClass(ConsumerRebalanceListener.class);
     @Rule
     public final MockitoRule rule = MockitoJUnit.rule().strictness(Strictness.STRICT_STUBS);
->>>>>>> ec3c6e51
 
     private long recordsReturnedTp1;
     private long recordsReturnedTp3;
@@ -264,9 +213,6 @@
     }
 
     @Test
-<<<<<<< HEAD
-    public void testPollRedeliveryWithConsumerRebalance() throws Exception {
-=======
     public void testStartPaused() {
         createTask(TargetState.PAUSED);
 
@@ -505,7 +451,6 @@
     @Test
     @SuppressWarnings("unchecked")
     public void testPollRedeliveryWithConsumerRebalance() {
->>>>>>> ec3c6e51
         createTask(initialState);
         expectTaskGetTopic();
 
@@ -582,9 +527,6 @@
     }
 
     @Test
-<<<<<<< HEAD
-    public void testPreCommitFailureAfterPartialRevocationAndAssignment() throws Exception {
-=======
     public void testErrorInRebalancePartitionLoss() {
         RuntimeException exception = new RuntimeException("Revocation error");
         createTask(initialState);
@@ -733,7 +675,6 @@
     @Test
     @SuppressWarnings("unchecked")
     public void testPreCommitFailureAfterPartialRevocationAndAssignment() {
->>>>>>> ec3c6e51
         createTask(initialState);
         expectTaskGetTopic();
 
@@ -1253,17 +1194,6 @@
 
         workerTask.initialize(TASK_CONFIG);
         workerTask.initializeAndStart();
-<<<<<<< HEAD
-        try {
-            workerTask.execute();
-            fail("workerTask.execute should have thrown an exception");
-        } catch (ConnectException e) {
-            PowerMock.verifyAll();
-            assertSame("Exception from put should be the cause", putException, e.getCause());
-            assertTrue("Exception from close should be suppressed", e.getSuppressed().length > 0);
-            assertSame(closeException, e.getSuppressed()[0]);
-        }
-=======
 
         RuntimeException thrownException = assertThrows(ConnectException.class, () -> workerTask.execute());
         assertEquals("Exception from put should be the cause", putException, thrownException.getCause());
@@ -1309,7 +1239,6 @@
         verify(consumer).wakeup();
 
         verify(sinkTask).close(any());
->>>>>>> ec3c6e51
     }
 
     // Verify that when commitAsync is called but the supplied callback is not called by the consumer before a
@@ -1521,56 +1450,6 @@
         assertTaskMetricValue("offset-commit-success-percentage", 1.0);
     }
 
-<<<<<<< HEAD
-    private void expectInitializeTask() {
-        consumer.subscribe(EasyMock.eq(asList(TOPIC)), EasyMock.capture(rebalanceListener));
-        PowerMock.expectLastCall();
-
-        sinkTask.initialize(EasyMock.capture(sinkTaskContext));
-        PowerMock.expectLastCall();
-        sinkTask.start(TASK_PROPS);
-        PowerMock.expectLastCall();
-    }
-
-    private void expectPollInitialAssignment() {
-        sinkTask.open(INITIAL_ASSIGNMENT);
-        EasyMock.expectLastCall();
-
-        EasyMock.expect(consumer.assignment()).andReturn(INITIAL_ASSIGNMENT).times(2);
-
-        EasyMock.expect(consumer.poll(Duration.ofMillis(EasyMock.anyLong()))).andAnswer(() -> {
-            rebalanceListener.getValue().onPartitionsAssigned(INITIAL_ASSIGNMENT);
-            return ConsumerRecords.empty();
-        });
-        INITIAL_ASSIGNMENT.forEach(tp -> EasyMock.expect(consumer.position(tp)).andReturn(FIRST_OFFSET));
-
-        sinkTask.put(Collections.emptyList());
-        EasyMock.expectLastCall();
-    }
-
-    private void expectConsumerPoll(final int numMessages) {
-        expectConsumerPoll(numMessages, RecordBatch.NO_TIMESTAMP, TimestampType.NO_TIMESTAMP_TYPE, emptyHeaders());
-    }
-
-    private void expectConsumerPoll(final int numMessages, final long timestamp, final TimestampType timestampType, Headers headers) {
-        EasyMock.expect(consumer.poll(Duration.ofMillis(EasyMock.anyLong()))).andAnswer(
-            () -> {
-                List<ConsumerRecord<byte[], byte[]>> records = new ArrayList<>();
-                for (int i = 0; i < numMessages; i++)
-                    records.add(new ConsumerRecord<>(TOPIC, PARTITION, FIRST_OFFSET + recordsReturnedTp1 + i, timestamp, timestampType,
-                        0, 0, RAW_KEY, RAW_VALUE, headers, Optional.empty()));
-                recordsReturnedTp1 += numMessages;
-                return new ConsumerRecords<>(
-                        numMessages > 0 ?
-                                Collections.singletonMap(new TopicPartition(TOPIC, PARTITION), records) :
-                                Collections.emptyMap()
-                );
-            });
-    }
-
-    private void expectConversionAndTransformation(final int numMessages) {
-        expectConversionAndTransformation(numMessages, null);
-=======
     @Test
     public void testDeliveryWithMutatingTransform() {
         createTask(initialState);
@@ -1938,7 +1817,6 @@
 
     private Answer<ConsumerRecords<byte[], byte[]>> expectConsumerPoll(final int numMessages,  Headers headers) {
         return expectConsumerPoll(numMessages, RecordBatch.NO_TIMESTAMP, TimestampType.NO_TIMESTAMP_TYPE, headers);
->>>>>>> ec3c6e51
     }
 
     private Answer<ConsumerRecords<byte[], byte[]>> expectConsumerPoll(final int numMessages, final long timestamp, final TimestampType timestampType, Headers headers) {
@@ -2011,14 +1889,4 @@
         String measured = metrics.currentMetricValueAsString(taskGroup, name);
         assertEquals(expected, measured);
     }
-<<<<<<< HEAD
-
-    private RecordHeaders emptyHeaders() {
-        return new RecordHeaders();
-    }
-
-    private abstract static class TestSinkTask extends SinkTask  {
-    }
-=======
->>>>>>> ec3c6e51
 }
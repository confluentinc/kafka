--- conflicted
+++ resolved
@@ -51,13 +51,6 @@
   else # Fallback to normal default
     KAFKA_LOG4J_OPTS="-Dlog4j2.configurationFile=$base_dir/../config/connect-log4j2.yaml"
   fi
-<<<<<<< HEAD
-elif echo "$KAFKA_LOG4J_OPTS" | grep -qE "log4j\.[^[:space:]]+$"; then
-    echo DEPRECATED: A Log4j 1.x configuration file has been detected, which is no longer recommended. >&2
-    echo To use a Log4j 2.x configuration, please see https://logging.apache.org/log4j/2.x/migrate-from-log4j1.html#Log4j2ConfigurationFormat for details about Log4j configuration file migration. >&2
-    echo You can also use the \$KAFKA_HOME/config/connect-log4j2.yaml file as a starting point. Make sure to remove the Log4j 1.x configuration after completing the migration. >&2
-=======
->>>>>>> ce77e565
 fi
 export KAFKA_LOG4J_OPTS
 

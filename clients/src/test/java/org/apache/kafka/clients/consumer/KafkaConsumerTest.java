--- conflicted
+++ resolved
@@ -2568,15 +2568,11 @@
         ConsumerNetworkClient consumerClient = new ConsumerNetworkClient(loggerFactory, client, metadata, time,
                 retryBackoffMs, requestTimeoutMs, heartbeatIntervalMs);
 
-<<<<<<< HEAD
         ConsumerCoordinator consumerCoordinator = null;
+        ClientTelemetry clientTelemetry = new NoopClientTelemetry();
+        ConsumerMetricRecorder consumerMetricRecorder = clientTelemetry.consumerMetricRecorder();
         if (groupId != null) {
             GroupRebalanceConfig rebalanceConfig = new GroupRebalanceConfig(sessionTimeoutMs,
-=======
-        ClientTelemetry clientTelemetry = new NoopClientTelemetry();
-        ConsumerMetricRecorder consumerMetricRecorder = clientTelemetry.consumerMetricRecorder();
-        GroupRebalanceConfig rebalanceConfig = new GroupRebalanceConfig(sessionTimeoutMs,
->>>>>>> 445b1596
                 rebalanceTimeoutMs,
                 heartbeatIntervalMs,
                 groupId,

--- conflicted
+++ resolved
@@ -204,21 +204,15 @@
 
                 // Record 0 is returned by itself because record 1 fails to deserialize
                 ShareInFlightBatch<UUID, UUID> batch = completedFetch.fetchRecords(deserializers, 10, false);
-<<<<<<< HEAD
                 assertNull(batch.getException());
-                assertEquals(1, batch.getInFlightRecords().size());
-                assertEquals(0L, batch.getInFlightRecords().get(0).offset());
-=======
                 List<ConsumerRecord<UUID, UUID>> fetchedRecords = batch.getInFlightRecords();
                 assertEquals(1, fetchedRecords.size());
                 assertEquals(0L, fetchedRecords.get(0).offset());
->>>>>>> d5a496c1
                 Acknowledgements acknowledgements = batch.getAcknowledgements();
                 assertEquals(0, acknowledgements.size());
 
                 // Record 1 then results in an empty batch
                 batch = completedFetch.fetchRecords(deserializers, 10, false);
-<<<<<<< HEAD
                 assertEquals(RecordDeserializationException.class, batch.getException().getClass());
                 RecordDeserializationException thrown = (RecordDeserializationException) batch.getException();
                 assertEquals(RecordDeserializationException.DeserializationExceptionOrigin.KEY, thrown.origin());
@@ -229,18 +223,14 @@
                 assertArrayEquals("key".getBytes(), org.apache.kafka.common.utils.Utils.toNullableArray(thrown.keyBuffer()));
                 assertArrayEquals("value".getBytes(), Utils.toNullableArray(thrown.valueBuffer()));
                 assertEquals(0, thrown.headers().toArray().length);
-                assertEquals(0, batch.getInFlightRecords().size());
-=======
                 fetchedRecords = batch.getInFlightRecords();
                 assertEquals(0, fetchedRecords.size());
->>>>>>> d5a496c1
                 acknowledgements = batch.getAcknowledgements();
                 assertEquals(1, acknowledgements.size());
                 assertEquals(AcknowledgeType.RELEASE, acknowledgements.get(1L));
 
                 // Record 2 then results in an empty batch, because record 1 has now been skipped
                 batch = completedFetch.fetchRecords(deserializers, 10, false);
-<<<<<<< HEAD
                 assertEquals(RecordDeserializationException.class, batch.getException().getClass());
                 thrown = (RecordDeserializationException) batch.getException();
                 assertEquals(RecordDeserializationException.DeserializationExceptionOrigin.VALUE, thrown.origin());
@@ -250,26 +240,18 @@
                 assertEquals(10L, thrown.timestamp());
                 assertNotNull(thrown.keyBuffer());
                 assertArrayEquals("otherValue".getBytes(), Utils.toNullableArray(thrown.valueBuffer()));
-                assertEquals(0, batch.getInFlightRecords().size());
-=======
                 fetchedRecords = batch.getInFlightRecords();
                 assertEquals(0, fetchedRecords.size());
->>>>>>> d5a496c1
                 acknowledgements = batch.getAcknowledgements();
                 assertEquals(1, acknowledgements.size());
                 assertEquals(AcknowledgeType.RELEASE, acknowledgements.get(2L));
 
                 // Record 3 is returned in the next batch, because record 2 has now been skipped
                 batch = completedFetch.fetchRecords(deserializers, 10, false);
-<<<<<<< HEAD
                 assertNull(batch.getException());
-                assertEquals(1, batch.getInFlightRecords().size());
-                assertEquals(3L, batch.getInFlightRecords().get(0).offset());
-=======
                 fetchedRecords = batch.getInFlightRecords();
                 assertEquals(1, fetchedRecords.size());
                 assertEquals(3L, fetchedRecords.get(0).offset());
->>>>>>> d5a496c1
                 acknowledgements = batch.getAcknowledgements();
                 assertEquals(0, acknowledgements.size());
             }

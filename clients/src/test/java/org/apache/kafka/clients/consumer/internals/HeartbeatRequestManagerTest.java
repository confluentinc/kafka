--- conflicted
+++ resolved
@@ -520,11 +520,7 @@
                 .setMemberEpoch(1)
                 .setAssignment(assignmentTopic1));
         when(metadata.topicNames()).thenReturn(Collections.singletonMap(topicId, "topic1"));
-<<<<<<< HEAD
-        membershipManager.onHeartbeatResponseReceived(rs1.data());
-=======
         membershipManager.onHeartbeatSuccess(rs1.data());
->>>>>>> ec3c6e51
 
         // We remain in RECONCILING state, as the assignment will be reconciled on the next poll
         assertEquals(MemberState.RECONCILING, membershipManager.state());

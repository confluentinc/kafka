/*
 * Licensed to the Apache Software Foundation (ASF) under one or more
 * contributor license agreements. See the NOTICE file distributed with
 * this work for additional information regarding copyright ownership.
 * The ASF licenses this file to You under the Apache License, Version 2.0
 * (the "License"); you may not use this file except in compliance with
 * the License. You may obtain a copy of the License at
 *
 *    http://www.apache.org/licenses/LICENSE-2.0
 *
 * Unless required by applicable law or agreed to in writing, software
 * distributed under the License is distributed on an "AS IS" BASIS,
 * WITHOUT WARRANTIES OR CONDITIONS OF ANY KIND, either express or implied.
 * See the License for the specific language governing permissions and
 * limitations under the License.
 */
package org.apache.kafka.clients.consumer.internals;

import org.apache.kafka.clients.consumer.AcknowledgeType;
import org.apache.kafka.clients.consumer.AcknowledgementCommitCallback;
import org.apache.kafka.common.TopicIdPartition;
import org.apache.kafka.common.TopicPartition;
import org.apache.kafka.common.Uuid;
import org.apache.kafka.common.errors.InvalidRecordStateException;
import org.apache.kafka.common.errors.TopicAuthorizationException;
import org.apache.kafka.common.protocol.Errors;
import org.apache.kafka.test.TestUtils;
import org.junit.jupiter.api.BeforeEach;
import org.junit.jupiter.api.Test;

import java.util.HashMap;
import java.util.LinkedHashMap;
import java.util.Map;
import java.util.Objects;
import java.util.Set;

import static org.junit.jupiter.api.Assertions.assertInstanceOf;
import static org.junit.jupiter.api.Assertions.assertNull;

class AcknowledgementCommitCallbackHandlerTest {

    private AcknowledgementCommitCallbackHandler acknowledgementCommitCallbackHandler;
    private Map<TopicPartitionAndOffset, Exception> exceptionMap;
    private final TopicPartition tp0 = new TopicPartition("test-topic", 0);
    private final TopicIdPartition tip0 = new TopicIdPartition(Uuid.randomUuid(), tp0);
    private final TopicPartitionAndOffset tpo00 = new TopicPartitionAndOffset(tip0, 0L);
    private final TopicPartitionAndOffset tpo01 = new TopicPartitionAndOffset(tip0, 1L);
    private final TopicPartition tp1 = new TopicPartition("test-topic-2", 0);
    private final TopicIdPartition tip1 = new TopicIdPartition(Uuid.randomUuid(), tp1);
    private final TopicPartitionAndOffset tpo10 = new TopicPartitionAndOffset(tip1, 0L);
    private final TopicPartition tp2 = new TopicPartition("test-topic-2", 1);
    private final TopicIdPartition tip2 = new TopicIdPartition(Uuid.randomUuid(), tp2);
    private final TopicPartitionAndOffset tpo20 = new TopicPartitionAndOffset(tip2, 0L);
    private Map<TopicIdPartition, Acknowledgements> acknowledgementsMap;

    @BeforeEach
    public void setup() {
        acknowledgementsMap = new HashMap<>();
        exceptionMap = new LinkedHashMap<>();
        TestableAcknowledgeCommitCallBack callback = new TestableAcknowledgeCommitCallBack();
        acknowledgementCommitCallbackHandler = new AcknowledgementCommitCallbackHandler(callback);
    }

    @Test
    public void testNoException() throws Exception {
        Acknowledgements acknowledgements = Acknowledgements.empty();
        acknowledgements.add(0L, AcknowledgeType.ACCEPT);
        acknowledgements.add(1L, AcknowledgeType.REJECT);
        acknowledgementsMap.put(tip0, acknowledgements);

        acknowledgementCommitCallbackHandler.onComplete(acknowledgementsMap);

        TestUtils.retryOnExceptionWithTimeout(() -> {
            assertNull(exceptionMap.get(tpo00));
            assertNull(exceptionMap.get(tpo01));
        });
    }

    @Test
    public void testInvalidRecord() throws Exception {
        Acknowledgements acknowledgements = Acknowledgements.empty();
        acknowledgements.add(0L, AcknowledgeType.ACCEPT);
        acknowledgements.add(1L, AcknowledgeType.REJECT);
        acknowledgements.setAcknowledgeErrorCode(Errors.INVALID_RECORD_STATE);
        acknowledgementsMap.put(tip0, acknowledgements);

        acknowledgementCommitCallbackHandler.onComplete(acknowledgementsMap);
<<<<<<< HEAD
        TestUtils.retryOnExceptionWithTimeout(() -> {
            assertTrue(exceptionMap.get(tpo00) instanceof InvalidRecordStateException);
            assertTrue(exceptionMap.get(tpo01) instanceof InvalidRecordStateException);
        });

=======
        assertInstanceOf(InvalidRecordStateException.class, exceptionMap.get(tpo00));
        assertInstanceOf(InvalidRecordStateException.class, exceptionMap.get(tpo01));
>>>>>>> d189dc68
    }

    @Test
    public void testUnauthorizedTopic() throws Exception {
        Acknowledgements acknowledgements = Acknowledgements.empty();
        acknowledgements.add(0L, AcknowledgeType.ACCEPT);
        acknowledgements.add(1L, AcknowledgeType.REJECT);
        acknowledgements.setAcknowledgeErrorCode(Errors.TOPIC_AUTHORIZATION_FAILED);
        acknowledgementsMap.put(tip0, acknowledgements);

        acknowledgementCommitCallbackHandler.onComplete(acknowledgementsMap);
<<<<<<< HEAD
        TestUtils.retryOnExceptionWithTimeout(() -> {
            assertTrue(exceptionMap.get(tpo00) instanceof TopicAuthorizationException);
            assertTrue(exceptionMap.get(tpo01) instanceof TopicAuthorizationException);
        });
=======
        assertInstanceOf(TopicAuthorizationException.class, exceptionMap.get(tpo00));
        assertInstanceOf(TopicAuthorizationException.class, exceptionMap.get(tpo01));
>>>>>>> d189dc68
    }

    @Test
    public void testMultiplePartitions() throws Exception {
        Acknowledgements acknowledgements = Acknowledgements.empty();
        acknowledgements.add(0L, AcknowledgeType.ACCEPT);
        acknowledgements.add(1L, AcknowledgeType.REJECT);
        acknowledgements.setAcknowledgeErrorCode(Errors.TOPIC_AUTHORIZATION_FAILED);
        acknowledgementsMap.put(tip0, acknowledgements);

        Acknowledgements acknowledgements1 = Acknowledgements.empty();
        acknowledgements1.add(0L, AcknowledgeType.RELEASE);
        acknowledgements1.setAcknowledgeErrorCode(Errors.INVALID_RECORD_STATE);
        acknowledgementsMap.put(tip1, acknowledgements1);

        Acknowledgements acknowledgements2 = Acknowledgements.empty();
        acknowledgements2.add(0L, AcknowledgeType.ACCEPT);
        acknowledgementsMap.put(tip2, acknowledgements2);

        acknowledgementCommitCallbackHandler.onComplete(acknowledgementsMap);

<<<<<<< HEAD
        TestUtils.retryOnExceptionWithTimeout(() -> {
            assertTrue(exceptionMap.get(tpo00) instanceof TopicAuthorizationException);
            assertTrue(exceptionMap.get(tpo01) instanceof TopicAuthorizationException);
            assertTrue(exceptionMap.get(tpo10) instanceof InvalidRecordStateException);
            assertNull(exceptionMap.get(tpo20));
        });
=======
        assertInstanceOf(TopicAuthorizationException.class, exceptionMap.get(tpo00));
        assertInstanceOf(TopicAuthorizationException.class, exceptionMap.get(tpo01));
        assertInstanceOf(InvalidRecordStateException.class, exceptionMap.get(tpo10));
        assertNull(exceptionMap.get(tpo20));
>>>>>>> d189dc68
    }

    private class TestableAcknowledgeCommitCallBack implements AcknowledgementCommitCallback {
        @Override
        public void onComplete(Map<TopicIdPartition, Set<Long>> offsetsMap, Exception exception) {
            offsetsMap.forEach((partition, offsets) -> offsets.forEach(offset -> {
                TopicPartitionAndOffset tpo = new TopicPartitionAndOffset(partition, offset);
                exceptionMap.put(tpo, exception);
            }));
        }
    }

    private static class TopicPartitionAndOffset {
        TopicIdPartition topicIdPartition;
        Long offset;
        TopicPartitionAndOffset(TopicIdPartition topicIdPartition, Long offset) {
            this.topicIdPartition = topicIdPartition;
            this.offset = offset;
        }

        @Override
        public boolean equals(Object o) {
            if (this == o) return true;
            if (o == null || getClass() != o.getClass()) return false;
            TopicPartitionAndOffset that = (TopicPartitionAndOffset) o;
            return Objects.equals(topicIdPartition, that.topicIdPartition) &&
                 Objects.equals(offset, that.offset);
        }

        @Override
        public int hashCode() {
            return Objects.hash(topicIdPartition, offset);
        }
    }
}<|MERGE_RESOLUTION|>--- conflicted
+++ resolved
@@ -85,16 +85,11 @@
         acknowledgementsMap.put(tip0, acknowledgements);
 
         acknowledgementCommitCallbackHandler.onComplete(acknowledgementsMap);
-<<<<<<< HEAD
         TestUtils.retryOnExceptionWithTimeout(() -> {
-            assertTrue(exceptionMap.get(tpo00) instanceof InvalidRecordStateException);
-            assertTrue(exceptionMap.get(tpo01) instanceof InvalidRecordStateException);
+            assertInstanceOf(InvalidRecordStateException.class, exceptionMap.get(tpo00));
+            assertInstanceOf(InvalidRecordStateException.class, exceptionMap.get(tpo01));
         });
 
-=======
-        assertInstanceOf(InvalidRecordStateException.class, exceptionMap.get(tpo00));
-        assertInstanceOf(InvalidRecordStateException.class, exceptionMap.get(tpo01));
->>>>>>> d189dc68
     }
 
     @Test
@@ -106,15 +101,10 @@
         acknowledgementsMap.put(tip0, acknowledgements);
 
         acknowledgementCommitCallbackHandler.onComplete(acknowledgementsMap);
-<<<<<<< HEAD
         TestUtils.retryOnExceptionWithTimeout(() -> {
-            assertTrue(exceptionMap.get(tpo00) instanceof TopicAuthorizationException);
-            assertTrue(exceptionMap.get(tpo01) instanceof TopicAuthorizationException);
+            assertInstanceOf(TopicAuthorizationException.class, exceptionMap.get(tpo00));
+            assertInstanceOf(TopicAuthorizationException.class, exceptionMap.get(tpo01));
         });
-=======
-        assertInstanceOf(TopicAuthorizationException.class, exceptionMap.get(tpo00));
-        assertInstanceOf(TopicAuthorizationException.class, exceptionMap.get(tpo01));
->>>>>>> d189dc68
     }
 
     @Test
@@ -135,20 +125,12 @@
         acknowledgementsMap.put(tip2, acknowledgements2);
 
         acknowledgementCommitCallbackHandler.onComplete(acknowledgementsMap);
-
-<<<<<<< HEAD
         TestUtils.retryOnExceptionWithTimeout(() -> {
-            assertTrue(exceptionMap.get(tpo00) instanceof TopicAuthorizationException);
-            assertTrue(exceptionMap.get(tpo01) instanceof TopicAuthorizationException);
-            assertTrue(exceptionMap.get(tpo10) instanceof InvalidRecordStateException);
+            assertInstanceOf(TopicAuthorizationException.class, exceptionMap.get(tpo00));
+            assertInstanceOf(TopicAuthorizationException.class, exceptionMap.get(tpo01));
+            assertInstanceOf(InvalidRecordStateException.class, exceptionMap.get(tpo10));
             assertNull(exceptionMap.get(tpo20));
         });
-=======
-        assertInstanceOf(TopicAuthorizationException.class, exceptionMap.get(tpo00));
-        assertInstanceOf(TopicAuthorizationException.class, exceptionMap.get(tpo01));
-        assertInstanceOf(InvalidRecordStateException.class, exceptionMap.get(tpo10));
-        assertNull(exceptionMap.get(tpo20));
->>>>>>> d189dc68
     }
 
     private class TestableAcknowledgeCommitCallBack implements AcknowledgementCommitCallback {

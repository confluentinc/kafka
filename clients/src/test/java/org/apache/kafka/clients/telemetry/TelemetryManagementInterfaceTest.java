--- conflicted
+++ resolved
@@ -21,28 +21,16 @@
 import java.nio.ByteBuffer;
 import java.util.ArrayList;
 import java.util.Arrays;
-<<<<<<< HEAD
 import java.util.Collections;
 import java.util.HashMap;
 import java.util.List;
 import java.util.Map;
 import org.apache.kafka.clients.producer.ProducerConfig;
-=======
-import java.util.ArrayList;
-import java.util.Collections;
-import java.util.List;
-
-import org.apache.kafka.common.MetricName;
 import org.apache.kafka.common.Uuid;
-import org.apache.kafka.common.metrics.KafkaMetric;
-import org.apache.kafka.common.metrics.Measurable;
-import org.apache.kafka.common.metrics.stats.Histogram;
->>>>>>> df09bf1c
 import org.apache.kafka.common.record.CompressionType;
 import org.apache.kafka.common.record.RecordBatch;
 import org.apache.kafka.common.serialization.StringSerializer;
 import org.apache.kafka.common.utils.BufferSupplier;
-<<<<<<< HEAD
 import org.apache.kafka.common.utils.MockTime;
 import org.apache.kafka.common.utils.Time;
 import org.apache.kafka.common.utils.Utils;
@@ -50,26 +38,14 @@
 import org.junit.jupiter.api.function.Executable;
 import org.junit.jupiter.params.ParameterizedTest;
 import org.junit.jupiter.params.provider.EnumSource;
-import org.junit.jupiter.params.provider.NullAndEmptySource;
 import org.junit.jupiter.params.provider.ValueSource;
 
 import static org.junit.jupiter.api.Assertions.assertEquals;
 import static org.junit.jupiter.api.Assertions.assertThrows;
-=======
-import org.apache.kafka.common.utils.Time;
-import org.apache.kafka.common.utils.Utils;
-import org.junit.jupiter.api.Test;
-import org.mockito.*;
-
-import static org.junit.jupiter.api.Assertions.assertEquals;
-import static org.junit.jupiter.api.Assertions.assertNotEquals;
-import static org.junit.jupiter.api.Assertions.assertNull;
-import static org.junit.jupiter.api.Assertions.assertThrows;
 import static org.junit.jupiter.api.Assertions.assertTrue;
->>>>>>> df09bf1c
-
-
-<<<<<<< HEAD
+
+public class TelemetryManagementInterfaceTest {
+
     @ParameterizedTest
     @EnumSource(CompressionType.class)
     public void testSerialize(CompressionType compressionType) throws IOException {
@@ -91,125 +67,7 @@
         assertEquals(expected, s);
     }
 
-=======
-public class TelemetryManagementInterfaceTest {
->>>>>>> df09bf1c
-    @Test
-    public void testMaybeCreateFailsIfClientIdIsNull() {
-        assertThrows(IllegalArgumentException.class, () -> TelemetryManagementInterface.maybeCreate(true, new MockTime(), null));
-    }
-
-    @ParameterizedTest
-    @ValueSource(booleans = {true, false})
-    public void testMaybeCreateFailsIfClientIdIsNull(boolean enableMetricsPush) {
-        Time time = new MockTime();
-        testMaybeCreateFailsIfParametersAreNull(enableMetricsPush, time, null);
-    }
-
-    @ParameterizedTest
-    @ValueSource(booleans = {true, false})
-    public void testMaybeCreateFailsIfParametersAreNull(boolean enableMetricsPush) {
-        String clientId = "test-client";
-        testMaybeCreateFailsIfParametersAreNull(enableMetricsPush, null, clientId);
-    }
-
-    //
-//    @ParameterizedTest
-//    @ValueSource(booleans = {true, false}, strings = {NULL_CLIENT_ID, "test-client"})
-//    public void testMaybeCreateFailsIfParametersAreNull(boolean enableMetricsPush, String clientId) {
-//        Class<NullPointerException> e = NullPointerException.class;
-//
-//        for (ProducerConfig config : Arrays.asList(null, newConfig(enableMetricsPush))) {
-//            for (Time time : Arrays.asList(null, new MockTime())) {
-//                for (String clientId : Arrays.asList(null, "test-client")) {
-//                    // It ain't gonna throw an exception if they're all valid.
-//                    if (config != null && time != null && clientId != null)
-//                        continue;
-//
-//                    assertThrows(e,
-//                        () -> TelemetryManagementInterface.maybeCreate(config, time, clientId),
-//                        String.format("maybeCreate should have thrown a %s for enableMetricsPush: %s, config: %s, time: %s, clientId: %s",  e.getName(), enableMetricsPush, config, time, clientId));
-//                }
-//            }
-//        }
-//
-//        for (Time time : Arrays.asList(null, new MockTime())) {
-//            for (String clientId : Arrays.asList(null, "test-client")) {
-//                assertThrows(e,
-//                    () -> TelemetryManagementInterface.maybeCreate(enableMetricsPush, time, clientId),
-//                    String.format("maybeCreate should have thrown a %s for enableMetricsPush: %s, time: %s, clientId: %s",  e.getName(), enableMetricsPush, time, clientId));
-//            }
-//        }
-//    }
-
-    @Test
-    public void testValidateTransitionForInitialized() {
-        TelemetryState currState = TelemetryState.initialized;
-
-        List<TelemetryState> validStates = new ArrayList<>();
-        // Happy path...
-        validStates.add(TelemetryState.subscription_needed);
-
-        // 'Start shutdown w/o having done anything' case
-        validStates.add(TelemetryState.terminating);
-
-        testValidateTransition(currState, validStates);
-    }
-
-    @Test
-    public void testValidateTransitionForSubscriptionNeeded() {
-        TelemetryState currState = TelemetryState.subscription_needed;
-
-        List<TelemetryState> validStates = new ArrayList<>();
-        // Happy path...
-        validStates.add(TelemetryState.subscription_in_progress);
-
-        // 'Start shutdown w/o having done anything' case
-        validStates.add(TelemetryState.terminating);
-
-        testValidateTransition(currState, validStates);
-    }
-
-    @Test
-    public void testValidateTransitionForSubscriptionInProgress() {
-        TelemetryState currState = TelemetryState.subscription_in_progress;
-
-        List<TelemetryState> validStates = new ArrayList<>();
-        // Happy path...
-        validStates.add(TelemetryState.push_needed);
-
-        // 'Subscription had errors or requested/matches no metrics' case
-        validStates.add(TelemetryState.subscription_needed);
-
-        // 'Start shutdown while waiting for the subscription' case
-        validStates.add(TelemetryState.terminating);
-
-        testValidateTransition(currState, validStates);
-    }
-
-    @Test
-    public void testValidateTransitionForPushNeeded() {
-        TelemetryState currState = TelemetryState.push_needed;
-
-        List<TelemetryState> validStates = new ArrayList<>();
-        // Happy path...
-        validStates.add(TelemetryState.push_in_progress);
-
-        // 'Attempt to send push request failed (maybe a network issue?), so loop back to getting
-        // the subscription' case
-        validStates.add(TelemetryState.subscription_needed);
-
-        // 'Start shutdown while waiting for a telemetry push' case
-        validStates.add(TelemetryState.terminating);
-
-        testValidateTransition(currState, validStates);
-    }
-
-    @Test
-<<<<<<< HEAD
-    public void testValidateTransitionForPushInProgress() {
-        TelemetryState currState = TelemetryState.push_in_progress;
-=======
+    @Test
     public void testValidateMetricNames() {
         // empty metric names
         assertTrue(TelemetryManagementInterface.validateMetricNames(Collections.emptyList()).isEmpty());
@@ -244,11 +102,11 @@
     @Test
     public void testValidatePushInterval() {
         // invalid push interval
-        assertEquals(10000, TelemetryManagementInterface.validatePushInteravlMs(-1));
-        assertEquals(10000, TelemetryManagementInterface.validatePushInteravlMs(null));
+        assertEquals(10000, TelemetryManagementInterface.validatePushIntervalMs(-1));
+        assertEquals(10000, TelemetryManagementInterface.validatePushIntervalMs(null));
 
         // valid push interval
-        assertEquals(100, TelemetryManagementInterface.validatePushInteravlMs(100));
+        assertEquals(100, TelemetryManagementInterface.validatePushIntervalMs(100));
     }
 
     @Test
@@ -259,15 +117,91 @@
         assertEquals(CompressionType.LZ4, TelemetryManagementInterface.preferredCompressionType(Arrays.asList(CompressionType.LZ4)));
     }
 
-    private void testSerialization(CompressionType compressionType) throws IOException {
-        TelemetryMetric telemetryMetric1 = telemetryMetric("test-1", 42);
-        TelemetryMetric telemetryMetric2 = telemetryMetric("test-2", 123);
-        StringTelemetrySerializer telemetrySerializer = new StringTelemetrySerializer();
-        List<TelemetryMetric> telemetryMetrics = Arrays.asList(telemetryMetric1, telemetryMetric2);
-        ByteBuffer compressed = TelemetryManagementInterface.serialize(telemetryMetrics,
-            compressionType,
-            telemetrySerializer);
->>>>>>> df09bf1c
+    @Test
+    public void testMaybeCreateFailsIfClientIdIsNull() {
+        assertThrows(IllegalArgumentException.class, () -> TelemetryManagementInterface.maybeCreate(true, new MockTime(), null));
+    }
+
+    @ParameterizedTest
+    @ValueSource(booleans = {true, false})
+    public void testMaybeCreateFailsIfClientIdIsNull(boolean enableMetricsPush) {
+        Time time = new MockTime();
+        testMaybeCreateFailsIfParametersAreNull(enableMetricsPush, time, null);
+    }
+
+    @ParameterizedTest
+    @ValueSource(booleans = {true, false})
+    public void testMaybeCreateFailsIfParametersAreNull(boolean enableMetricsPush) {
+        String clientId = "test-client";
+        testMaybeCreateFailsIfParametersAreNull(enableMetricsPush, null, clientId);
+    }
+
+    @Test
+    public void testValidateTransitionForInitialized() {
+        TelemetryState currState = TelemetryState.initialized;
+
+        List<TelemetryState> validStates = new ArrayList<>();
+        // Happy path...
+        validStates.add(TelemetryState.subscription_needed);
+
+        // 'Start shutdown w/o having done anything' case
+        validStates.add(TelemetryState.terminating);
+
+        testValidateTransition(currState, validStates);
+    }
+
+    @Test
+    public void testValidateTransitionForSubscriptionNeeded() {
+        TelemetryState currState = TelemetryState.subscription_needed;
+
+        List<TelemetryState> validStates = new ArrayList<>();
+        // Happy path...
+        validStates.add(TelemetryState.subscription_in_progress);
+
+        // 'Start shutdown w/o having done anything' case
+        validStates.add(TelemetryState.terminating);
+
+        testValidateTransition(currState, validStates);
+    }
+
+    @Test
+    public void testValidateTransitionForSubscriptionInProgress() {
+        TelemetryState currState = TelemetryState.subscription_in_progress;
+
+        List<TelemetryState> validStates = new ArrayList<>();
+        // Happy path...
+        validStates.add(TelemetryState.push_needed);
+
+        // 'Subscription had errors or requested/matches no metrics' case
+        validStates.add(TelemetryState.subscription_needed);
+
+        // 'Start shutdown while waiting for the subscription' case
+        validStates.add(TelemetryState.terminating);
+
+        testValidateTransition(currState, validStates);
+    }
+
+    @Test
+    public void testValidateTransitionForPushNeeded() {
+        TelemetryState currState = TelemetryState.push_needed;
+
+        List<TelemetryState> validStates = new ArrayList<>();
+        // Happy path...
+        validStates.add(TelemetryState.push_in_progress);
+
+        // 'Attempt to send push request failed (maybe a network issue?), so loop back to getting
+        // the subscription' case
+        validStates.add(TelemetryState.subscription_needed);
+
+        // 'Start shutdown while waiting for a telemetry push' case
+        validStates.add(TelemetryState.terminating);
+
+        testValidateTransition(currState, validStates);
+    }
+
+    @Test
+    public void testValidateTransitionForPushInProgress() {
+        TelemetryState currState = TelemetryState.push_in_progress;
 
         List<TelemetryState> validStates = new ArrayList<>();
         // Happy path...
@@ -356,7 +290,6 @@
             value,
             "Description for " + name);
     }
-<<<<<<< HEAD
 
     private ProducerConfig newConfig(Boolean enableMetricsPush) {
         Map<String, Object> map = new HashMap<>();
@@ -370,6 +303,4 @@
         return new ProducerConfig(map);
     }
 
-=======
->>>>>>> df09bf1c
 }
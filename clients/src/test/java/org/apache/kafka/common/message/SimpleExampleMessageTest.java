/*
 * Licensed to the Apache Software Foundation (ASF) under one or more
 * contributor license agreements. See the NOTICE file distributed with
 * this work for additional information regarding copyright ownership.
 * The ASF licenses this file to You under the Apache License, Version 2.0
 * (the "License"); you may not use this file except in compliance with
 * the License. You may obtain a copy of the License at
 *
 *    http://www.apache.org/licenses/LICENSE-2.0
 *
 * Unless required by applicable law or agreed to in writing, software
 * distributed under the License is distributed on an "AS IS" BASIS,
 * WITHOUT WARRANTIES OR CONDITIONS OF ANY KIND, either express or implied.
 * See the License for the specific language governing permissions and
 * limitations under the License.
 */
package org.apache.kafka.common.message;

import com.fasterxml.jackson.databind.JsonNode;
import org.apache.kafka.common.Uuid;
import org.apache.kafka.common.errors.UnsupportedVersionException;
import org.apache.kafka.common.protocol.ByteBufferAccessor;
import org.apache.kafka.common.protocol.ObjectSerializationCache;
import org.apache.kafka.common.utils.ByteUtils;
import org.junit.jupiter.api.Test;

import java.nio.ByteBuffer;
import java.util.Arrays;
import java.util.Collections;
import java.util.function.Consumer;

import static org.junit.jupiter.api.Assertions.assertArrayEquals;
import static org.junit.jupiter.api.Assertions.assertEquals;
import static org.junit.jupiter.api.Assertions.assertNull;
import static org.junit.jupiter.api.Assertions.assertThrows;

public class SimpleExampleMessageTest {

    @Test
    public void shouldStoreField() {
        final Uuid uuid = Uuid.randomUuid();
        final ByteBuffer buf = ByteBuffer.wrap(new byte[] {1, 2, 3});

        final SimpleExampleMessageData out = new SimpleExampleMessageData();
        out.setProcessId(uuid);
        out.setZeroCopyByteBuffer(buf);

        assertEquals(uuid, out.processId());
        assertEquals(buf, out.zeroCopyByteBuffer());

        out.setNullableZeroCopyByteBuffer(null);
        assertNull(out.nullableZeroCopyByteBuffer());
        out.setNullableZeroCopyByteBuffer(buf);
        assertEquals(buf, out.nullableZeroCopyByteBuffer());
    }

    @Test
    public void shouldThrowIfCannotWriteNonIgnorableField() {
        // processId is not supported in v0 and is not marked as ignorable

        final SimpleExampleMessageData out = new SimpleExampleMessageData().setProcessId(Uuid.randomUuid());
        assertThrows(UnsupportedVersionException.class, () ->
                out.write(new ByteBufferAccessor(ByteBuffer.allocate(64)), new ObjectSerializationCache(), (short) 0));
    }

    @Test
    public void shouldDefaultField() {
        final SimpleExampleMessageData out = new SimpleExampleMessageData();
        assertEquals(Uuid.fromString("AAAAAAAAAAAAAAAAAAAAAA"), out.processId());
        assertEquals(ByteUtils.EMPTY_BUF, out.zeroCopyByteBuffer());
        assertEquals(ByteUtils.EMPTY_BUF, out.nullableZeroCopyByteBuffer());
    }

    @Test
    public void shouldRoundTripFieldThroughBuffer() {
        final Uuid uuid = Uuid.randomUuid();
        final ByteBuffer buf = ByteBuffer.wrap(new byte[] {1, 2, 3});
        final SimpleExampleMessageData out = new SimpleExampleMessageData();
        out.setProcessId(uuid);
        out.setZeroCopyByteBuffer(buf);

        ObjectSerializationCache cache = new ObjectSerializationCache();
        final ByteBuffer buffer = ByteBuffer.allocate(out.size(cache, (short) 1));
        out.write(new ByteBufferAccessor(buffer), cache, (short) 1);
        buffer.rewind();

        final SimpleExampleMessageData in = new SimpleExampleMessageData();
        in.read(new ByteBufferAccessor(buffer), (short) 1);

        buf.rewind();

        assertEquals(uuid, in.processId());
        assertEquals(buf, in.zeroCopyByteBuffer());
        assertEquals(ByteUtils.EMPTY_BUF, in.nullableZeroCopyByteBuffer());
    }

    @Test
    public void shouldRoundTripFieldThroughBufferWithNullable() {
        final Uuid uuid = Uuid.randomUuid();
        final ByteBuffer buf1 = ByteBuffer.wrap(new byte[] {1, 2, 3});
        final ByteBuffer buf2 = ByteBuffer.wrap(new byte[] {4, 5, 6});
        final SimpleExampleMessageData out = new SimpleExampleMessageData();
        out.setProcessId(uuid);
        out.setZeroCopyByteBuffer(buf1);
        out.setNullableZeroCopyByteBuffer(buf2);

        ObjectSerializationCache cache = new ObjectSerializationCache();
        final ByteBuffer buffer = ByteBuffer.allocate(out.size(cache, (short) 1));
        out.write(new ByteBufferAccessor(buffer), cache, (short) 1);
        buffer.rewind();

        final SimpleExampleMessageData in = new SimpleExampleMessageData();
        in.read(new ByteBufferAccessor(buffer), (short) 1);

        buf1.rewind();
        buf2.rewind();

        assertEquals(uuid, in.processId());
        assertEquals(buf1, in.zeroCopyByteBuffer());
        assertEquals(buf2, in.nullableZeroCopyByteBuffer());
    }

    @Test
    public void shouldImplementEqualsAndHashCode() {
        final Uuid uuid = Uuid.randomUuid();
        final ByteBuffer buf = ByteBuffer.wrap(new byte[] {1, 2, 3});
        final SimpleExampleMessageData a = new SimpleExampleMessageData();
        a.setProcessId(uuid);
        a.setZeroCopyByteBuffer(buf);

        final SimpleExampleMessageData b = new SimpleExampleMessageData();
        b.setProcessId(uuid);
        b.setZeroCopyByteBuffer(buf);

        assertEquals(a, b);
        assertEquals(a.hashCode(), b.hashCode());
        // just tagging this on here
        assertEquals(a.toString(), b.toString());

        a.setNullableZeroCopyByteBuffer(buf);
        b.setNullableZeroCopyByteBuffer(buf);

        assertEquals(a, b);
        assertEquals(a.hashCode(), b.hashCode());
        assertEquals(a.toString(), b.toString());

        a.setNullableZeroCopyByteBuffer(null);
        b.setNullableZeroCopyByteBuffer(null);

        assertEquals(a, b);
        assertEquals(a.hashCode(), b.hashCode());
        assertEquals(a.toString(), b.toString());
    }

    @Test
    public void testMyTaggedIntArray() {
        // Verify that the tagged int array reads as empty when not set.
        testRoundTrip(new SimpleExampleMessageData(),
            message -> assertEquals(Collections.emptyList(), message.myTaggedIntArray()));

        // Verify that we can set a tagged array of ints.
        testRoundTrip(new SimpleExampleMessageData().
                setMyTaggedIntArray(Arrays.asList(1, 2, 3)),
            message -> assertEquals(Arrays.asList(1, 2, 3), message.myTaggedIntArray()));
    }

    @Test
    public void testMyNullableString() {
        // Verify that the tagged field reads as null when not set.
        testRoundTrip(new SimpleExampleMessageData(), message -> assertNull(message.myNullableString()));

        // Verify that we can set and retrieve a string for the tagged field.
        testRoundTrip(new SimpleExampleMessageData().setMyNullableString("foobar"),
            message -> assertEquals("foobar", message.myNullableString()));
    }

    @Test
    public void testMyInt16() {
        // Verify that the tagged field reads as 123 when not set.
        testRoundTrip(new SimpleExampleMessageData(),
            message -> assertEquals((short) 123, message.myInt16()));

        testRoundTrip(new SimpleExampleMessageData().setMyInt16((short) 456),
            message -> assertEquals((short) 456, message.myInt16()));
    }

    @Test
    public void testMyUint16() {
        // Verify that the uint16 field reads as 33000 when not set.
        testRoundTrip(new SimpleExampleMessageData(),
            message -> assertEquals(33000, message.myUint16()));

        testRoundTrip(new SimpleExampleMessageData().setMyUint16(123),
            message -> assertEquals(123, message.myUint16()));
        testRoundTrip(new SimpleExampleMessageData().setMyUint16(60000),
            message -> assertEquals(60000, message.myUint16()));
    }

    @Test
    public void testMyString() {
        // Verify that the tagged field reads as empty when not set.
        testRoundTrip(new SimpleExampleMessageData(),
            message -> assertEquals("", message.myString()));

        testRoundTrip(new SimpleExampleMessageData().setMyString("abc"),
            message -> assertEquals("abc", message.myString()));
    }

    @Test
    public void testMyBytes() {
        assertThrows(RuntimeException.class,
            () -> new SimpleExampleMessageData().setMyUint16(-1));
        assertThrows(RuntimeException.class,
            () -> new SimpleExampleMessageData().setMyUint16(65536));

        // Verify that the tagged field reads as empty when not set.
        testRoundTrip(new SimpleExampleMessageData(),
            message -> assertArrayEquals(new byte[0], message.myBytes()));

        testRoundTrip(new SimpleExampleMessageData().
                setMyBytes(new byte[] {0x43, 0x66}),
            message -> assertArrayEquals(new byte[] {0x43, 0x66},
                message.myBytes()));

        testRoundTrip(new SimpleExampleMessageData().setMyBytes(null), message -> assertNull(message.myBytes()));
    }

    @Test
    public void testTaggedUuid() {
        testRoundTrip(new SimpleExampleMessageData(),
            message -> assertEquals(
                Uuid.fromString("212d54944a8b4fdf94b388b470beb367"),
                message.taggedUuid()));

        testRoundTrip(new SimpleExampleMessageData().
                setTaggedUuid(Uuid.fromString("0123456789abcdef0123456789abcdef")),
            message -> assertEquals(
                Uuid.fromString("0123456789abcdef0123456789abcdef"),
                message.taggedUuid()));
    }

    @Test
    public void testTaggedLong() {
        testRoundTrip(new SimpleExampleMessageData(),
            message -> assertEquals(0xcafcacafcacafcaL,
                message.taggedLong()));

        testRoundTrip(new SimpleExampleMessageData().
                setMyString("blah").
                setMyTaggedIntArray(Arrays.asList(4)).
                setTaggedLong(0x123443211234432L),
            message -> assertEquals(0x123443211234432L,
                message.taggedLong()));
    }

    @Test
    public void testMyStruct() {
        // Verify that we can set and retrieve a nullable struct object.
        SimpleExampleMessageData.MyStruct myStruct =
            new SimpleExampleMessageData.MyStruct().setStructId(10).setArrayInStruct(
                Collections.singletonList(new SimpleExampleMessageData.StructArray().setArrayFieldId(20))
            );
        testRoundTrip(new SimpleExampleMessageData().setMyStruct(myStruct),
            message -> assertEquals(myStruct, message.myStruct()), (short) 2);
    }

    @Test
    public void testMyStructUnsupportedVersion() {
        SimpleExampleMessageData.MyStruct myStruct =
                new SimpleExampleMessageData.MyStruct().setStructId(10);
        // Check serialization throws exception for unsupported version
        assertThrows(UnsupportedVersionException.class,
            () -> testRoundTrip(new SimpleExampleMessageData().setMyStruct(myStruct), (short) 1));
    }

    /**
     * Check following cases:
     * 1. Tagged struct can be serialized/deserialized for version it is supported
     * 2. Tagged struct doesn't matter for versions it is not declared.
     */
    @Test
    public void testMyTaggedStruct() {
        // Verify that we can set and retrieve a nullable struct object.
        SimpleExampleMessageData.TaggedStruct myStruct =
            new SimpleExampleMessageData.TaggedStruct().setStructId("abc");
        testRoundTrip(new SimpleExampleMessageData().setMyTaggedStruct(myStruct),
            message -> assertEquals(myStruct, message.myTaggedStruct()), (short) 2);

        // Not setting field works for both version 1 and version 2 protocol
        testRoundTrip(new SimpleExampleMessageData().setMyString("abc"),
            message -> assertEquals("abc", message.myString()), (short) 1);
        testRoundTrip(new SimpleExampleMessageData().setMyString("abc"),
            message -> assertEquals("abc", message.myString()), (short) 2);
    }

    @Test
    public void testCommonStruct() {
        SimpleExampleMessageData message = new SimpleExampleMessageData();
        message.setMyCommonStruct(new SimpleExampleMessageData.TestCommonStruct()
            .setFoo(1)
            .setBar(2));
        message.setMyOtherCommonStruct(new SimpleExampleMessageData.TestCommonStruct()
            .setFoo(3)
            .setBar(4));
        testRoundTrip(message, (short) 2);
    }

    private ByteBuffer serialize(SimpleExampleMessageData message, short version) {
        ObjectSerializationCache cache = new ObjectSerializationCache();
        int size = message.size(cache, version);
        ByteBuffer buf = ByteBuffer.allocate(size);
        message.write(new ByteBufferAccessor(buf), cache, version);
        buf.flip();
        assertEquals(size, buf.remaining());
        return buf;
    }

    private SimpleExampleMessageData deserialize(ByteBuffer buf, short version) {
        SimpleExampleMessageData message = new SimpleExampleMessageData();
        message.read(new ByteBufferAccessor(buf.duplicate()), version);
        return message;
    }

    private void testRoundTrip(SimpleExampleMessageData message, short version) {
        testRoundTrip(message, m -> { }, version);
    }

    private void testRoundTrip(SimpleExampleMessageData message,
                               Consumer<SimpleExampleMessageData> validator) {
        testRoundTrip(message, validator, (short) 1);
    }

    private void testRoundTrip(SimpleExampleMessageData message,
                               Consumer<SimpleExampleMessageData> validator,
                               short version) {
        validator.accept(message);
        ByteBuffer buf = serialize(message, version);

        SimpleExampleMessageData message2 = deserialize(buf.duplicate(), version);
        validator.accept(message2);
        assertEquals(message, message2);
        assertEquals(message.hashCode(), message2.hashCode());

        // Check JSON serialization
        JsonNode serializedJson = SimpleExampleMessageDataJsonConverter.write(message, version);
        SimpleExampleMessageData messageFromJson = SimpleExampleMessageDataJsonConverter.read(serializedJson, version);
        validator.accept(messageFromJson);
        assertEquals(message, messageFromJson);
        assertEquals(message.hashCode(), messageFromJson.hashCode());
    }
<<<<<<< HEAD
=======

    @Test
    public void testToString() {
        SimpleExampleMessageData message = new SimpleExampleMessageData();
        message.setMyUint16(65535);
        message.setTaggedUuid(Uuid.fromString("x7D3Ck_ZRA22-dzIvu_pnQ"));
        message.setMyFloat64(1.0);
        assertEquals("SimpleExampleMessageData(processId=AAAAAAAAAAAAAAAAAAAAAA, " +
                "myTaggedIntArray=[], " +
                "myNullableString=null, " +
                "myInt16=123, myFloat64=1.0, " +
                "myString='', " +
                "myBytes=[], " +
                "taggedUuid=x7D3Ck_ZRA22-dzIvu_pnQ, " +
                "taggedLong=914172222550880202, " +
                "zeroCopyByteBuffer=java.nio.HeapByteBuffer[pos=0 lim=0 cap=0], " +
                "nullableZeroCopyByteBuffer=java.nio.HeapByteBuffer[pos=0 lim=0 cap=0], " +
                "myStruct=MyStruct(structId=0, arrayInStruct=[]), " +
                "myTaggedStruct=TaggedStruct(structId=''), " +
                "myCommonStruct=TestCommonStruct(foo=123, bar=123), " +
                "myOtherCommonStruct=TestCommonStruct(foo=123, bar=123), " +
                "myUint16=65535)", message.toString());
    }
>>>>>>> 61431f5b
}<|MERGE_RESOLUTION|>--- conflicted
+++ resolved
@@ -348,8 +348,6 @@
         assertEquals(message, messageFromJson);
         assertEquals(message.hashCode(), messageFromJson.hashCode());
     }
-<<<<<<< HEAD
-=======
 
     @Test
     public void testToString() {
@@ -373,5 +371,4 @@
                 "myOtherCommonStruct=TestCommonStruct(foo=123, bar=123), " +
                 "myUint16=65535)", message.toString());
     }
->>>>>>> 61431f5b
 }
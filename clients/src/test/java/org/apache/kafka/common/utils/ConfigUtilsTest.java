/*
 * Licensed to the Apache Software Foundation (ASF) under one or more
 * contributor license agreements. See the NOTICE file distributed with
 * this work for additional information regarding copyright ownership.
 * The ASF licenses this file to You under the Apache License, Version 2.0
 * (the "License"); you may not use this file except in compliance with
 * the License. You may obtain a copy of the License at
 *
 *    http://www.apache.org/licenses/LICENSE-2.0
 *
 * Unless required by applicable law or agreed to in writing, software
 * distributed under the License is distributed on an "AS IS" BASIS,
 * WITHOUT WARRANTIES OR CONDITIONS OF ANY KIND, either express or implied.
 * See the License for the specific language governing permissions and
 * limitations under the License.
 */

package org.apache.kafka.common.utils;

import org.apache.kafka.common.config.ConfigDef;
import org.apache.kafka.common.config.ConfigDef.Importance;
import org.apache.kafka.common.config.ConfigDef.Type;
import org.junit.jupiter.api.Test;

import java.util.Collections;
import java.util.HashMap;
import java.util.Map;

import static org.junit.jupiter.api.Assertions.assertEquals;
import static org.junit.jupiter.api.Assertions.assertNotNull;
import static org.junit.jupiter.api.Assertions.assertNull;

public class ConfigUtilsTest {

    @Test
    public void testTranslateDeprecated() {
        Map<String, Object> config = new HashMap<>();
        config.put("foo.bar", "baz");
        config.put("foo.bar.deprecated", "quux");
        config.put("chicken", "1");
        config.put("rooster", "2");
        config.put("hen", "3");
        config.put("heifer", "moo");
        config.put("blah", "blah");
        config.put("unexpected.non.string.object", 42);
        Map<String, Object> newConfig = ConfigUtils.translateDeprecatedConfigs(config, new String[][]{
            {"foo.bar", "foo.bar.deprecated"},
            {"chicken", "rooster", "hen"},
            {"cow", "beef", "heifer", "steer"}
        });
        assertEquals("baz", newConfig.get("foo.bar"));
        assertNull(newConfig.get("foobar.deprecated"));
        assertEquals("1", newConfig.get("chicken"));
        assertNull(newConfig.get("rooster"));
        assertNull(newConfig.get("hen"));
        assertEquals("moo", newConfig.get("cow"));
        assertNull(newConfig.get("beef"));
        assertNull(newConfig.get("heifer"));
        assertNull(newConfig.get("steer"));
        assertNull(config.get("cow"));
        assertEquals("blah", config.get("blah"));
        assertEquals("blah", newConfig.get("blah"));
        assertEquals(42, newConfig.get("unexpected.non.string.object"));
        assertEquals(42, config.get("unexpected.non.string.object"));

    }

    @Test
    public void testAllowsNewKey() {
        Map<String, String> config = new HashMap<>();
        config.put("foo.bar", "baz");
        Map<String, String> newConfig = ConfigUtils.translateDeprecatedConfigs(config, new String[][]{
            {"foo.bar", "foo.bar.deprecated"},
            {"chicken", "rooster", "hen"},
            {"cow", "beef", "heifer", "steer"}
        });
        assertNotNull(newConfig);
        assertEquals("baz", newConfig.get("foo.bar"));
        assertNull(newConfig.get("foo.bar.deprecated"));
    }

    @Test
    public void testAllowDeprecatedNulls() {
        Map<String, String> config = new HashMap<>();
        config.put("foo.bar.deprecated", null);
        config.put("foo.bar", "baz");
        Map<String, String> newConfig = ConfigUtils.translateDeprecatedConfigs(config, new String[][]{
            {"foo.bar", "foo.bar.deprecated"}
        });
        assertNotNull(newConfig);
        assertEquals("baz", newConfig.get("foo.bar"));
        assertNull(newConfig.get("foo.bar.deprecated"));
    }

    @Test
    public void testAllowNullOverride() {
        Map<String, String> config = new HashMap<>();
        config.put("foo.bar.deprecated", "baz");
        config.put("foo.bar", null);
        Map<String, String> newConfig = ConfigUtils.translateDeprecatedConfigs(config, new String[][]{
            {"foo.bar", "foo.bar.deprecated"}
        });
        assertNotNull(newConfig);
        assertNull(newConfig.get("foo.bar"));
        assertNull(newConfig.get("foo.bar.deprecated"));
    }

    @Test
    public void testNullMapEntriesWithoutAliasesDoNotThrowNPE() {
        Map<String, String> config = new HashMap<>();
        config.put("other", null);
        Map<String, String> newConfig = ConfigUtils.translateDeprecatedConfigs(config, new String[][]{
            {"foo.bar", "foo.bar.deprecated"}
        });
        assertNotNull(newConfig);
        assertNull(newConfig.get("other"));
    }

    @Test
    public void testDuplicateSynonyms() {
        Map<String, String> config = new HashMap<>();
        config.put("foo.bar", "baz");
        config.put("foo.bar.deprecated", "derp");
        Map<String, String> newConfig = ConfigUtils.translateDeprecatedConfigs(config, new String[][]{
            {"foo.bar", "foo.bar.deprecated"},
            {"chicken", "foo.bar.deprecated"}
        });
        assertNotNull(newConfig);
        assertEquals("baz", newConfig.get("foo.bar"));
        assertEquals("derp", newConfig.get("chicken"));
        assertNull(newConfig.get("foo.bar.deprecated"));
    }

    @Test
    public void testMultipleDeprecations() {
        Map<String, String> config = new HashMap<>();
        config.put("foo.bar.deprecated", "derp");
        config.put("foo.bar.even.more.deprecated", "very old configuration");
        Map<String, String> newConfig = ConfigUtils.translateDeprecatedConfigs(config, new String[][]{
            {"foo.bar", "foo.bar.deprecated", "foo.bar.even.more.deprecated"}
        });
        assertNotNull(newConfig);
        assertEquals("derp", newConfig.get("foo.bar"));
        assertNull(newConfig.get("foo.bar.deprecated"));
        assertNull(newConfig.get("foo.bar.even.more.deprecated"));
    }

    private static final ConfigDef CONFIG = new ConfigDef().
<<<<<<< HEAD
            define("foo", Type.PASSWORD, Importance.HIGH, "").
            define("bar", Type.STRING, Importance.HIGH, "").
            define("quux", Type.INT, Importance.HIGH, "").
            define("blah", Type.STRING, Importance.HIGH, "");
=======
        define("myPassword", Type.PASSWORD, Importance.HIGH, "").
        define("myString", Type.STRING, Importance.HIGH, "").
        define("myInt", Type.INT, Importance.HIGH, "").
        define("myString2", Type.STRING, Importance.HIGH, "");
>>>>>>> 2594686c

    @Test
    public void testConfigMapToRedactedStringForEmptyMap() {
        assertEquals("{}", ConfigUtils.
<<<<<<< HEAD
                configMapToRedactedString(Collections.emptyMap(), CONFIG));
=======
            configMapToRedactedString(Collections.emptyMap(), CONFIG));
>>>>>>> 2594686c
    }

    @Test
    public void testConfigMapToRedactedStringWithSecrets() {
        Map<String, Object> testMap1 = new HashMap<>();
<<<<<<< HEAD
        testMap1.put("bar", "whatever");
        testMap1.put("quux", Integer.valueOf(123));
        testMap1.put("foo", "foosecret");
        testMap1.put("blah", null);
        testMap1.put("quuux", Integer.valueOf(456));
        assertEquals("{bar=\"whatever\", blah=null, foo=(redacted), quuux=(redacted), quux=123}",
                ConfigUtils.configMapToRedactedString(testMap1, CONFIG));
=======
        testMap1.put("myString", "whatever");
        testMap1.put("myInt", Integer.valueOf(123));
        testMap1.put("myPassword", "foosecret");
        testMap1.put("myString2", null);
        testMap1.put("myUnknown", Integer.valueOf(456));
        assertEquals("{myInt=123, myPassword=(redacted), myString=\"whatever\", myString2=null, myUnknown=(redacted)}",
            ConfigUtils.configMapToRedactedString(testMap1, CONFIG));
>>>>>>> 2594686c
    }
}<|MERGE_RESOLUTION|>--- conflicted
+++ resolved
@@ -146,40 +146,20 @@
     }
 
     private static final ConfigDef CONFIG = new ConfigDef().
-<<<<<<< HEAD
-            define("foo", Type.PASSWORD, Importance.HIGH, "").
-            define("bar", Type.STRING, Importance.HIGH, "").
-            define("quux", Type.INT, Importance.HIGH, "").
-            define("blah", Type.STRING, Importance.HIGH, "");
-=======
         define("myPassword", Type.PASSWORD, Importance.HIGH, "").
         define("myString", Type.STRING, Importance.HIGH, "").
         define("myInt", Type.INT, Importance.HIGH, "").
         define("myString2", Type.STRING, Importance.HIGH, "");
->>>>>>> 2594686c
 
     @Test
     public void testConfigMapToRedactedStringForEmptyMap() {
         assertEquals("{}", ConfigUtils.
-<<<<<<< HEAD
-                configMapToRedactedString(Collections.emptyMap(), CONFIG));
-=======
             configMapToRedactedString(Collections.emptyMap(), CONFIG));
->>>>>>> 2594686c
     }
 
     @Test
     public void testConfigMapToRedactedStringWithSecrets() {
         Map<String, Object> testMap1 = new HashMap<>();
-<<<<<<< HEAD
-        testMap1.put("bar", "whatever");
-        testMap1.put("quux", Integer.valueOf(123));
-        testMap1.put("foo", "foosecret");
-        testMap1.put("blah", null);
-        testMap1.put("quuux", Integer.valueOf(456));
-        assertEquals("{bar=\"whatever\", blah=null, foo=(redacted), quuux=(redacted), quux=123}",
-                ConfigUtils.configMapToRedactedString(testMap1, CONFIG));
-=======
         testMap1.put("myString", "whatever");
         testMap1.put("myInt", Integer.valueOf(123));
         testMap1.put("myPassword", "foosecret");
@@ -187,6 +167,5 @@
         testMap1.put("myUnknown", Integer.valueOf(456));
         assertEquals("{myInt=123, myPassword=(redacted), myString=\"whatever\", myString2=null, myUnknown=(redacted)}",
             ConfigUtils.configMapToRedactedString(testMap1, CONFIG));
->>>>>>> 2594686c
     }
 }
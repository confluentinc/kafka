/*
 * Licensed to the Apache Software Foundation (ASF) under one or more
 * contributor license agreements. See the NOTICE file distributed with
 * this work for additional information regarding copyright ownership.
 * The ASF licenses this file to You under the Apache License, Version 2.0
 * (the "License"); you may not use this file except in compliance with
 * the License. You may obtain a copy of the License at
 *
 *    http://www.apache.org/licenses/LICENSE-2.0
 *
 * Unless required by applicable law or agreed to in writing, software
 * distributed under the License is distributed on an "AS IS" BASIS,
 * WITHOUT WARRANTIES OR CONDITIONS OF ANY KIND, either express or implied.
 * See the License for the specific language governing permissions and
 * limitations under the License.
 */
package org.apache.kafka.common.network;

import org.apache.kafka.common.KafkaException;
import org.apache.kafka.common.config.SslConfigs;
import org.apache.kafka.common.config.internals.BrokerSecurityConfigs;
import org.apache.kafka.common.config.types.Password;
import org.apache.kafka.common.memory.MemoryPool;
import org.apache.kafka.common.metrics.Metrics;
import org.apache.kafka.common.security.auth.SecurityProtocol;
import org.apache.kafka.common.security.TestSecurityConfig;
import org.apache.kafka.common.security.ssl.SslFactory;
import org.apache.kafka.common.utils.Java;
import org.apache.kafka.common.utils.LogContext;
import org.apache.kafka.common.utils.Time;
import org.apache.kafka.common.utils.Utils;
import org.apache.kafka.test.TestCondition;
import org.apache.kafka.test.TestUtils;
import org.junit.After;
import org.junit.Before;
import org.junit.Test;
import org.junit.runner.RunWith;
import org.junit.runners.Parameterized;

import javax.net.ssl.SSLContext;
import javax.net.ssl.SSLEngine;
import javax.net.ssl.SSLParameters;
import java.io.ByteArrayOutputStream;
import java.io.IOException;
import java.net.InetAddress;
import java.net.InetSocketAddress;
import java.nio.ByteBuffer;
import java.nio.channels.Channels;
import java.nio.channels.SelectionKey;
import java.nio.channels.SocketChannel;
import java.util.ArrayList;
import java.util.Arrays;
import java.util.Collection;
import java.util.Collections;
import java.util.List;
import java.util.HashMap;
import java.util.Map;
import java.util.concurrent.atomic.AtomicInteger;
import java.util.concurrent.atomic.AtomicLong;

import static org.junit.Assert.assertEquals;
import static org.junit.Assert.assertFalse;
import static org.junit.Assert.assertTrue;
import static org.junit.Assert.fail;

/**
 * Tests for the SSL transport layer. These use a test harness that runs a simple socket server that echos back responses.
 */
@RunWith(value = Parameterized.class)
public class SslTransportLayerTest {

    private static final int BUFFER_SIZE = 4 * 1024;
    private static Time time = Time.SYSTEM;

    private final String tlsProtocol;
    private NioEchoServer server;
    private Selector selector;
    private ChannelBuilder channelBuilder;
    private CertStores serverCertStores;
    private CertStores clientCertStores;
    private Map<String, Object> sslClientConfigs;
    private Map<String, Object> sslServerConfigs;
    private Map<String, Object> sslConfigOverrides;

    @Parameterized.Parameters(name = "tlsProtocol={0}")
    public static Collection<Object[]> data() {
        List<Object[]> values = new ArrayList<>();
        values.add(new Object[] {"TLSv1.2"});
        if (Java.IS_JAVA11_COMPATIBLE) {
            values.add(new Object[] {"TLSv1.3"});
        }
        return values;
    }

    public SslTransportLayerTest(String tlsProtocol) {
        this.tlsProtocol = tlsProtocol;

        sslConfigOverrides = new HashMap<>();
        sslConfigOverrides.put(SslConfigs.SSL_PROTOCOL_CONFIG, tlsProtocol);
        sslConfigOverrides.put(SslConfigs.SSL_ENABLED_PROTOCOLS_CONFIG, Collections.singletonList(tlsProtocol));
    }

    @Before
    public void setup() throws Exception {
        // Create certificates for use by client and server. Add server cert to client truststore and vice versa.
        serverCertStores = new CertStores(true, "server",  "localhost");
        clientCertStores = new CertStores(false, "client", "localhost");
        sslServerConfigs = getTrustingConfig(serverCertStores, clientCertStores);
        sslClientConfigs = getTrustingConfig(clientCertStores, serverCertStores);
        sslServerConfigs.putAll(sslConfigOverrides);
        sslClientConfigs.putAll(sslConfigOverrides);
        LogContext logContext = new LogContext();
        this.channelBuilder = new SslChannelBuilder(Mode.CLIENT, null, false, logContext);
        this.channelBuilder.configure(sslClientConfigs);
        this.selector = new Selector(5000, new Metrics(), time, "MetricGroup", channelBuilder, logContext);
    }

    @After
    public void teardown() throws Exception {
        if (selector != null)
            this.selector.close();
        if (server != null)
            this.server.close();
    }

    /**
     * Tests that server certificate with SubjectAltName containing the valid hostname
     * is accepted by a client that connects using the hostname and validates server endpoint.
     */
    @Test
    public void testValidEndpointIdentificationSanDns() throws Exception {
        String node = "0";
        server = createEchoServer(SecurityProtocol.SSL);
        sslClientConfigs.put(SslConfigs.SSL_ENDPOINT_IDENTIFICATION_ALGORITHM_CONFIG, "HTTPS");
        createSelector(sslClientConfigs);
        InetSocketAddress addr = new InetSocketAddress("localhost", server.port());
        selector.connect(node, addr, BUFFER_SIZE, BUFFER_SIZE);

        NetworkTestUtils.checkClientConnection(selector, node, 100, 10);
        server.verifyAuthenticationMetrics(1, 0);
    }

    /**
     * Tests that server certificate with SubjectAltName containing valid IP address
     * is accepted by a client that connects using IP address and validates server endpoint.
     */
    @Test
    public void testValidEndpointIdentificationSanIp() throws Exception {
        String node = "0";
        serverCertStores = new CertStores(true, "server", InetAddress.getByName("127.0.0.1"));
        clientCertStores = new CertStores(false, "client", InetAddress.getByName("127.0.0.1"));
        sslServerConfigs = getTrustingConfig(serverCertStores, clientCertStores);
        sslClientConfigs = getTrustingConfig(clientCertStores, serverCertStores);
        server = createEchoServer(SecurityProtocol.SSL);
        sslClientConfigs.put(SslConfigs.SSL_ENDPOINT_IDENTIFICATION_ALGORITHM_CONFIG, "HTTPS");
        createSelector(sslClientConfigs);
        InetSocketAddress addr = new InetSocketAddress("127.0.0.1", server.port());
        selector.connect(node, addr, BUFFER_SIZE, BUFFER_SIZE);

        NetworkTestUtils.checkClientConnection(selector, node, 100, 10);
    }

    /**
     * Tests that server certificate with CN containing valid hostname
     * is accepted by a client that connects using hostname and validates server endpoint.
     */
    @Test
    public void testValidEndpointIdentificationCN() throws Exception {
        String node = "0";
        serverCertStores = new CertStores(true, "localhost");
        clientCertStores = new CertStores(false, "localhost");
        sslServerConfigs = getTrustingConfig(serverCertStores, clientCertStores);
        sslClientConfigs = getTrustingConfig(clientCertStores, serverCertStores);
        server = createEchoServer(SecurityProtocol.SSL);
        sslClientConfigs.put(SslConfigs.SSL_ENDPOINT_IDENTIFICATION_ALGORITHM_CONFIG, "HTTPS");
        createSelector(sslClientConfigs);
        InetSocketAddress addr = new InetSocketAddress("localhost", server.port());
        selector.connect(node, addr, BUFFER_SIZE, BUFFER_SIZE);

        NetworkTestUtils.checkClientConnection(selector, node, 100, 10);
    }

    /**
     * Tests that hostname verification is performed on the host name or address
     * specified by the client without using reverse DNS lookup. Certificate is
     * created with hostname, client connection uses IP address. Endpoint validation
     * must fail.
     */
    @Test
    public void testEndpointIdentificationNoReverseLookup() throws Exception {
        String node = "0";
        server = createEchoServer(SecurityProtocol.SSL);
        sslClientConfigs.put(SslConfigs.SSL_ENDPOINT_IDENTIFICATION_ALGORITHM_CONFIG, "HTTPS");
        createSelector(sslClientConfigs);
        InetSocketAddress addr = new InetSocketAddress("127.0.0.1", server.port());
        selector.connect(node, addr, BUFFER_SIZE, BUFFER_SIZE);

        NetworkTestUtils.waitForChannelClose(selector, node, ChannelState.State.AUTHENTICATION_FAILED);
    }

    /**
     * According to RFC 2818:
     * <blockquote>Typically, the server has no external knowledge of what the client's
     * identity ought to be and so checks (other than that the client has a
     * certificate chain rooted in an appropriate CA) are not possible. If a
     * server has such knowledge (typically from some source external to
     * HTTP or TLS) it SHOULD check the identity as described above.</blockquote>
     *
     * However, Java SSL engine does not perform any endpoint validation for client IP address.
     * Hence it is safe to avoid reverse DNS lookup while creating the SSL engine. This test checks
     * that client validation does not fail even if the client certificate has an invalid hostname.
     * This test is to ensure that if client endpoint validation is added to Java in future, we can detect
     * and update Kafka SSL code to enable validation on the server-side and provide hostname if required.
     */
    @Test
    public void testClientEndpointNotValidated() throws Exception {
        String node = "0";

        // Create client certificate with an invalid hostname
        clientCertStores = new CertStores(false, "non-existent.com");
        serverCertStores = new CertStores(true, "localhost");
        sslServerConfigs = getTrustingConfig(serverCertStores, clientCertStores);
        sslClientConfigs = getTrustingConfig(clientCertStores, serverCertStores);

        // Create a server with endpoint validation enabled on the server SSL engine
        SslChannelBuilder serverChannelBuilder = new TestSslChannelBuilder(Mode.SERVER) {
            @Override
            protected TestSslTransportLayer newTransportLayer(String id, SelectionKey key, SSLEngine sslEngine) throws IOException {
                SSLParameters sslParams = sslEngine.getSSLParameters();
                sslParams.setEndpointIdentificationAlgorithm("HTTPS");
                sslEngine.setSSLParameters(sslParams);
                return super.newTransportLayer(id, key, sslEngine);
            }
        };
        serverChannelBuilder.configure(sslServerConfigs);
        server = new NioEchoServer(ListenerName.forSecurityProtocol(SecurityProtocol.SSL), SecurityProtocol.SSL,
                new TestSecurityConfig(sslServerConfigs), "localhost", serverChannelBuilder, null, time);
        server.start();

        createSelector(sslClientConfigs);
        InetSocketAddress addr = new InetSocketAddress("localhost", server.port());
        selector.connect(node, addr, BUFFER_SIZE, BUFFER_SIZE);

        NetworkTestUtils.checkClientConnection(selector, node, 100, 10);
    }

    /**
     * Tests that server certificate with invalid host name is not accepted by
     * a client that validates server endpoint. Server certificate uses
     * wrong hostname as common name to trigger endpoint validation failure.
     */
    @Test
    public void testInvalidEndpointIdentification() throws Exception {
        String node = "0";
        serverCertStores = new CertStores(true, "server", "notahost");
        clientCertStores = new CertStores(false, "client", "localhost");
        sslServerConfigs = getTrustingConfig(serverCertStores, clientCertStores);
        sslClientConfigs = getTrustingConfig(clientCertStores, serverCertStores);
        sslClientConfigs.put(SslConfigs.SSL_ENDPOINT_IDENTIFICATION_ALGORITHM_CONFIG, "HTTPS");
        server = createEchoServer(SecurityProtocol.SSL);
        createSelector(sslClientConfigs);
        InetSocketAddress addr = new InetSocketAddress("localhost", server.port());
        selector.connect(node, addr, BUFFER_SIZE, BUFFER_SIZE);

        NetworkTestUtils.waitForChannelClose(selector, node, ChannelState.State.AUTHENTICATION_FAILED);
        server.verifyAuthenticationMetrics(0, 1);
    }

    /**
     * Tests that server certificate with invalid host name is accepted by
     * a client that has disabled endpoint validation
     */
    @Test
    public void testEndpointIdentificationDisabled() throws Exception {
        serverCertStores = new CertStores(true, "server", "notahost");
        clientCertStores = new CertStores(false, "client", "localhost");
        sslServerConfigs = getTrustingConfig(serverCertStores, clientCertStores);
        sslClientConfigs = getTrustingConfig(clientCertStores, serverCertStores);

        SecurityProtocol securityProtocol = SecurityProtocol.SSL;
        server = createEchoServer(SecurityProtocol.SSL);
        InetSocketAddress addr = new InetSocketAddress("localhost", server.port());

        // Disable endpoint validation, connection should succeed
        String node = "1";
        sslClientConfigs.put(SslConfigs.SSL_ENDPOINT_IDENTIFICATION_ALGORITHM_CONFIG, "");
        createSelector(sslClientConfigs);
        selector.connect(node, addr, BUFFER_SIZE, BUFFER_SIZE);
        NetworkTestUtils.checkClientConnection(selector, node, 100, 10);

        // Disable endpoint validation using null value, connection should succeed
        String node2 = "2";
        sslClientConfigs.put(SslConfigs.SSL_ENDPOINT_IDENTIFICATION_ALGORITHM_CONFIG, null);
        createSelector(sslClientConfigs);
        selector.connect(node2, addr, BUFFER_SIZE, BUFFER_SIZE);
        NetworkTestUtils.checkClientConnection(selector, node2, 100, 10);

        // Connection should fail with endpoint validation enabled
        String node3 = "3";
        sslClientConfigs.put(SslConfigs.SSL_ENDPOINT_IDENTIFICATION_ALGORITHM_CONFIG, "HTTPS");
        createSelector(sslClientConfigs);
        selector.connect(node3, addr, BUFFER_SIZE, BUFFER_SIZE);
        NetworkTestUtils.waitForChannelClose(selector, node3, ChannelState.State.AUTHENTICATION_FAILED);
        selector.close();
    }

    /**
     * Tests that server accepts connections from clients with a trusted certificate
     * when client authentication is required.
     */
    @Test
    public void testClientAuthenticationRequiredValidProvided() throws Exception {
        String node = "0";
        sslServerConfigs.put(BrokerSecurityConfigs.SSL_CLIENT_AUTH_CONFIG, "required");
        server = createEchoServer(SecurityProtocol.SSL);
        createSelector(sslClientConfigs);
        InetSocketAddress addr = new InetSocketAddress("localhost", server.port());
        selector.connect(node, addr, BUFFER_SIZE, BUFFER_SIZE);

        NetworkTestUtils.checkClientConnection(selector, node, 100, 10);
    }

    /**
     * Tests that disabling client authentication as a listener override has the desired effect.
     */
    @Test
    public void testListenerConfigOverride() throws Exception {
        String node = "0";
        ListenerName clientListenerName = new ListenerName("client");
        sslServerConfigs.put(BrokerSecurityConfigs.SSL_CLIENT_AUTH_CONFIG, "required");
        sslServerConfigs.put(clientListenerName.configPrefix() + BrokerSecurityConfigs.SSL_CLIENT_AUTH_CONFIG, "none");

        // `client` listener is not configured at this point, so client auth should be required
        server = createEchoServer(SecurityProtocol.SSL);
        InetSocketAddress addr = new InetSocketAddress("localhost", server.port());

        // Connect with client auth should work fine
        createSelector(sslClientConfigs);
        selector.connect(node, addr, BUFFER_SIZE, BUFFER_SIZE);
        NetworkTestUtils.checkClientConnection(selector, node, 100, 10);
        selector.close();

        // Remove client auth, so connection should fail
        sslClientConfigs.remove(SslConfigs.SSL_KEYSTORE_LOCATION_CONFIG);
        sslClientConfigs.remove(SslConfigs.SSL_KEYSTORE_PASSWORD_CONFIG);
        sslClientConfigs.remove(SslConfigs.SSL_KEY_PASSWORD_CONFIG);
        createSelector(sslClientConfigs);
        selector.connect(node, addr, BUFFER_SIZE, BUFFER_SIZE);
        NetworkTestUtils.waitForChannelClose(selector, node, ChannelState.State.AUTHENTICATION_FAILED);
        selector.close();
        server.close();

        // Listener-specific config should be used and client auth should be disabled
        server = createEchoServer(clientListenerName, SecurityProtocol.SSL);
        addr = new InetSocketAddress("localhost", server.port());

        // Connect without client auth should work fine now
        createSelector(sslClientConfigs);
        selector.connect(node, addr, BUFFER_SIZE, BUFFER_SIZE);
        NetworkTestUtils.checkClientConnection(selector, node, 100, 10);
    }

    /**
     * Tests that server does not accept connections from clients with an untrusted certificate
     * when client authentication is required.
     */
    @Test
    public void testClientAuthenticationRequiredUntrustedProvided() throws Exception {
        String node = "0";
        sslServerConfigs = serverCertStores.getUntrustingConfig();
        sslServerConfigs.putAll(sslConfigOverrides);
        sslServerConfigs.put(BrokerSecurityConfigs.SSL_CLIENT_AUTH_CONFIG, "required");
        server = createEchoServer(SecurityProtocol.SSL);
        createSelector(sslClientConfigs);
        InetSocketAddress addr = new InetSocketAddress("localhost", server.port());
        selector.connect(node, addr, BUFFER_SIZE, BUFFER_SIZE);

        NetworkTestUtils.waitForChannelClose(selector, node, ChannelState.State.AUTHENTICATION_FAILED);
        server.verifyAuthenticationMetrics(0, 1);
    }

    /**
     * Tests that server does not accept connections from clients which don't
     * provide a certificate when client authentication is required.
     */
    @Test
    public void testClientAuthenticationRequiredNotProvided() throws Exception {
        String node = "0";
        sslServerConfigs.put(BrokerSecurityConfigs.SSL_CLIENT_AUTH_CONFIG, "required");
        server = createEchoServer(SecurityProtocol.SSL);

        sslClientConfigs.remove(SslConfigs.SSL_KEYSTORE_LOCATION_CONFIG);
        sslClientConfigs.remove(SslConfigs.SSL_KEYSTORE_PASSWORD_CONFIG);
        sslClientConfigs.remove(SslConfigs.SSL_KEY_PASSWORD_CONFIG);
        createSelector(sslClientConfigs);
        InetSocketAddress addr = new InetSocketAddress("localhost", server.port());
        selector.connect(node, addr, BUFFER_SIZE, BUFFER_SIZE);

        NetworkTestUtils.waitForChannelClose(selector, node, ChannelState.State.AUTHENTICATION_FAILED);
        server.verifyAuthenticationMetrics(0, 1);
    }

    /**
     * Tests that server accepts connections from a client configured
     * with an untrusted certificate if client authentication is disabled
     */
    @Test
    public void testClientAuthenticationDisabledUntrustedProvided() throws Exception {
        String node = "0";
        sslServerConfigs = serverCertStores.getUntrustingConfig();
        sslServerConfigs.putAll(sslConfigOverrides);
        sslServerConfigs.put(BrokerSecurityConfigs.SSL_CLIENT_AUTH_CONFIG, "none");
        server = createEchoServer(SecurityProtocol.SSL);
        createSelector(sslClientConfigs);
        InetSocketAddress addr = new InetSocketAddress("localhost", server.port());
        selector.connect(node, addr, BUFFER_SIZE, BUFFER_SIZE);

        NetworkTestUtils.checkClientConnection(selector, node, 100, 10);
    }

    /**
     * Tests that server accepts connections from a client that does not provide
     * a certificate if client authentication is disabled
     */
    @Test
    public void testClientAuthenticationDisabledNotProvided() throws Exception {
        String node = "0";
        sslServerConfigs.put(BrokerSecurityConfigs.SSL_CLIENT_AUTH_CONFIG, "none");
        server = createEchoServer(SecurityProtocol.SSL);

        sslClientConfigs.remove(SslConfigs.SSL_KEYSTORE_LOCATION_CONFIG);
        sslClientConfigs.remove(SslConfigs.SSL_KEYSTORE_PASSWORD_CONFIG);
        sslClientConfigs.remove(SslConfigs.SSL_KEY_PASSWORD_CONFIG);
        createSelector(sslClientConfigs);
        InetSocketAddress addr = new InetSocketAddress("localhost", server.port());
        selector.connect(node, addr, BUFFER_SIZE, BUFFER_SIZE);

        NetworkTestUtils.checkClientConnection(selector, node, 100, 10);
    }

    /**
     * Tests that server accepts connections from a client configured
     * with a valid certificate if client authentication is requested
     */
    @Test
    public void testClientAuthenticationRequestedValidProvided() throws Exception {
        String node = "0";
        sslServerConfigs.put(BrokerSecurityConfigs.SSL_CLIENT_AUTH_CONFIG, "requested");
        server = createEchoServer(SecurityProtocol.SSL);
        createSelector(sslClientConfigs);
        InetSocketAddress addr = new InetSocketAddress("localhost", server.port());
        selector.connect(node, addr, BUFFER_SIZE, BUFFER_SIZE);

        NetworkTestUtils.checkClientConnection(selector, node, 100, 10);
    }

    /**
     * Tests that server accepts connections from a client that does not provide
     * a certificate if client authentication is requested but not required
     */
    @Test
    public void testClientAuthenticationRequestedNotProvided() throws Exception {
        String node = "0";
        sslServerConfigs.put(BrokerSecurityConfigs.SSL_CLIENT_AUTH_CONFIG, "requested");
        server = createEchoServer(SecurityProtocol.SSL);

        sslClientConfigs.remove(SslConfigs.SSL_KEYSTORE_LOCATION_CONFIG);
        sslClientConfigs.remove(SslConfigs.SSL_KEYSTORE_PASSWORD_CONFIG);
        sslClientConfigs.remove(SslConfigs.SSL_KEY_PASSWORD_CONFIG);
        createSelector(sslClientConfigs);
        InetSocketAddress addr = new InetSocketAddress("localhost", server.port());
        selector.connect(node, addr, BUFFER_SIZE, BUFFER_SIZE);

        NetworkTestUtils.checkClientConnection(selector, node, 100, 10);
    }

    /**
     * Tests that an invalid SecureRandom implementation cannot be configured
     */
    @Test
    public void testInvalidSecureRandomImplementation() throws Exception {
        try (SslChannelBuilder channelBuilder = newClientChannelBuilder()) {
            sslClientConfigs.put(SslConfigs.SSL_SECURE_RANDOM_IMPLEMENTATION_CONFIG, "invalid");
            channelBuilder.configure(sslClientConfigs);
            fail("SSL channel configured with invalid SecureRandom implementation");
        } catch (KafkaException e) {
            // Expected exception
        }
    }

    /**
     * Tests that channels cannot be created if truststore cannot be loaded
     */
    @Test
    public void testInvalidTruststorePassword() throws Exception {
        try (SslChannelBuilder channelBuilder = newClientChannelBuilder()) {
            sslClientConfigs.put(SslConfigs.SSL_TRUSTSTORE_PASSWORD_CONFIG, "invalid");
            channelBuilder.configure(sslClientConfigs);
            fail("SSL channel configured with invalid truststore password");
        } catch (KafkaException e) {
            // Expected exception
        }
    }

    /**
     * Tests that channels cannot be created if keystore cannot be loaded
     */
    @Test
    public void testInvalidKeystorePassword() throws Exception {
        try (SslChannelBuilder channelBuilder = newClientChannelBuilder()) {
            sslClientConfigs.put(SslConfigs.SSL_KEYSTORE_PASSWORD_CONFIG, "invalid");
            channelBuilder.configure(sslClientConfigs);
            fail("SSL channel configured with invalid keystore password");
        } catch (KafkaException e) {
            // Expected exception
        }
    }

    /**
     * Tests that client connections can be created to a server
     * if null truststore password is used
     */
    @Test
    public void testNullTruststorePassword() throws Exception {
        String node = "0";
        sslClientConfigs.remove(SslConfigs.SSL_TRUSTSTORE_PASSWORD_CONFIG);
        sslServerConfigs.remove(SslConfigs.SSL_TRUSTSTORE_PASSWORD_CONFIG);

        server = createEchoServer(SecurityProtocol.SSL);
        createSelector(sslClientConfigs);
        InetSocketAddress addr = new InetSocketAddress("localhost", server.port());
        selector.connect(node, addr, BUFFER_SIZE, BUFFER_SIZE);

        NetworkTestUtils.checkClientConnection(selector, node, 100, 10);
    }

    /**
     * Tests that client connections cannot be created to a server
     * if key password is invalid
     */
    @Test
    public void testInvalidKeyPassword() throws Exception {
        String node = "0";
        sslServerConfigs.put(SslConfigs.SSL_KEY_PASSWORD_CONFIG, new Password("invalid"));
        server = createEchoServer(SecurityProtocol.SSL);
        createSelector(sslClientConfigs);
        InetSocketAddress addr = new InetSocketAddress("localhost", server.port());
        selector.connect(node, addr, BUFFER_SIZE, BUFFER_SIZE);

        NetworkTestUtils.waitForChannelClose(selector, node, ChannelState.State.AUTHENTICATION_FAILED);
        server.verifyAuthenticationMetrics(0, 1);
    }

    /**
<<<<<<< HEAD
=======
     * Tests that connection succeeds with the default TLS version.
     */
    @Test
    public void testTLSDefaults() throws Exception {
        sslServerConfigs = serverCertStores.getTrustingConfig(clientCertStores);
        sslClientConfigs = clientCertStores.getTrustingConfig(serverCertStores);

        assertEquals(SslConfigs.DEFAULT_SSL_PROTOCOL, sslServerConfigs.get(SslConfigs.SSL_PROTOCOL_CONFIG));
        assertEquals(SslConfigs.DEFAULT_SSL_PROTOCOL, sslClientConfigs.get(SslConfigs.SSL_PROTOCOL_CONFIG));

        server = createEchoServer(SecurityProtocol.SSL);
        createSelector(sslClientConfigs);

        InetSocketAddress addr = new InetSocketAddress("localhost", server.port());
        selector.connect("0", addr, BUFFER_SIZE, BUFFER_SIZE);

        NetworkTestUtils.checkClientConnection(selector, "0", 10, 100);
        server.verifyAuthenticationMetrics(1, 0);
        selector.close();
    }

    /** Checks connection failed using the specified {@code tlsVersion}. */
    private void checkAuthentiationFailed(String node, String tlsVersion) throws IOException {
        sslClientConfigs.put(SslConfigs.SSL_ENABLED_PROTOCOLS_CONFIG, Arrays.asList(tlsVersion));
        createSelector(sslClientConfigs);
        InetSocketAddress addr = new InetSocketAddress("localhost", server.port());
        selector.connect(node, addr, BUFFER_SIZE, BUFFER_SIZE);

        NetworkTestUtils.waitForChannelClose(selector, node, ChannelState.State.AUTHENTICATION_FAILED);

        selector.close();
    }

    /**
>>>>>>> b3edf399
     * Tests that connections cannot be made with unsupported TLS cipher suites
     */
    @Test
    public void testUnsupportedCiphers() throws Exception {
        String node = "0";
        SSLContext context = SSLContext.getInstance(tlsProtocol);
        context.init(null, null, null);
        String[] cipherSuites = context.getDefaultSSLParameters().getCipherSuites();
        sslServerConfigs.put(SslConfigs.SSL_CIPHER_SUITES_CONFIG, Arrays.asList(cipherSuites[0]));
        server = createEchoServer(SecurityProtocol.SSL);

        sslClientConfigs.put(SslConfigs.SSL_CIPHER_SUITES_CONFIG, Arrays.asList(cipherSuites[1]));
        createSelector(sslClientConfigs);
        InetSocketAddress addr = new InetSocketAddress("localhost", server.port());
        selector.connect(node, addr, BUFFER_SIZE, BUFFER_SIZE);

        NetworkTestUtils.waitForChannelClose(selector, node, ChannelState.State.AUTHENTICATION_FAILED);
        server.verifyAuthenticationMetrics(0, 1);
    }

    @Test
    public void testServerRequestMetrics() throws Exception {
        String node = "0";
        server = createEchoServer(SecurityProtocol.SSL);
        createSelector(sslClientConfigs, 16384, 16384, 16384);
        InetSocketAddress addr = new InetSocketAddress("localhost", server.port());
        selector.connect(node, addr, 102400, 102400);
        NetworkTestUtils.waitForChannelReady(selector, node);
        int messageSize = 1024 * 1024;
        String message = TestUtils.randomString(messageSize);
        selector.send(new NetworkSend(node, ByteBuffer.wrap(message.getBytes())));
        while (selector.completedReceives().isEmpty()) {
            selector.poll(100L);
        }
        int totalBytes = messageSize + 4; // including 4-byte size
        server.waitForMetric("incoming-byte", totalBytes);
        server.waitForMetric("outgoing-byte", totalBytes);
        server.waitForMetric("request", 1);
        server.waitForMetric("response", 1);
    }

    /**
     * selector.poll() should be able to fetch more data than netReadBuffer from the socket.
     */
    @Test
    public void testSelectorPollReadSize() throws Exception {
        String node = "0";
        server = createEchoServer(SecurityProtocol.SSL);
        createSelector(sslClientConfigs, 16384, 16384, 16384);
        InetSocketAddress addr = new InetSocketAddress("localhost", server.port());
        selector.connect(node, addr, 102400, 102400);
        NetworkTestUtils.checkClientConnection(selector, node, 81920, 1);

        // Send a message of 80K. This is 5X as large as the socket buffer. It should take at least three selector.poll()
        // to read this message from socket if the SslTransportLayer.read() does not read all data from socket buffer.
        String message = TestUtils.randomString(81920);
        selector.send(new NetworkSend(node, ByteBuffer.wrap(message.getBytes())));

        // Send the message to echo server
        TestUtils.waitForCondition(new TestCondition() {
            @Override
            public boolean conditionMet() {
                try {
                    selector.poll(100L);
                } catch (IOException e) {
                    return false;
                }
                return selector.completedSends().size() > 0;
            }
        }, "Timed out waiting for message to be sent");

        // Wait for echo server to send the message back
        TestUtils.waitForCondition(new TestCondition() {
            @Override
            public boolean conditionMet() {
                return server.numSent() >= 2;
            }
        }, "Timed out waiting for echo server to send message");

        // Read the message from socket with only one poll()
        selector.poll(1000L);

        Collection<NetworkReceive> receiveList = selector.completedReceives();
        assertEquals(1, receiveList.size());
        assertEquals(message, new String(Utils.toArray(receiveList.iterator().next().payload())));
    }

    /**
     * Tests handling of BUFFER_UNDERFLOW during unwrap when network read buffer is smaller than SSL session packet buffer size.
     */
    @Test
    public void testNetReadBufferResize() throws Exception {
        String node = "0";
        server = createEchoServer(SecurityProtocol.SSL);
        createSelector(sslClientConfigs, 10, null, null);
        InetSocketAddress addr = new InetSocketAddress("localhost", server.port());
        selector.connect(node, addr, BUFFER_SIZE, BUFFER_SIZE);

        NetworkTestUtils.checkClientConnection(selector, node, 64000, 10);
    }

    /**
     * Tests handling of BUFFER_OVERFLOW during wrap when network write buffer is smaller than SSL session packet buffer size.
     */
    @Test
    public void testNetWriteBufferResize() throws Exception {
        String node = "0";
        server = createEchoServer(SecurityProtocol.SSL);
        createSelector(sslClientConfigs, null, 10, null);
        InetSocketAddress addr = new InetSocketAddress("localhost", server.port());
        selector.connect(node, addr, BUFFER_SIZE, BUFFER_SIZE);

        NetworkTestUtils.checkClientConnection(selector, node, 64000, 10);
    }

    /**
     * Tests handling of BUFFER_OVERFLOW during unwrap when application read buffer is smaller than SSL session application buffer size.
     */
    @Test
    public void testApplicationBufferResize() throws Exception {
        String node = "0";
        server = createEchoServer(SecurityProtocol.SSL);
        createSelector(sslClientConfigs, null, null, 10);
        InetSocketAddress addr = new InetSocketAddress("localhost", server.port());
        selector.connect(node, addr, BUFFER_SIZE, BUFFER_SIZE);

        NetworkTestUtils.checkClientConnection(selector, node, 64000, 10);
    }

    /**
     * Tests that time spent on the network thread is accumulated on each channel
     */
    @Test
    public void testNetworkThreadTimeRecorded() throws Exception {
        selector.close();
        this.selector = new Selector(NetworkReceive.UNLIMITED, Selector.NO_IDLE_TIMEOUT_MS, new Metrics(), Time.SYSTEM,
                "MetricGroup", new HashMap<String, String>(), false, true, channelBuilder, MemoryPool.NONE, new LogContext());

        String node = "0";
        server = createEchoServer(SecurityProtocol.SSL);
        InetSocketAddress addr = new InetSocketAddress("localhost", server.port());
        selector.connect(node, addr, BUFFER_SIZE, BUFFER_SIZE);

        String message = TestUtils.randomString(1024 * 1024);
        NetworkTestUtils.waitForChannelReady(selector, node);
        final KafkaChannel channel = selector.channel(node);
        assertTrue("SSL handshake time not recorded", channel.getAndResetNetworkThreadTimeNanos() > 0);
        assertEquals("Time not reset", 0, channel.getAndResetNetworkThreadTimeNanos());

        selector.mute(node);
        selector.send(new NetworkSend(node, ByteBuffer.wrap(message.getBytes())));
        while (selector.completedSends().isEmpty()) {
            selector.poll(100L);
        }
        long sendTimeNanos = channel.getAndResetNetworkThreadTimeNanos();
        assertTrue("Send time not recorded: " + sendTimeNanos, sendTimeNanos > 0);
        assertEquals("Time not reset", 0, channel.getAndResetNetworkThreadTimeNanos());
        assertFalse("Unexpected bytes buffered", channel.hasBytesBuffered());
        assertEquals(0, selector.completedReceives().size());

        selector.unmute(node);
        // Wait for echo server to send the message back
        TestUtils.waitForCondition(new TestCondition() {
            @Override
            public boolean conditionMet() {
                try {
                    selector.poll(100L);
                } catch (IOException e) {
                    return false;
                }
                return !selector.completedReceives().isEmpty();
            }
        }, "Timed out waiting for a message to receive from echo server");

        long receiveTimeNanos = channel.getAndResetNetworkThreadTimeNanos();
        assertTrue("Receive time not recorded: " + receiveTimeNanos, receiveTimeNanos > 0);
    }

    /**
     * Tests that IOExceptions from read during SSL handshake are not treated as authentication failures.
     */
    @Test
    public void testIOExceptionsDuringHandshakeRead() throws Exception {
        server = createEchoServer(SecurityProtocol.SSL);
        testIOExceptionsDuringHandshake(FailureAction.THROW_IO_EXCEPTION, FailureAction.NO_OP);
    }

    /**
     * Tests that IOExceptions from write during SSL handshake are not treated as authentication failures.
     */
    @Test
    public void testIOExceptionsDuringHandshakeWrite() throws Exception {
        server = createEchoServer(SecurityProtocol.SSL);
        testIOExceptionsDuringHandshake(FailureAction.NO_OP, FailureAction.THROW_IO_EXCEPTION);
    }

    /**
     * Tests that if the remote end closes connection ungracefully  during SSL handshake while reading data,
     * the disconnection is not treated as an authentication failure.
     */
    @Test
    public void testUngracefulRemoteCloseDuringHandshakeRead() throws Exception {
        server = createEchoServer(SecurityProtocol.SSL);
        testIOExceptionsDuringHandshake(server::closeSocketChannels, FailureAction.NO_OP);
    }

    /**
     * Tests that if the remote end closes connection ungracefully during SSL handshake while writing data,
     * the disconnection is not treated as an authentication failure.
     */
    @Test
    public void testUngracefulRemoteCloseDuringHandshakeWrite() throws Exception {
        server = createEchoServer(SecurityProtocol.SSL);
        testIOExceptionsDuringHandshake(FailureAction.NO_OP, server::closeSocketChannels);
    }

    /**
     * Tests that if the remote end closes the connection during SSL handshake while reading data,
     * the disconnection is not treated as an authentication failure.
     */
    @Test
    public void testGracefulRemoteCloseDuringHandshakeRead() throws Exception {
        server = createEchoServer(SecurityProtocol.SSL);
        testIOExceptionsDuringHandshake(FailureAction.NO_OP, server::closeKafkaChannels);
    }

    /**
     * Tests that if the remote end closes the connection during SSL handshake while writing data,
     * the disconnection is not treated as an authentication failure.
     */
    @Test
    public void testGracefulRemoteCloseDuringHandshakeWrite() throws Exception {
        server = createEchoServer(SecurityProtocol.SSL);
        testIOExceptionsDuringHandshake(server::closeKafkaChannels, FailureAction.NO_OP);
    }

    private void testIOExceptionsDuringHandshake(FailureAction readFailureAction,
                                                 FailureAction flushFailureAction) throws Exception {
        TestSslChannelBuilder channelBuilder = new TestSslChannelBuilder(Mode.CLIENT);
        boolean done = false;
        for (int i = 1; i <= 100; i++) {
            String node = String.valueOf(i);

            channelBuilder.readFailureAction = readFailureAction;
            channelBuilder.flushFailureAction = flushFailureAction;
            channelBuilder.failureIndex = i;
            channelBuilder.configure(sslClientConfigs);
            this.selector = new Selector(5000, new Metrics(), time, "MetricGroup", channelBuilder, new LogContext());

            InetSocketAddress addr = new InetSocketAddress("localhost", server.port());
            selector.connect(node, addr, BUFFER_SIZE, BUFFER_SIZE);
            for (int j = 0; j < 30; j++) {
                selector.poll(1000L);
                KafkaChannel channel = selector.channel(node);
                if (channel != null && channel.ready()) {
                    done = true;
                    break;
                }
                if (selector.disconnected().containsKey(node)) {
                    ChannelState.State state = selector.disconnected().get(node).state();
                    assertTrue("Unexpected channel state " + state,
                            state == ChannelState.State.AUTHENTICATE || state == ChannelState.State.READY);
                    break;
                }
            }
            KafkaChannel channel = selector.channel(node);
            if (channel != null)
                assertTrue("Channel not ready or disconnected:" + channel.state().state(), channel.ready());
            selector.close();
        }
        assertTrue("Too many invocations of read/write during SslTransportLayer.handshake()", done);
    }

    /**
     * Tests that handshake failures are propagated only after writes complete, even when
     * there are delays in writes to ensure that clients see an authentication exception
     * rather than a connection failure.
     */
    @Test
    public void testPeerNotifiedOfHandshakeFailure() throws Exception {
        sslServerConfigs = serverCertStores.getUntrustingConfig();
        sslServerConfigs.putAll(sslConfigOverrides);
        sslServerConfigs.put(BrokerSecurityConfigs.SSL_CLIENT_AUTH_CONFIG, "required");

        // Test without delay and a couple of delay counts to ensure delay applies to handshake failure
        for (int i = 0; i < 3; i++) {
            String node = "0";
            TestSslChannelBuilder serverChannelBuilder = new TestSslChannelBuilder(Mode.SERVER);
            serverChannelBuilder.configure(sslServerConfigs);
            serverChannelBuilder.flushDelayCount = i;
            server = new NioEchoServer(ListenerName.forSecurityProtocol(SecurityProtocol.SSL),
                    SecurityProtocol.SSL, new TestSecurityConfig(sslServerConfigs),
                    "localhost", serverChannelBuilder, null, time);
            server.start();
            createSelector(sslClientConfigs);
            InetSocketAddress addr = new InetSocketAddress("localhost", server.port());
            selector.connect(node, addr, BUFFER_SIZE, BUFFER_SIZE);

            NetworkTestUtils.waitForChannelClose(selector, node, ChannelState.State.AUTHENTICATION_FAILED);
            server.close();
            selector.close();
        }
    }

    @Test
    public void testCloseSsl() throws Exception {
        testClose(SecurityProtocol.SSL, newClientChannelBuilder());
    }

    @Test
    public void testClosePlaintext() throws Exception {
        testClose(SecurityProtocol.PLAINTEXT, new PlaintextChannelBuilder(null));
    }
    
    private SslChannelBuilder newClientChannelBuilder() {
        return new SslChannelBuilder(Mode.CLIENT, null, false, new LogContext());
    }

    private void testClose(SecurityProtocol securityProtocol, ChannelBuilder clientChannelBuilder) throws Exception {
        String node = "0";
        server = createEchoServer(securityProtocol);
        clientChannelBuilder.configure(sslClientConfigs);
        this.selector = new Selector(5000, new Metrics(), time, "MetricGroup", clientChannelBuilder, new LogContext());
        InetSocketAddress addr = new InetSocketAddress("localhost", server.port());
        selector.connect(node, addr, BUFFER_SIZE, BUFFER_SIZE);

        NetworkTestUtils.waitForChannelReady(selector, node);
        // `waitForChannelReady` waits for client-side channel to be ready. This is sufficient for other tests
        // operating on the client-side channel. But here, we are muting the server-side channel below, so we
        // need to wait for the server-side channel to be ready as well.
        TestUtils.waitForCondition(() -> server.selector().channels().stream().allMatch(KafkaChannel::ready),
                "Channel not ready");

        final ByteArrayOutputStream bytesOut = new ByteArrayOutputStream();
        server.outputChannel(Channels.newChannel(bytesOut));
        server.selector().muteAll();
        byte[] message = TestUtils.randomString(100).getBytes();
        int count = 20;
        final int totalSendSize = count * (message.length + 4);
        for (int i = 0; i < count; i++) {
            selector.send(new NetworkSend(node, ByteBuffer.wrap(message)));
            do {
                selector.poll(0L);
            } while (selector.completedSends().isEmpty());
        }
        server.selector().unmuteAll();
        selector.close(node);
        TestUtils.waitForCondition(new TestCondition() {
            @Override
            public boolean conditionMet() {
                return bytesOut.toByteArray().length == totalSendSize;
            }
        }, 5000, "All requests sent were not processed");
    }

    /**
     * Verifies that inter-broker listener with validation of truststore against keystore works
     * with configs including mutual authentication and hostname verification.
     */
    @Test
    public void testInterBrokerSslConfigValidation() throws Exception {
        SecurityProtocol securityProtocol = SecurityProtocol.SSL;
        sslServerConfigs.put(BrokerSecurityConfigs.SSL_CLIENT_AUTH_CONFIG, "required");
        sslServerConfigs.put(SslConfigs.SSL_ENDPOINT_IDENTIFICATION_ALGORITHM_CONFIG, "HTTPS");
        sslServerConfigs.putAll(serverCertStores.keyStoreProps());
        sslServerConfigs.putAll(serverCertStores.trustStoreProps());
        sslClientConfigs.putAll(serverCertStores.keyStoreProps());
        sslClientConfigs.putAll(serverCertStores.trustStoreProps());
        TestSecurityConfig config = new TestSecurityConfig(sslServerConfigs);
        ListenerName listenerName = ListenerName.forSecurityProtocol(securityProtocol);
        ChannelBuilder serverChannelBuilder = ChannelBuilders.serverChannelBuilder(listenerName,
                true, securityProtocol, config, null, null, time, new LogContext());
        server = new NioEchoServer(listenerName, securityProtocol, config,
                "localhost", serverChannelBuilder, null, time);
        server.start();

        this.selector = createSelector(sslClientConfigs, null, null, null);
        InetSocketAddress addr = new InetSocketAddress("localhost", server.port());
        selector.connect("0", addr, BUFFER_SIZE, BUFFER_SIZE);
        NetworkTestUtils.checkClientConnection(selector, "0", 100, 10);
    }

    /**
     * Verifies that inter-broker listener with validation of truststore against keystore
     * fails if certs from keystore are not trusted.
     */
    @Test(expected = KafkaException.class)
    public void testInterBrokerSslConfigValidationFailure() throws Exception {
        SecurityProtocol securityProtocol = SecurityProtocol.SSL;
        sslServerConfigs.put(BrokerSecurityConfigs.SSL_CLIENT_AUTH_CONFIG, "required");
        TestSecurityConfig config = new TestSecurityConfig(sslServerConfigs);
        ListenerName listenerName = ListenerName.forSecurityProtocol(securityProtocol);
        ChannelBuilders.serverChannelBuilder(listenerName, true, securityProtocol, config,
                null, null, time, new LogContext());
    }

    /**
     * Tests reconfiguration of server keystore. Verifies that existing connections continue
     * to work with old keystore and new connections work with new keystore.
     */
    @Test
    public void testServerKeystoreDynamicUpdate() throws Exception {
        SecurityProtocol securityProtocol = SecurityProtocol.SSL;
        TestSecurityConfig config = new TestSecurityConfig(sslServerConfigs);
        ListenerName listenerName = ListenerName.forSecurityProtocol(securityProtocol);
        ChannelBuilder serverChannelBuilder = ChannelBuilders.serverChannelBuilder(listenerName,
                false, securityProtocol, config, null, null, time, new LogContext());
        server = new NioEchoServer(listenerName, securityProtocol, config,
                "localhost", serverChannelBuilder, null, time);
        server.start();
        InetSocketAddress addr = new InetSocketAddress("localhost", server.port());

        // Verify that client with matching truststore can authenticate, send and receive
        String oldNode = "0";
        Selector oldClientSelector = createSelector(sslClientConfigs);
        oldClientSelector.connect(oldNode, addr, BUFFER_SIZE, BUFFER_SIZE);
        NetworkTestUtils.checkClientConnection(selector, oldNode, 100, 10);

        CertStores newServerCertStores = new CertStores(true, "server", "localhost");
        Map<String, Object> newKeystoreConfigs = newServerCertStores.keyStoreProps();
        assertTrue("SslChannelBuilder not reconfigurable", serverChannelBuilder instanceof ListenerReconfigurable);
        ListenerReconfigurable reconfigurableBuilder = (ListenerReconfigurable) serverChannelBuilder;
        assertEquals(listenerName, reconfigurableBuilder.listenerName());
        reconfigurableBuilder.validateReconfiguration(newKeystoreConfigs);
        reconfigurableBuilder.reconfigure(newKeystoreConfigs);

        // Verify that new client with old truststore fails
        oldClientSelector.connect("1", addr, BUFFER_SIZE, BUFFER_SIZE);
        NetworkTestUtils.waitForChannelClose(oldClientSelector, "1", ChannelState.State.AUTHENTICATION_FAILED);

        // Verify that new client with new truststore can authenticate, send and receive
        sslClientConfigs = getTrustingConfig(clientCertStores, newServerCertStores);
        Selector newClientSelector = createSelector(sslClientConfigs);
        newClientSelector.connect("2", addr, BUFFER_SIZE, BUFFER_SIZE);
        NetworkTestUtils.checkClientConnection(newClientSelector, "2", 100, 10);

        // Verify that old client continues to work
        NetworkTestUtils.checkClientConnection(oldClientSelector, oldNode, 100, 10);

        CertStores invalidCertStores = new CertStores(true, "server", "127.0.0.1");
        Map<String, Object>  invalidConfigs = getTrustingConfig(invalidCertStores, clientCertStores);
        verifyInvalidReconfigure(reconfigurableBuilder, invalidConfigs, "keystore with different SubjectAltName");

        Map<String, Object>  missingStoreConfigs = new HashMap<>();
        missingStoreConfigs.put(SslConfigs.SSL_KEYSTORE_TYPE_CONFIG, "PKCS12");
        missingStoreConfigs.put(SslConfigs.SSL_KEYSTORE_LOCATION_CONFIG, "some.keystore.path");
        missingStoreConfigs.put(SslConfigs.SSL_KEYSTORE_PASSWORD_CONFIG, new Password("some.keystore.password"));
        missingStoreConfigs.put(SslConfigs.SSL_KEY_PASSWORD_CONFIG, new Password("some.key.password"));
        verifyInvalidReconfigure(reconfigurableBuilder, missingStoreConfigs, "keystore not found");

        // Verify that new connections continue to work with the server with previously configured keystore after failed reconfiguration
        newClientSelector.connect("3", addr, BUFFER_SIZE, BUFFER_SIZE);
        NetworkTestUtils.checkClientConnection(newClientSelector, "3", 100, 10);
    }

    /**
     * Tests reconfiguration of server truststore. Verifies that existing connections continue
     * to work with old truststore and new connections work with new truststore.
     */
    @Test
    public void testServerTruststoreDynamicUpdate() throws Exception {
        SecurityProtocol securityProtocol = SecurityProtocol.SSL;
        sslServerConfigs.put(BrokerSecurityConfigs.SSL_CLIENT_AUTH_CONFIG, "required");
        TestSecurityConfig config = new TestSecurityConfig(sslServerConfigs);
        ListenerName listenerName = ListenerName.forSecurityProtocol(securityProtocol);
        ChannelBuilder serverChannelBuilder = ChannelBuilders.serverChannelBuilder(listenerName,
                false, securityProtocol, config, null, null, time, new LogContext());
        server = new NioEchoServer(listenerName, securityProtocol, config,
                "localhost", serverChannelBuilder, null, time);
        server.start();
        InetSocketAddress addr = new InetSocketAddress("localhost", server.port());

        // Verify that client with matching keystore can authenticate, send and receive
        String oldNode = "0";
        Selector oldClientSelector = createSelector(sslClientConfigs);
        oldClientSelector.connect(oldNode, addr, BUFFER_SIZE, BUFFER_SIZE);
        NetworkTestUtils.checkClientConnection(selector, oldNode, 100, 10);

        CertStores newClientCertStores = new CertStores(true, "client", "localhost");
        sslClientConfigs = getTrustingConfig(newClientCertStores, serverCertStores);
        Map<String, Object> newTruststoreConfigs = newClientCertStores.trustStoreProps();
        assertTrue("SslChannelBuilder not reconfigurable", serverChannelBuilder instanceof ListenerReconfigurable);
        ListenerReconfigurable reconfigurableBuilder = (ListenerReconfigurable) serverChannelBuilder;
        assertEquals(listenerName, reconfigurableBuilder.listenerName());
        reconfigurableBuilder.validateReconfiguration(newTruststoreConfigs);
        reconfigurableBuilder.reconfigure(newTruststoreConfigs);

        // Verify that new client with old truststore fails
        oldClientSelector.connect("1", addr, BUFFER_SIZE, BUFFER_SIZE);
        NetworkTestUtils.waitForChannelClose(oldClientSelector, "1", ChannelState.State.AUTHENTICATION_FAILED);

        // Verify that new client with new truststore can authenticate, send and receive
        Selector newClientSelector = createSelector(sslClientConfigs);
        newClientSelector.connect("2", addr, BUFFER_SIZE, BUFFER_SIZE);
        NetworkTestUtils.checkClientConnection(newClientSelector, "2", 100, 10);

        // Verify that old client continues to work
        NetworkTestUtils.checkClientConnection(oldClientSelector, oldNode, 100, 10);

        Map<String, Object>  invalidConfigs = new HashMap<>(newTruststoreConfigs);
        invalidConfigs.put(SslConfigs.SSL_TRUSTSTORE_TYPE_CONFIG, "INVALID_TYPE");
        verifyInvalidReconfigure(reconfigurableBuilder, invalidConfigs, "invalid truststore type");

        Map<String, Object>  missingStoreConfigs = new HashMap<>();
        missingStoreConfigs.put(SslConfigs.SSL_TRUSTSTORE_TYPE_CONFIG, "PKCS12");
        missingStoreConfigs.put(SslConfigs.SSL_TRUSTSTORE_LOCATION_CONFIG, "some.truststore.path");
        missingStoreConfigs.put(SslConfigs.SSL_TRUSTSTORE_PASSWORD_CONFIG, new Password("some.truststore.password"));
        verifyInvalidReconfigure(reconfigurableBuilder, missingStoreConfigs, "truststore not found");

        // Verify that new connections continue to work with the server with previously configured keystore after failed reconfiguration
        newClientSelector.connect("3", addr, BUFFER_SIZE, BUFFER_SIZE);
        NetworkTestUtils.checkClientConnection(newClientSelector, "3", 100, 10);
    }

    private void verifyInvalidReconfigure(ListenerReconfigurable reconfigurable,
                                          Map<String, Object>  invalidConfigs, String errorMessage) {
        try {
            reconfigurable.validateReconfiguration(invalidConfigs);
            fail("Should have failed validation with an exception: " + errorMessage);
        } catch (KafkaException e) {
            // expected exception
        }
        try {
            reconfigurable.reconfigure(invalidConfigs);
            fail("Should have failed to reconfigure: " + errorMessage);
        } catch (KafkaException e) {
            // expected exception
        }
    }

    private Selector createSelector(Map<String, Object> sslClientConfigs) {
        return createSelector(sslClientConfigs, null, null, null);
    }

    private Selector createSelector(Map<String, Object> sslClientConfigs, final Integer netReadBufSize,
                                final Integer netWriteBufSize, final Integer appBufSize) {
        TestSslChannelBuilder channelBuilder = new TestSslChannelBuilder(Mode.CLIENT);
        channelBuilder.configureBufferSizes(netReadBufSize, netWriteBufSize, appBufSize);
        this.channelBuilder = channelBuilder;
        this.channelBuilder.configure(sslClientConfigs);
        this.selector = new Selector(100 * 5000, new Metrics(), time, "MetricGroup", channelBuilder, new LogContext());
        return selector;
    }

    private NioEchoServer createEchoServer(ListenerName listenerName, SecurityProtocol securityProtocol) throws Exception {
        return NetworkTestUtils.createEchoServer(listenerName, securityProtocol, new TestSecurityConfig(sslServerConfigs), null, time);
    }

    private NioEchoServer createEchoServer(SecurityProtocol securityProtocol) throws Exception {
        return createEchoServer(ListenerName.forSecurityProtocol(securityProtocol), securityProtocol);
    }

    private Map<String, Object> getTrustingConfig(CertStores certStores, CertStores peerCertStores) {
        Map<String, Object> configs = certStores.getTrustingConfig(peerCertStores);
        configs.putAll(sslConfigOverrides);
        return configs;
    }

    @FunctionalInterface
    private interface FailureAction {
        FailureAction NO_OP = () -> { };
        FailureAction THROW_IO_EXCEPTION = () -> {
            throw new IOException("Test IO exception");
        };
        void run() throws IOException;
    }

    private static class TestSslChannelBuilder extends SslChannelBuilder {

        private Integer netReadBufSizeOverride;
        private Integer netWriteBufSizeOverride;
        private Integer appBufSizeOverride;
        private long failureIndex = Long.MAX_VALUE;
        FailureAction readFailureAction = FailureAction.NO_OP;
        FailureAction flushFailureAction = FailureAction.NO_OP;
        int flushDelayCount = 0;

        public TestSslChannelBuilder(Mode mode) {
            super(mode, null, false, new LogContext());
        }

        public void configureBufferSizes(Integer netReadBufSize, Integer netWriteBufSize, Integer appBufSize) {
            this.netReadBufSizeOverride = netReadBufSize;
            this.netWriteBufSizeOverride = netWriteBufSize;
            this.appBufSizeOverride = appBufSize;
        }

        @Override
        protected SslTransportLayer buildTransportLayer(SslFactory sslFactory, String id, SelectionKey key,
                                                        String host, ChannelMetadataRegistry metadataRegistry) throws IOException {
            SocketChannel socketChannel = (SocketChannel) key.channel();
            SSLEngine sslEngine = sslFactory.createSslEngine(host, socketChannel.socket().getPort());
            TestSslTransportLayer transportLayer = newTransportLayer(id, key, sslEngine);
            return transportLayer;
        }

        protected TestSslTransportLayer newTransportLayer(String id, SelectionKey key, SSLEngine sslEngine) throws IOException {
            return new TestSslTransportLayer(id, key, sslEngine);
        }

        /**
         * SSLTransportLayer with overrides for testing including:
         * <ul>
         * <li>Overrides for packet and application buffer size to test buffer resize code path.
         * The overridden buffer size starts with a small value and increases in size when the buffer size
         * is retrieved to handle overflow/underflow, until the actual session buffer size is reached.</li>
         * <li>IOException injection for reads and writes for testing exception handling during handshakes.</li>
         * <li>Delayed writes to test handshake failure notifications to peer</li>
         * </ul>
         */
        class TestSslTransportLayer extends SslTransportLayer {

            private final ResizeableBufferSize netReadBufSize;
            private final ResizeableBufferSize netWriteBufSize;
            private final ResizeableBufferSize appBufSize;
            private final AtomicLong numReadsRemaining;
            private final AtomicLong numFlushesRemaining;
            private final AtomicInteger numDelayedFlushesRemaining;

            public TestSslTransportLayer(String channelId, SelectionKey key, SSLEngine sslEngine) throws IOException {
                super(channelId, key, sslEngine, new DefaultChannelMetadataRegistry());
                this.netReadBufSize = new ResizeableBufferSize(netReadBufSizeOverride);
                this.netWriteBufSize = new ResizeableBufferSize(netWriteBufSizeOverride);
                this.appBufSize = new ResizeableBufferSize(appBufSizeOverride);
                numReadsRemaining = new AtomicLong(failureIndex);
                numFlushesRemaining = new AtomicLong(failureIndex);
                numDelayedFlushesRemaining = new AtomicInteger(flushDelayCount);
            }

            @Override
            protected int netReadBufferSize() {
                ByteBuffer netReadBuffer = netReadBuffer();
                // netReadBufferSize() is invoked in SSLTransportLayer.read() prior to the read
                // operation. To avoid the read buffer being expanded too early, increase buffer size
                // only when read buffer is full. This ensures that BUFFER_UNDERFLOW is always
                // triggered in testNetReadBufferResize().
                boolean updateBufSize = netReadBuffer != null && !netReadBuffer().hasRemaining();
                return netReadBufSize.updateAndGet(super.netReadBufferSize(), updateBufSize);
            }

            @Override
            protected int netWriteBufferSize() {
                return netWriteBufSize.updateAndGet(super.netWriteBufferSize(), true);
            }

            @Override
            protected int applicationBufferSize() {
                return appBufSize.updateAndGet(super.applicationBufferSize(), true);
            }

            @Override
            protected int readFromSocketChannel() throws IOException {
                if (numReadsRemaining.decrementAndGet() == 0 && !ready())
                    readFailureAction.run();
                return super.readFromSocketChannel();
            }

            @Override
            protected boolean flush(ByteBuffer buf) throws IOException {
                if (numFlushesRemaining.decrementAndGet() == 0 && !ready())
                    flushFailureAction.run();
                else if (numDelayedFlushesRemaining.getAndDecrement() != 0)
                    return false;
                resetDelayedFlush();
                return super.flush(buf);
            }

            @Override
            protected void startHandshake() throws IOException {
                assertTrue("SSL handshake initialized too early", socketChannel().isConnected());
                super.startHandshake();
            }

            private void resetDelayedFlush() {
                numDelayedFlushesRemaining.set(flushDelayCount);
            }
        }

        private static class ResizeableBufferSize {
            private Integer bufSizeOverride;
            ResizeableBufferSize(Integer bufSizeOverride) {
                this.bufSizeOverride = bufSizeOverride;
            }
            int updateAndGet(int actualSize, boolean update) {
                int size = actualSize;
                if (bufSizeOverride != null) {
                    if (update)
                        bufSizeOverride = Math.min(bufSizeOverride * 2, size);
                    size = bufSizeOverride;
                }
                return size;
            }
        }
    }
}<|MERGE_RESOLUTION|>--- conflicted
+++ resolved
@@ -552,8 +552,6 @@
     }
 
     /**
-<<<<<<< HEAD
-=======
      * Tests that connection succeeds with the default TLS version.
      */
     @Test
@@ -588,7 +586,6 @@
     }
 
     /**
->>>>>>> b3edf399
      * Tests that connections cannot be made with unsupported TLS cipher suites
      */
     @Test

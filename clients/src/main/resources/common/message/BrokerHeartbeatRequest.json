--- conflicted
+++ resolved
@@ -29,10 +29,6 @@
     { "name": "ShouldFence", "type": "bool", "versions": "0+",
       "about": "True if the broker wants to be fenced, false otherwise." },
     { "name": "ShouldShutdown", "type": "bool", "versions": "0+",
-<<<<<<< HEAD
-      "about": "True if the broker wants to shutdown, false otherwise." }
-=======
       "about": "True if the broker wants to be shut down, false otherwise." }
->>>>>>> 2c94e17e
   ]
 }
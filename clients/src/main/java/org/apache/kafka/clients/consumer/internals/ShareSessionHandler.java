/*
 * Licensed to the Apache Software Foundation (ASF) under one or more
 * contributor license agreements. See the NOTICE file distributed with
 * this work for additional information regarding copyright ownership.
 * The ASF licenses this file to You under the Apache License, Version 2.0
 * (the "License"); you may not use this file except in compliance with
 * the License. You may obtain a copy of the License at
 *
 *    http://www.apache.org/licenses/LICENSE-2.0
 *
 * Unless required by applicable law or agreed to in writing, software
 * distributed under the License is distributed on an "AS IS" BASIS,
 * WITHOUT WARRANTIES OR CONDITIONS OF ANY KIND, either express or implied.
 * See the License for the specific language governing permissions and
 * limitations under the License.
 */

package org.apache.kafka.clients.consumer.internals;

import org.apache.kafka.common.TopicIdPartition;
import org.apache.kafka.common.TopicPartition;
import org.apache.kafka.common.Uuid;
import org.apache.kafka.common.protocol.Errors;
import org.apache.kafka.common.requests.ShareAcknowledgeResponse;
import org.apache.kafka.common.requests.ShareFetchMetadata;
import org.apache.kafka.common.requests.ShareFetchResponse;
import org.apache.kafka.common.utils.LogContext;
import org.apache.kafka.common.utils.Utils;
import org.slf4j.Logger;

import java.util.ArrayList;
import java.util.Collection;
import java.util.Collections;
import java.util.HashMap;
import java.util.Iterator;
import java.util.LinkedHashMap;
import java.util.List;
import java.util.Map;
import java.util.Map.Entry;
import java.util.Set;

/**
 * ShareSessionHandler maintains the share session state for connecting to a broker.
 *
 * <p>Using the protocol outlined by KIP-932, clients can create share sessions. These
 * sessions allow the client to fetch data from a set of share-partitions repeatedly,
 * without explicitly enumerating all the partitions in the request and response.
 *
 * <p>ShareSessionHandler tracks the partitions which are in the session. It also determines
 * which partitions need to be included in each ShareFetch request.
 */
public class ShareSessionHandler {
    private final Logger log;
    private final int node;
    private final Uuid memberId;

    /**
     * The metadata for the next ShareFetchRequest.
     */
    private ShareFetchMetadata nextMetadata;

    /**
     * All the partitions in the share session.
     */
    private LinkedHashMap<TopicPartition, TopicIdPartition> sessionPartitions;

    /**
     * All of the topic names mapped to topic ids for topics which exist in the fetch request session.
     */
    private Map<Uuid, String> sessionTopicNames = new HashMap<>(0);
    private final Map<TopicIdPartition, Acknowledgements> nextAcknowledgements = new LinkedHashMap<>();
    public Map<Uuid, String> sessionTopicNames() {
        return sessionTopicNames;
    }

    public Set<TopicPartition> sessionTopics() {
        return sessionPartitions.keySet();
    }

    public ShareSessionHandler(LogContext logContext, int node, Uuid memberId) {
        this.log = logContext.logger(ShareSessionHandler.class);
        this.node = node;
        this.memberId = memberId;
        this.nextMetadata = ShareFetchMetadata.initialEpoch(memberId);
        this.sessionPartitions = new LinkedHashMap<>();
    }

    public static class ShareFetchRequestData {

        /**
         * The partitions to send in the ShareFetch request.
         */
        private final Map<TopicPartition, TopicIdPartition> toSend;

        /**
         * The partitions to send in the ShareFetch "forget" list.
         */
        private final List<TopicIdPartition> toForget;

        /**
         * The partitions whose TopicIds have changed due to topic recreation.
         */
        private final List<TopicIdPartition> toReplace;

        /**
         * All the partitions which exist in the fetch request session.
         */
        private final Map<TopicPartition, TopicIdPartition> sessionPartitions;

        /**
         * The metadata to use in this fetch request.
         */
        private final ShareFetchMetadata metadata;
        private final Map<TopicIdPartition, Acknowledgements> acknowledgements;

        ShareFetchRequestData(Map<TopicPartition, TopicIdPartition> toSend,
                              List<TopicIdPartition> toForget,
                              List<TopicIdPartition> toReplace,
                              Map<TopicPartition, TopicIdPartition> sessionPartitions,
                              Map<TopicIdPartition, Acknowledgements> acknowledgements,
                              ShareFetchMetadata metadata) {
            this.toSend = toSend;
            this.toForget = toForget;
            this.toReplace = toReplace;
            this.sessionPartitions = sessionPartitions;
            this.metadata = metadata;
            this.acknowledgements = acknowledgements;
        }

        public Map<TopicPartition, TopicIdPartition> toSend() {
            return toSend;
        }

        public List<TopicIdPartition> toForget() {
            return toForget;
        }

        public List<TopicIdPartition> toReplace() {
            return toReplace;
        }

        public Map<TopicPartition, TopicIdPartition> sessionPartitions() {
            return sessionPartitions;
        }

        public Map<TopicIdPartition, Acknowledgements> acknowledgements() {
            return acknowledgements;
        }

        public ShareFetchMetadata metadata() {
            return metadata;
        }
    }

    public class Builder {

        private LinkedHashMap<TopicPartition, TopicIdPartition> next;
        private LinkedHashMap<TopicIdPartition, Acknowledgements> acknowledgements;
        private Map<Uuid, String> topicNames;

        Builder() {
            this.next = new LinkedHashMap<>();
            this.acknowledgements = new LinkedHashMap<>();
            this.topicNames = new HashMap<>();
        }

        public void add(TopicIdPartition topicIdPartition, Acknowledgements partitionAcknowledgements) {
            next.put(topicIdPartition.topicPartition(), topicIdPartition);
            topicNames.putIfAbsent(topicIdPartition.topicId(), topicIdPartition.topic());
            if (partitionAcknowledgements != null) {
<<<<<<< HEAD
                nextAcknowledgements.put(topicIdPartition, partitionAcknowledgements);
=======
                acknowledgements.put(topicIdPartition, partitionAcknowledgements);
>>>>>>> 5a507b6b
            }
        }

        public ShareFetchRequestData build() {
            if (nextMetadata.isNewSession()) {
                sessionPartitions = next;
                next = null;
                sessionTopicNames = topicNames;
                Map<TopicPartition, TopicIdPartition> toSend =
                        Collections.unmodifiableMap(new LinkedHashMap<>(sessionPartitions));
                return new ShareFetchRequestData(toSend, Collections.emptyList(), Collections.emptyList(),
                        sessionPartitions, nextAcknowledgements, nextMetadata);
            }

            List<TopicIdPartition> added = new ArrayList<>();
            List<TopicIdPartition> removed = new ArrayList<>();
            List<TopicIdPartition> replaced = new ArrayList<>();

            // Iterate over the session partitions, tallying which were added to the builder
            Iterator<Entry<TopicPartition, TopicIdPartition>> partitionIterator =
                    sessionPartitions.entrySet().iterator();
            while (partitionIterator.hasNext()) {
                Entry<TopicPartition, TopicIdPartition> entry = partitionIterator.next();
                TopicPartition topicPartition = entry.getKey();
                TopicIdPartition prevData = entry.getValue();
                TopicIdPartition nextData = next.remove(topicPartition);
                if (nextData != null) {
                    // If the topic ID does not match, the topic has been recreated
                    if (!prevData.equals(nextData)) {
                        next.put(topicPartition, nextData);
                        entry.setValue(nextData);
                        replaced.add(prevData);
                    }
                } else {
                    // This partition not in the builder, so we need to remove it from the session
                    partitionIterator.remove();
                    removed.add(prevData);
                }
            }

            // Add any new partitions to the session
            for (Entry<TopicPartition, TopicIdPartition> entry : next.entrySet()) {
                TopicPartition topicPartition = entry.getKey();
                TopicIdPartition topicIdPartition = entry.getValue();
                sessionPartitions.put(topicPartition, topicIdPartition);
                added.add(topicIdPartition);
            }

            sessionTopicNames = topicNames;

            if (log.isDebugEnabled()) {
                log.debug("Build ShareFetch {} for node {}. Added {}, removed {}, replaced {} out of {}",
                        nextMetadata, node,
                        topicIdPartitionsToLogString(added),
                        topicIdPartitionsToLogString(removed),
                        topicIdPartitionsToLogString(replaced),
                        topicIdPartitionsToLogString(sessionPartitions.values()));
            }
            // Temporarily the broker is sessionless so we need to repeat all topic-partitions on every request
//            Map<TopicPartition, TopicIdPartition> toSend = Collections.unmodifiableMap(next);
            Map<TopicPartition, TopicIdPartition> curSessionPartitions = Collections.unmodifiableMap(sessionPartitions);
            next = null;
//            return new ShareFetchRequestData(toSend, removed, replaced, curSessionPartitions, nextMetadata);
            return new ShareFetchRequestData(curSessionPartitions, removed, replaced, curSessionPartitions, nextAcknowledgements, nextMetadata);
        }
    }

    Builder newBuilder() {
        return new Builder();
    }

    private String topicIdPartitionsToLogString(Collection<TopicIdPartition> partitions) {
        if (!log.isTraceEnabled()) {
            return String.format("%d partition(s)", partitions.size());
        }
        return "(" + Utils.join(partitions, ", ") + ")";
    }

    /**
     * Handle the ShareFetch response.
     *
     * @param response  The response.
     * @param version   The version of the request.
     * @return          True if the response is well-formed; false if it can't be processed
     *                  because of missing or unexpected partitions.
     */
    public boolean handleResponse(ShareFetchResponse response, short version) {
        if (response.error() != Errors.NONE) {
            log.info("Node {} was unable to process the ShareFetch request with {}: {}.",
                    node, nextMetadata, response.error());
            nextMetadata = nextMetadata.nextCloseExistingAttemptNew();
            return false;
        }

        // The share session was continued by the server
        if (log.isDebugEnabled())
            log.debug("Node {} sent a ShareFetch response with throttleTimeMs = {} " +
                            "for session {}", node, response.throttleTimeMs(), memberId);
        nextMetadata = nextMetadata.nextEpoch();
        return true;
    }

    /**
     * Handle the ShareAcknowledge response.
     *
     * @param response  The response.
     * @param version   The version of the request.
     * @return          True if the response is well-formed; false if it can't be processed
     *                  because of missing or unexpected partitions.
     */
    public boolean handleResponse(ShareAcknowledgeResponse response, short version) {
        if (response.error() != Errors.NONE) {
            log.info("Node {} was unable to process the ShareAcknowledge request with {}: {}.",
                    node, nextMetadata, response.error());
            nextMetadata = nextMetadata.nextCloseExistingAttemptNew();
            return false;
        }

        // The share session was continued by the server
        if (log.isDebugEnabled())
            log.debug("Node {} sent a ShareAcknowledge response with throttleTimeMs = {} " +
                            "for session {}", node, response.throttleTimeMs(), memberId);
        nextMetadata = nextMetadata.nextEpoch();
        return true;
    }

    /**
     * The client will initiate the session close on next ShareFetch request.
     */
    public void notifyClose() {
        log.debug("Set the metadata for next ShareFetch request to close the share session memberId={}",
                nextMetadata.memberId());
        nextMetadata = nextMetadata.finalEpoch();
    }

    /**
     * Handle an error sending the prepared request.
     * When a network error occurs, we close any existing fetch session on our next request,
     * and try to create a new session.
     *
     * @param t     The exception.
     */
    public void handleError(Throwable t) {
        log.info("Error sending fetch request {} to node {}:", nextMetadata, node, t);
        nextMetadata = nextMetadata.nextCloseExistingAttemptNew();
    }
}<|MERGE_RESOLUTION|>--- conflicted
+++ resolved
@@ -168,11 +168,7 @@
             next.put(topicIdPartition.topicPartition(), topicIdPartition);
             topicNames.putIfAbsent(topicIdPartition.topicId(), topicIdPartition.topic());
             if (partitionAcknowledgements != null) {
-<<<<<<< HEAD
                 nextAcknowledgements.put(topicIdPartition, partitionAcknowledgements);
-=======
-                acknowledgements.put(topicIdPartition, partitionAcknowledgements);
->>>>>>> 5a507b6b
             }
         }
 

--- conflicted
+++ resolved
@@ -48,13 +48,9 @@
     public final Optional<CoordinatorRequestManager> coordinatorRequestManager;
     public final Optional<CommitRequestManager> commitRequestManager;
     public final Optional<HeartbeatRequestManager> heartbeatRequestManager;
-<<<<<<< HEAD
     public final Optional<ShareHeartbeatRequestManager> shareHeartbeatRequestManager;
     public final Optional<MembershipManager> membershipManager;
     public final Optional<ShareMembershipManager> shareMembershipManager;
-=======
-    public final Optional<MembershipManager> membershipManager;
->>>>>>> ec3c6e51
     public final OffsetsRequestManager offsetsRequestManager;
     public final TopicMetadataRequestManager topicMetadataRequestManager;
     public final FetchRequestManager fetchRequestManager;
@@ -78,13 +74,9 @@
         this.fetchRequestManager = fetchRequestManager;
         this.shareFetchRequestManager = null;
         this.heartbeatRequestManager = heartbeatRequestManager;
-<<<<<<< HEAD
         this.shareHeartbeatRequestManager = Optional.empty();
         this.membershipManager = membershipManager;
         this.shareMembershipManager = Optional.empty();
-=======
-        this.membershipManager = membershipManager;
->>>>>>> ec3c6e51
 
         List<Optional<? extends RequestManager>> list = new ArrayList<>();
         list.add(coordinatorRequestManager);
@@ -253,7 +245,6 @@
                         Optional.ofNullable(commit),
                         Optional.ofNullable(heartbeatRequestManager),
                         Optional.ofNullable(membershipManager)
-<<<<<<< HEAD
                 );
             }
         };
@@ -323,8 +314,6 @@
                         Optional.of(coordinator),
                         Optional.of(shareHeartbeatRequestManager),
                         Optional.of(shareMembershipManager)
-=======
->>>>>>> ec3c6e51
                 );
             }
         };

--- conflicted
+++ resolved
@@ -361,25 +361,11 @@
     }
 
     public static MetricsData deserializeMetricsData(ByteBuffer serializedMetricsData) {
-<<<<<<< HEAD
         try {
             ByteBuffer metricsBuffer = (ByteBuffer) serializedMetricsData.flip();
             return MetricsData.parseFrom(metricsBuffer);
         } catch (IOException e) {
-            log.warn("Unable to parse MetricsData payload: {} ", e.getMessage());
-            return null;
-        }
-=======
-        MetricsData metricsData = null;
-
-        try {
-            ByteBuffer metricsBuffer = (ByteBuffer) serializedMetricsData.flip();
-            metricsData = MetricsData.parseFrom(metricsBuffer);
-        } catch (IOException e) {
-            log.warn("Unable to parse MetricsData payload ", e);
-            throw new RuntimeException(e);
-        }
-        return metricsData;
->>>>>>> 2cf83b86
+            throw new KafkaException("Unable to parse MetricsData payload", e);
+        }
     }
 }
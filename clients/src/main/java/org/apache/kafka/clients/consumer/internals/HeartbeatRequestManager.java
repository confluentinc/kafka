/*
 * Licensed to the Apache Software Foundation (ASF) under one or more
 * contributor license agreements. See the NOTICE file distributed with
 * this work for additional information regarding copyright ownership.
 * The ASF licenses this file to You under the Apache License, Version 2.0
 * (the "License"); you may not use this file except in compliance with
 * the License. You may obtain a copy of the License at
 *
 *    http://www.apache.org/licenses/LICENSE-2.0
 *
 * Unless required by applicable law or agreed to in writing, software
 * distributed under the License is distributed on an "AS IS" BASIS,
 * WITHOUT WARRANTIES OR CONDITIONS OF ANY KIND, either express or implied.
 * See the License for the specific language governing permissions and
 * limitations under the License.
 */
package org.apache.kafka.clients.consumer.internals;

import org.apache.kafka.clients.CommonClientConfigs;
import org.apache.kafka.clients.consumer.ConsumerConfig;
import org.apache.kafka.clients.consumer.internals.MembershipManager.LocalAssignment;
import org.apache.kafka.clients.consumer.internals.NetworkClientDelegate.PollResult;
import org.apache.kafka.clients.consumer.internals.events.ApplicationEventProcessor;
import org.apache.kafka.clients.consumer.internals.events.BackgroundEventHandler;
import org.apache.kafka.clients.consumer.internals.events.ErrorEvent;
import org.apache.kafka.clients.consumer.internals.metrics.HeartbeatMetricsManager;
import org.apache.kafka.common.Uuid;
import org.apache.kafka.common.errors.GroupAuthorizationException;
import org.apache.kafka.common.errors.RetriableException;
import org.apache.kafka.common.message.ConsumerGroupHeartbeatRequestData;
import org.apache.kafka.common.metrics.Metrics;
import org.apache.kafka.common.protocol.Errors;
import org.apache.kafka.common.requests.ConsumerGroupHeartbeatRequest;
import org.apache.kafka.common.requests.ConsumerGroupHeartbeatResponse;
import org.apache.kafka.common.utils.LogContext;
import org.apache.kafka.common.utils.Time;
import org.apache.kafka.common.utils.Timer;
import org.slf4j.Logger;

import java.util.ArrayList;
import java.util.Collections;
import java.util.List;
import java.util.Map;
import java.util.SortedSet;
import java.util.TreeSet;
import java.util.stream.Collectors;

/**
 * <p>Manages the request creation and response handling for the heartbeat. The module creates a
 * {@link ConsumerGroupHeartbeatRequest} using the state stored in the {@link MembershipManager} and enqueue it to
 * the network queue to be sent out. Once the response is received, the module will update the state in the
 * {@link MembershipManager} and handle any errors.</p>
 *
 * <p>The manager will try to send a heartbeat when the member is in {@link MemberState#STABLE},
 * {@link MemberState#JOINING}, or {@link MemberState#RECONCILING}. Which mean the member is either in a stable
 * group, is trying to join a group, or is in the process of reconciling the assignment changes.</p>
 *
 * <p>If the member got kick out of a group, it will try to give up the current assignment by invoking {@code
 * OnPartitionsLost} because reattempting to join again with a zero epoch.</p>
 *
 * <p>If the member does not have groupId configured or encountering fatal exceptions, a heartbeat will not be sent.</p>
 *
 * <p>If the coordinator not is not found, we will skip sending the heartbeat and try to find a coordinator first.</p>
 *
 * <p>If the heartbeat failed due to retriable errors, such as, TimeoutException. The subsequent attempt will be
 * backoff exponentially.</p>
 *
 * <p>When the member completes the assignment reconciliation, the {@link HeartbeatRequestState} will be reset so
 * that a heartbeat will be sent in the next event loop.</p>
 *
 * <p>See {@link HeartbeatRequestState} for more details.</p>
 */
public class HeartbeatRequestManager implements RequestManager {

    private final Logger logger;

    /**
     * Time that the group coordinator will wait on member to revoke its partitions. This is provided by the group
     * coordinator in the heartbeat
     */
    private final int maxPollIntervalMs;

    /**
     * CoordinatorRequestManager manages the connection to the group coordinator
     */
    private final CoordinatorRequestManager coordinatorRequestManager;

    /**
     * HeartbeatRequestState manages heartbeat request timing and retries
     */
    private final HeartbeatRequestState heartbeatRequestState;

    /*
     * HeartbeatState manages building the heartbeat requests correctly
     */
    private final HeartbeatState heartbeatState;

    /**
     * MembershipManager manages member's essential attributes like epoch and id, and its rebalance state
     */
    private final MembershipManager membershipManager;

    /**
     * ErrorEventHandler allows the background thread to propagate errors back to the user
     */
    private final BackgroundEventHandler backgroundEventHandler;

    /**
     * Timer for tracking the time since the last consumer poll.  If the timer expires, the consumer will stop
     * sending heartbeat until the next poll.
     */
    private final Timer pollTimer;

    /**
     * Holding the heartbeat sensor to measure heartbeat timing and response latency
     */
    private final HeartbeatMetricsManager metricsManager;

    public HeartbeatRequestManager(
        final LogContext logContext,
        final Time time,
        final ConsumerConfig config,
        final CoordinatorRequestManager coordinatorRequestManager,
        final SubscriptionState subscriptions,
        final MembershipManager membershipManager,
        final BackgroundEventHandler backgroundEventHandler,
        final Metrics metrics) {
        this.coordinatorRequestManager = coordinatorRequestManager;
        this.logger = logContext.logger(getClass());
        this.membershipManager = membershipManager;
        this.backgroundEventHandler = backgroundEventHandler;
        this.maxPollIntervalMs = config.getInt(CommonClientConfigs.MAX_POLL_INTERVAL_MS_CONFIG);
        long retryBackoffMs = config.getLong(ConsumerConfig.RETRY_BACKOFF_MS_CONFIG);
        long retryBackoffMaxMs = config.getLong(ConsumerConfig.RETRY_BACKOFF_MAX_MS_CONFIG);
        this.heartbeatState = new HeartbeatState(subscriptions, membershipManager, maxPollIntervalMs);
        this.heartbeatRequestState = new HeartbeatRequestState(logContext, time, 0, retryBackoffMs,
            retryBackoffMaxMs, maxPollIntervalMs);
        this.pollTimer = time.timer(maxPollIntervalMs);
        this.metricsManager = new HeartbeatMetricsManager(metrics);
    }

    // Visible for testing
    HeartbeatRequestManager(
        final LogContext logContext,
        final Timer timer,
        final ConsumerConfig config,
        final CoordinatorRequestManager coordinatorRequestManager,
        final MembershipManager membershipManager,
        final HeartbeatState heartbeatState,
        final HeartbeatRequestState heartbeatRequestState,
        final BackgroundEventHandler backgroundEventHandler,
        final Metrics metrics) {
        this.logger = logContext.logger(this.getClass());
        this.maxPollIntervalMs = config.getInt(CommonClientConfigs.MAX_POLL_INTERVAL_MS_CONFIG);
        this.coordinatorRequestManager = coordinatorRequestManager;
        this.heartbeatRequestState = heartbeatRequestState;
        this.heartbeatState = heartbeatState;
        this.membershipManager = membershipManager;
        this.backgroundEventHandler = backgroundEventHandler;
        this.pollTimer = timer;
        this.metricsManager = new HeartbeatMetricsManager(metrics);
    }

    /**
     * This will build a heartbeat request if one must be sent, determined based on the member
     * state. A heartbeat is sent in the following situations:
     * <ol>
     *     <li>Member is part of the consumer group or wants to join it.</li>
     *     <li>The heartbeat interval has expired, or the member is in a state that indicates
     *     that it should heartbeat without waiting for the interval.</li>
     * </ol>
     * This will also determine the maximum wait time until the next poll based on the member's
     * state.
     * <ol>
     *     <li>If the member is without a coordinator or is in a failed state, the timer is set
     *     to Long.MAX_VALUE, as there's no need to send a heartbeat.</li>
     *     <li>If the member cannot send a heartbeat due to either exponential backoff, it will
     *     return the remaining time left on the backoff timer.</li>
     *     <li>If the member's heartbeat timer has not expired, It will return the remaining time
     *     left on the heartbeat timer.</li>
     *     <li>If the member can send a heartbeat, the timer is set to the current heartbeat interval.</li>
     * </ol>
     *
     * @return {@link PollResult} that includes a heartbeat request if one must be sent, and the
     * time to wait until the next poll.
     */
    @Override
    public NetworkClientDelegate.PollResult poll(long currentTimeMs) {
        if (!coordinatorRequestManager.coordinator().isPresent() ||
            membershipManager.shouldSkipHeartbeat()) {
            membershipManager.onHeartbeatRequestSkipped();
            return NetworkClientDelegate.PollResult.EMPTY;
        }
        pollTimer.update(currentTimeMs);
        if (pollTimer.isExpired() && !membershipManager.isLeavingGroup()) {
            logger.warn("Consumer poll timeout has expired. This means the time between " +
                "subsequent calls to poll() was longer than the configured max.poll.interval.ms, " +
                "which typically implies that the poll loop is spending too much time processing " +
                "messages. You can address this either by increasing max.poll.interval.ms or by " +
                "reducing the maximum size of batches returned in poll() with max.poll.records.");

            membershipManager.transitionToSendingLeaveGroup(true);
            NetworkClientDelegate.UnsentRequest leaveHeartbeat = makeHeartbeatRequest(currentTimeMs, true);

            // We can ignore the leave response because we can join before or after receiving the response.
            heartbeatRequestState.reset();
            heartbeatState.reset();
            return new NetworkClientDelegate.PollResult(heartbeatRequestState.heartbeatIntervalMs, Collections.singletonList(leaveHeartbeat));
        }

        boolean heartbeatNow = membershipManager.shouldHeartbeatNow() && !heartbeatRequestState.requestInFlight();
        if (!heartbeatRequestState.canSendRequest(currentTimeMs) && !heartbeatNow) {
            return new NetworkClientDelegate.PollResult(heartbeatRequestState.nextHeartbeatMs(currentTimeMs));
        }

        NetworkClientDelegate.UnsentRequest request = makeHeartbeatRequest(currentTimeMs, false);
        return new NetworkClientDelegate.PollResult(heartbeatRequestState.heartbeatIntervalMs, Collections.singletonList(request));
    }

    /**
     * Returns the {@link MembershipManager} that this request manager is using to track the state of the group.
     * This is provided so that the {@link ApplicationEventProcessor} can access the state for querying or updating.
     */
    public MembershipManager membershipManager() {
        return membershipManager;
    }

    /**
     * Returns the delay for which the application thread can safely wait before it should be responsive
     * to results from the request managers. For example, the subscription state can change when heartbeats
     * are sent, so blocking for longer than the heartbeat interval might mean the application thread is not
     * responsive to changes.
     *
     * Similarly, we may have to unblock the application thread to send a `PollApplicationEvent` to make sure
     * our poll timer will not expire while we are polling.
     *
     * <p>In the event that heartbeats are currently being skipped, this still returns the next heartbeat
     * delay rather than {@code Long.MAX_VALUE} so that the application thread remains responsive.
     */
    @Override
    public long maximumTimeToWait(long currentTimeMs) {
        pollTimer.update(currentTimeMs);
        if (
            pollTimer.isExpired() ||
                (membershipManager.shouldHeartbeatNow() && !heartbeatRequestState.requestInFlight())
        ) {
            return 0L;
        }
        return Math.min(pollTimer.remainingMs() / 2, heartbeatRequestState.nextHeartbeatMs(currentTimeMs));
    }

    /**
     * Reset the poll timer, indicating that the user has called consumer.poll(). If the member
     * is in {@link MemberState#STALE} state due to expired poll timer, this will transition the
     * member to {@link MemberState#JOINING}, so that it rejoins the group.
     */
    public void resetPollTimer(final long pollMs) {
        if (pollTimer.isExpired()) {
            logger.debug("Poll timer has been reset after it had expired");
            membershipManager.maybeRejoinStaleMember();
        }
        pollTimer.update(pollMs);
        pollTimer.reset(maxPollIntervalMs);
    }

    private NetworkClientDelegate.UnsentRequest makeHeartbeatRequest(final long currentTimeMs,
                                                                     final boolean ignoreResponse) {
        NetworkClientDelegate.UnsentRequest request = makeHeartbeatRequest(ignoreResponse);
        heartbeatRequestState.onSendAttempt(currentTimeMs);
        membershipManager.onHeartbeatRequestSent();
        metricsManager.recordHeartbeatSentMs(currentTimeMs);
        return request;
    }

    private NetworkClientDelegate.UnsentRequest makeHeartbeatRequest(final boolean ignoreResponse) {
        NetworkClientDelegate.UnsentRequest request = new NetworkClientDelegate.UnsentRequest(
            new ConsumerGroupHeartbeatRequest.Builder(this.heartbeatState.buildRequestData()),
            coordinatorRequestManager.coordinator());
        if (ignoreResponse)
            return logResponse(request);
        else
            return request.whenComplete((response, exception) -> {
                long completionTimeMs = request.handler().completionTimeMs();
                if (response != null) {
                    metricsManager.recordRequestLatency(response.requestLatencyMs());
                    onResponse((ConsumerGroupHeartbeatResponse) response.responseBody(), completionTimeMs);
                } else {
                    onFailure(exception, completionTimeMs);
                }
            });
    }

    private NetworkClientDelegate.UnsentRequest logResponse(final NetworkClientDelegate.UnsentRequest request) {
        return request.whenComplete((response, exception) -> {
            if (response != null) {
                metricsManager.recordRequestLatency(response.requestLatencyMs());
                Errors error =
                    Errors.forCode(((ConsumerGroupHeartbeatResponse) response.responseBody()).data().errorCode());
                if (error == Errors.NONE)
                    logger.debug("GroupHeartbeat responded successfully: {}", response);
                else
                    logger.error("GroupHeartbeat failed because of {}: {}", error, response);
            } else {
                logger.error("GroupHeartbeat failed because of unexpected exception.", exception);
            }
        });
    }

    private void onFailure(final Throwable exception, final long responseTimeMs) {
        this.heartbeatRequestState.onFailedAttempt(responseTimeMs);
        this.heartbeatState.reset();
        if (exception instanceof RetriableException) {
            String message = String.format("GroupHeartbeatRequest failed because of the retriable exception. " +
                    "Will retry in %s ms: %s",
                heartbeatRequestState.remainingBackoffMs(responseTimeMs),
                exception.getMessage());
            logger.debug(message);
        } else {
            logger.error("GroupHeartbeatRequest failed due to fatal error: " + exception.getMessage());
            handleFatalFailure(exception);
        }
    }

    private void onResponse(final ConsumerGroupHeartbeatResponse response, long currentTimeMs) {
        if (Errors.forCode(response.data().errorCode()) == Errors.NONE) {
            heartbeatRequestState.updateHeartbeatIntervalMs(response.data().heartbeatIntervalMs());
            heartbeatRequestState.onSuccessfulAttempt(currentTimeMs);
            heartbeatRequestState.resetTimer();
            membershipManager.onHeartbeatSuccess(response.data());
            return;
        }
        onErrorResponse(response, currentTimeMs);
    }

    private void onErrorResponse(final ConsumerGroupHeartbeatResponse response,
                                 final long currentTimeMs) {
        Errors error = Errors.forCode(response.data().errorCode());
        String errorMessage = response.data().errorMessage();
        String message;

        this.heartbeatState.reset();
        this.heartbeatRequestState.onFailedAttempt(currentTimeMs);
<<<<<<< HEAD
=======
        membershipManager.onHeartbeatFailure();
>>>>>>> ec3c6e51

        switch (error) {
            case NOT_COORDINATOR:
                // the manager should retry immediately when the coordinator node becomes available again
                message = String.format("GroupHeartbeatRequest failed because the group coordinator %s is incorrect. " +
                                "Will attempt to find the coordinator again and retry",
                        coordinatorRequestManager.coordinator());
                logInfo(message, response, currentTimeMs);
                coordinatorRequestManager.markCoordinatorUnknown(errorMessage, currentTimeMs);
                // Skip backoff so that the next HB is sent as soon as the new coordinator is discovered
                heartbeatRequestState.reset();
                break;

            case COORDINATOR_NOT_AVAILABLE:
                message = String.format("GroupHeartbeatRequest failed because the group coordinator %s is not available. " +
                                "Will attempt to find the coordinator again and retry",
                        coordinatorRequestManager.coordinator());
                logInfo(message, response, currentTimeMs);
                coordinatorRequestManager.markCoordinatorUnknown(errorMessage, currentTimeMs);
                // Skip backoff so that the next HB is sent as soon as the new coordinator is discovered
                heartbeatRequestState.reset();
                break;

            case COORDINATOR_LOAD_IN_PROGRESS:
                // the manager will backoff and retry
                message = String.format("GroupHeartbeatRequest failed because the group coordinator %s is still loading." +
                                "Will retry",
                        coordinatorRequestManager.coordinator());
                logInfo(message, response, currentTimeMs);
                break;

            case GROUP_AUTHORIZATION_FAILED:
                GroupAuthorizationException exception =
                        GroupAuthorizationException.forGroupId(membershipManager.groupId());
                logger.error("GroupHeartbeatRequest failed due to group authorization failure: {}", exception.getMessage());
                handleFatalFailure(error.exception(exception.getMessage()));
                break;

            case UNRELEASED_INSTANCE_ID:
                logger.error("GroupHeartbeatRequest failed due to the instance id {} was not released: {}",
                        membershipManager.groupInstanceId().orElse("null"), errorMessage);
                handleFatalFailure(Errors.UNRELEASED_INSTANCE_ID.exception(errorMessage));
                break;

            case INVALID_REQUEST:
            case GROUP_MAX_SIZE_REACHED:
            case UNSUPPORTED_ASSIGNOR:
            case UNSUPPORTED_VERSION:
                logger.error("GroupHeartbeatRequest failed due to error: {}", error);
                handleFatalFailure(error.exception(errorMessage));
                break;

            case FENCED_MEMBER_EPOCH:
                message = String.format("GroupHeartbeatRequest failed for member %s because epoch %s is fenced.",
                        membershipManager.memberId(), membershipManager.memberEpoch());
                logInfo(message, response, currentTimeMs);
                membershipManager.transitionToFenced();
                // Skip backoff so that a next HB to rejoin is sent as soon as the fenced member releases its assignment
                heartbeatRequestState.reset();
                break;

            case UNKNOWN_MEMBER_ID:
                message = String.format("GroupHeartbeatRequest failed because member %s is unknown.",
                        membershipManager.memberId());
                logInfo(message, response, currentTimeMs);
                membershipManager.transitionToFenced();
                // Skip backoff so that a next HB to rejoin is sent as soon as the fenced member releases its assignment
                heartbeatRequestState.reset();
                break;

            default:
                // If the manager receives an unknown error - there could be a bug in the code or a new error code
                logger.error("GroupHeartbeatRequest failed due to unexpected error: {}", error);
                handleFatalFailure(error.exception(errorMessage));
                break;
        }
    }

    private void logInfo(final String message,
                         final ConsumerGroupHeartbeatResponse response,
                         final long currentTimeMs) {
        logger.info("{} in {}ms: {}",
            message,
            heartbeatRequestState.remainingBackoffMs(currentTimeMs),
            response.data().errorMessage());
    }

    private void handleFatalFailure(Throwable error) {
        backgroundEventHandler.add(new ErrorEvent(error));
        membershipManager.transitionToFatal();
    }

    /**
     * Represents the state of a heartbeat request, including logic for timing, retries, and exponential backoff. The
     * object extends {@link RequestState} to enable exponential backoff and duplicated request handling. The two fields
     * that it holds are:
     */
    static class HeartbeatRequestState extends RequestState {
        /**
         *  heartbeatTimer tracks the time since the last heartbeat was sent
         */
        private final Timer heartbeatTimer;

        /**
         * The heartbeat interval which is acquired/updated through the heartbeat request
         */
        private long heartbeatIntervalMs;

        public HeartbeatRequestState(
            final LogContext logContext,
            final Time time,
            final long heartbeatIntervalMs,
            final long retryBackoffMs,
            final long retryBackoffMaxMs,
            final double jitter) {
            super(logContext, HeartbeatRequestState.class.getName(), retryBackoffMs, 2, retryBackoffMaxMs, jitter);
            this.heartbeatIntervalMs = heartbeatIntervalMs;
            this.heartbeatTimer = time.timer(heartbeatIntervalMs);
        }

        private void update(final long currentTimeMs) {
            this.heartbeatTimer.update(currentTimeMs);
        }

        public void resetTimer() {
            this.heartbeatTimer.reset(heartbeatIntervalMs);
        }

        @Override
        public boolean canSendRequest(final long currentTimeMs) {
            update(currentTimeMs);
            return heartbeatTimer.isExpired() && super.canSendRequest(currentTimeMs);
        }

        public long nextHeartbeatMs(final long currentTimeMs) {
            if (heartbeatTimer.remainingMs() == 0) {
                return this.remainingBackoffMs(currentTimeMs);
            }
            return heartbeatTimer.remainingMs();
        }

        private void updateHeartbeatIntervalMs(final long heartbeatIntervalMs) {
            if (this.heartbeatIntervalMs == heartbeatIntervalMs) {
                // no need to update the timer if the interval hasn't changed
                return;
            }
            this.heartbeatIntervalMs = heartbeatIntervalMs;
            this.heartbeatTimer.updateAndReset(heartbeatIntervalMs);
        }
    }

    /**
     * Builds the heartbeat requests correctly, ensuring that all information is sent according to
     * the protocol, but subsequent requests do not send information which has not changed. This
     * is important to ensure that reconciliation completes successfully.
     */
    static class HeartbeatState {
        private final SubscriptionState subscriptions;
        private final MembershipManager membershipManager;
        private final int rebalanceTimeoutMs;
        private final SentFields sentFields;

        public HeartbeatState(
            final SubscriptionState subscriptions,
            final MembershipManager membershipManager,
            final int rebalanceTimeoutMs) {
            this.subscriptions = subscriptions;
            this.membershipManager = membershipManager;
            this.rebalanceTimeoutMs = rebalanceTimeoutMs;
            this.sentFields = new SentFields();
        }


        public void reset() {
            sentFields.reset();
        }

        public ConsumerGroupHeartbeatRequestData buildRequestData() {
            ConsumerGroupHeartbeatRequestData data = new ConsumerGroupHeartbeatRequestData();

            // GroupId - always sent
            data.setGroupId(membershipManager.groupId());

            // MemberId - always sent, empty until it has been received from the coordinator
            data.setMemberId(membershipManager.memberId());

            // MemberEpoch - always sent
            data.setMemberEpoch(membershipManager.memberEpoch());

            // InstanceId - set if present
            membershipManager.groupInstanceId().ifPresent(data::setInstanceId);

            boolean sendAllFields = membershipManager.state() == MemberState.JOINING;

            // RebalanceTimeoutMs - only sent when joining or if it has changed since the last heartbeat
            if (sendAllFields || sentFields.rebalanceTimeoutMs != rebalanceTimeoutMs) {
                data.setRebalanceTimeoutMs(rebalanceTimeoutMs);
                sentFields.rebalanceTimeoutMs = rebalanceTimeoutMs;
            }

            if (!this.subscriptions.hasPatternSubscription()) {
                // SubscribedTopicNames - only sent when joining or if it has changed since the last heartbeat
                TreeSet<String> subscribedTopicNames = new TreeSet<>(this.subscriptions.subscription());
                if (sendAllFields || !subscribedTopicNames.equals(sentFields.subscribedTopicNames)) {
                    data.setSubscribedTopicNames(new ArrayList<>(this.subscriptions.subscription()));
                    sentFields.subscribedTopicNames = subscribedTopicNames;
                }
            } else {
                // SubscribedTopicRegex - only sent if it has changed since the last heartbeat
                //                      - not supported yet
            }

            // ServerAssignor - sent when joining or if it has changed since the last heartbeat
            this.membershipManager.serverAssignor().ifPresent(serverAssignor -> {
                if (sendAllFields || !serverAssignor.equals(sentFields.serverAssignor)) {
                    data.setServerAssignor(serverAssignor);
                    sentFields.serverAssignor = serverAssignor;
                }
            });

            // ClientAssignors - not supported yet

            // TopicPartitions - sent when joining or with the first heartbeat after a new assignment from
            // the server was reconciled. This is ensured by resending the topic partitions whenever the
            // local assignment, including its local epoch is changed (although the local epoch is not sent
            // in the heartbeat).
            LocalAssignment local = membershipManager.currentAssignment();
            if (sendAllFields || !local.equals(sentFields.localAssignment)) {
                List<ConsumerGroupHeartbeatRequestData.TopicPartitions> topicPartitions =
                    buildTopicPartitionsList(local.partitions);
                data.setTopicPartitions(topicPartitions);
                sentFields.localAssignment = local;
            }

            return data;
        }

        private List<ConsumerGroupHeartbeatRequestData.TopicPartitions> buildTopicPartitionsList(Map<Uuid, SortedSet<Integer>> topicIdPartitions) {
            return topicIdPartitions.entrySet().stream().map(
                    entry -> new ConsumerGroupHeartbeatRequestData.TopicPartitions()
                        .setTopicId(entry.getKey())
                        .setPartitions(new ArrayList<>(entry.getValue())))
                .collect(Collectors.toList());
        }

        // Fields of ConsumerHeartbeatRequest sent in the most recent request
        static class SentFields {
            private int rebalanceTimeoutMs = -1;
            private TreeSet<String> subscribedTopicNames = null;
            private String serverAssignor = null;
            private LocalAssignment localAssignment = null;

            SentFields() {}

            void reset() {
                subscribedTopicNames = null;
                rebalanceTimeoutMs = -1;
                serverAssignor = null;
                localAssignment = null;
            }
        }
    }
}<|MERGE_RESOLUTION|>--- conflicted
+++ resolved
@@ -340,10 +340,7 @@
 
         this.heartbeatState.reset();
         this.heartbeatRequestState.onFailedAttempt(currentTimeMs);
-<<<<<<< HEAD
-=======
         membershipManager.onHeartbeatFailure();
->>>>>>> ec3c6e51
 
         switch (error) {
             case NOT_COORDINATOR:

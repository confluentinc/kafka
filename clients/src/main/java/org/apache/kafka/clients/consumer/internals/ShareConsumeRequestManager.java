--- conflicted
+++ resolved
@@ -206,7 +206,6 @@
      */
     private PollResult processAcknowledgements(long currentTimeMs) {
         List<UnsentRequest> unsentRequests = new ArrayList<>();
-<<<<<<< HEAD
         for (List<AcknowledgeRequestState> requestStates : acknowledgeRequestStates.values()) {
             for (AcknowledgeRequestState acknowledgeRequestState : requestStates) {
                 if (acknowledgeRequestState == null || (acknowledgeRequestState.acknowledgementsToSend.isEmpty() && acknowledgeRequestState.incompleteAcknowledgements.isEmpty())) {
@@ -221,22 +220,6 @@
                             if (request != null) {
                                 unsentRequests.add(request);
                             }
-=======
-        Iterator<AcknowledgeRequestState> iterator = acknowledgeRequestStates.iterator();
-        while (iterator.hasNext()) {
-            AcknowledgeRequestState acknowledgeRequestState = iterator.next();
-            if (acknowledgeRequestState.isProcessed()) {
-                iterator.remove();
-            } else if (!acknowledgeRequestState.maybeExpire()) {
-                if (nodesWithPendingRequests.contains(acknowledgeRequestState.nodeId)) {
-                    log.trace("Skipping acknowledge request because previous request to {} has not been processed", acknowledgeRequestState.nodeId);
-                } else {
-                    if (acknowledgeRequestState.canSendRequest(currentTimeMs)) {
-                        acknowledgeRequestState.onSendAttempt(currentTimeMs);
-                        UnsentRequest request = acknowledgeRequestState.buildRequest(currentTimeMs);
-                        if (request != null) {
-                            unsentRequests.add(request);
->>>>>>> dfcf22c3
                         }
                     }
                 } else {
@@ -292,7 +275,6 @@
                         resultCount.incrementAndGet();
                     }
                 }
-<<<<<<< HEAD
                 if (acknowledgeRequestStates.get(nodeId) == null) {
                     acknowledgeRequestStates.put(nodeId, new ArrayList<>(2));
                     acknowledgeRequestStates.get(nodeId).add(0, null);
@@ -300,9 +282,6 @@
                 }
                 // There can only be one commitSync() happening at a time. So per node, there will be one acknowledge request state.
                 acknowledgeRequestStates.get(nodeId).add(1, new AcknowledgeRequestState(logContext,
-=======
-                acknowledgeRequestStates.add(new AcknowledgeRequestState(logContext,
->>>>>>> dfcf22c3
                         ShareConsumeRequestManager.class.getSimpleName() + ":1",
                         deadlineMs,
                         retryBackoffMs,
@@ -348,7 +327,6 @@
                         metricsManager.recordAcknowledgementSent(acknowledgements.size());
                         log.debug("Added acknowledge request for partition {} to node {}", tip.topicPartition(), node);
                         resultCount.incrementAndGet();
-<<<<<<< HEAD
                         if (acknowledgeRequestStates.get(nodeId).get(0) == null) {
                             acknowledgeRequestStates.get(nodeId).add(0, new AcknowledgeRequestState(logContext,
                                     ShareConsumeRequestManager.class.getSimpleName() + ":2",
@@ -420,67 +398,6 @@
                         retryBackoffMs,
                         retryBackoffMaxMs,
                         sessionHandler,
-=======
-                    }
-                }
-                acknowledgeRequestStates.add(new AcknowledgeRequestState(logContext,
-                        ShareConsumeRequestManager.class.getSimpleName() + ":2",
-                        Long.MAX_VALUE,
-                        retryBackoffMs,
-                        retryBackoffMaxMs,
-                        sessionHandler,
-                        nodeId,
-                        acknowledgementsMapForNode,
-                        this::handleShareAcknowledgeSuccess,
-                        this::handleShareAcknowledgeFailure,
-                        resultHandler
-                ));
-            }
-        });
-
-        resultHandler.completeIfEmpty();
-    }
-
-    /**
-     * Enqueue the final AcknowledgeRequestState used to commit the final acknowledgements and
-     * close the share sessions.
-     *
-     * @param acknowledgementsMap The acknowledgements to commit
-     * @param deadlineMs          Time until which the request will be retried if it fails with
-     *                            an expected retriable error.
-     *
-     * @return The future which completes when the acknowledgements finished
-     */
-    public CompletableFuture<Void> acknowledgeOnClose(final Map<TopicIdPartition, Acknowledgements> acknowledgementsMap,
-                                                      final long deadlineMs) {
-        final Cluster cluster = metadata.fetch();
-        final AtomicInteger resultCount = new AtomicInteger();
-        final CompletableFuture<Void> future = new CompletableFuture<>();
-        final CloseResultHandler resultHandler = new CloseResultHandler(resultCount, future);
-
-        closing = true;
-
-        sessionHandlers.forEach((nodeId, sessionHandler) -> {
-            Node node = cluster.nodeById(nodeId);
-            if (node != null) {
-                Map<TopicIdPartition, Acknowledgements> acknowledgementsMapForNode = new HashMap<>();
-                for (TopicIdPartition tip : sessionHandler.sessionPartitions()) {
-                    Acknowledgements acknowledgements = acknowledgementsMap.get(tip);
-                    if (acknowledgements != null) {
-                        acknowledgementsMapForNode.put(tip, acknowledgements);
-
-                        metricsManager.recordAcknowledgementSent(acknowledgements.size());
-                        log.debug("Added closing acknowledge request for partition {} to node {}", tip.topicPartition(), node);
-                        resultCount.incrementAndGet();
-                    }
-                }
-                acknowledgeRequestStates.add(new AcknowledgeRequestState(logContext,
-                        ShareConsumeRequestManager.class.getSimpleName() + ":3",
-                        deadlineMs,
-                        retryBackoffMs,
-                        retryBackoffMaxMs,
-                        sessionHandler,
->>>>>>> dfcf22c3
                         nodeId,
                         acknowledgementsMapForNode,
                         this::handleShareAcknowledgeCloseSuccess,
@@ -611,20 +528,13 @@
                 acknowledgeRequestState.onFailedAttempt(currentTimeMs);
                 if (response.error().exception() instanceof RetriableException && !closing) {
                     // We retry the request until the timer expires, unless we are closing.
-<<<<<<< HEAD
                     acknowledgeRequestState.retryRequest();
-=======
->>>>>>> dfcf22c3
                 } else {
                     requestData.topics().forEach(topic -> topic.partitions().forEach(partition -> {
                         TopicIdPartition tip = new TopicIdPartition(topic.topicId(),
                                 partition.partitionIndex(),
                                 metadata.topicNames().get(topic.topicId()));
-<<<<<<< HEAD
                         metricsManager.recordFailedAcknowledgements(acknowledgeRequestState.getInFlightAcknowledgementsCount(tip));
-=======
-                        metricsManager.recordFailedAcknowledgements(acknowledgeRequestState.getAcknowledgementsCount(tip));
->>>>>>> dfcf22c3
                         acknowledgeRequestState.handleAcknowledgeErrorCode(tip, response.error());
                     }));
 
@@ -636,11 +546,7 @@
                             partition.partitionIndex(),
                             metadata.topicNames().get(topic.topicId()));
                     if (partition.errorCode() != Errors.NONE.code()) {
-<<<<<<< HEAD
                         metricsManager.recordFailedAcknowledgements(acknowledgeRequestState.getInFlightAcknowledgementsCount(tip));
-=======
-                        metricsManager.recordFailedAcknowledgements(acknowledgeRequestState.getAcknowledgementsCount(tip));
->>>>>>> dfcf22c3
                     }
                     acknowledgeRequestState.handleAcknowledgeErrorCode(tip, Errors.forCode(partition.errorCode()));
                 }));
@@ -669,7 +575,6 @@
                         metadata.topicNames().get(topic.topicId()));
                     metricsManager.recordFailedAcknowledgements(acknowledgeRequestState.getInFlightAcknowledgementsCount(tip));
                     acknowledgeRequestState.handleAcknowledgeErrorCode(tip, Errors.forException(error));
-                    acknowledgeRequestState.inFlightAcknowledgements.remove(tip);
             }));
         } finally {
             log.debug("Removing pending request for node {} - failed", fetchTarget);
@@ -693,7 +598,6 @@
                     metricsManager.recordFailedAcknowledgements(acknowledgeRequestState.getInFlightAcknowledgementsCount(tip));
                 }
                 acknowledgeRequestState.handleAcknowledgeErrorCode(tip, Errors.forCode(partition.errorCode()));
-                acknowledgeRequestState.inFlightAcknowledgements.remove(tip);
             }));
 
             metricsManager.recordLatency(resp.requestLatencyMs());
@@ -719,7 +623,6 @@
                         metadata.topicNames().get(topic.topicId()));
                 metricsManager.recordFailedAcknowledgements(acknowledgeRequestState.getInFlightAcknowledgementsCount(tip));
                 acknowledgeRequestState.handleAcknowledgeErrorCode(tip, Errors.forException(error));
-                acknowledgeRequestState.inFlightAcknowledgements.remove(tip);
             }));
         } finally {
             log.debug("Removing pending request for node {} - failed", fetchTarget);
@@ -774,9 +677,16 @@
         private Map<TopicIdPartition, Acknowledgements> acknowledgementsToSend;
 
         /**
-<<<<<<< HEAD
          *
-=======
+         */
+        private Map<TopicIdPartition, Acknowledgements> incompleteAcknowledgements;
+
+        /**
+         * The in-flight acknowledgements
+         */
+        private Map<TopicIdPartition, Acknowledgements> inFlightAcknowledgements;
+
+        /**
          * The handler to call on a successful response from ShareAcknowledge.
          */
         private ResponseHandler<ClientResponse> successHandler;
@@ -787,42 +697,14 @@
         private ResponseHandler<Throwable> errorHandler;
 
         /**
-         * Whether the request has been processed and will not be retried.
->>>>>>> dfcf22c3
-         */
-        private Map<TopicIdPartition, Acknowledgements> incompleteAcknowledgements;
-
-        /**
-<<<<<<< HEAD
-         * The in-flight acknowledgements
-         */
-        private Map<TopicIdPartition, Acknowledgements> inFlightAcknowledgements;
-
-        /**
-         * The handler to call on a successful response from ShareAcknowledge.
-         */
-        private ResponseHandler<ClientResponse> successHandler;
-
-        /**
-         * The handler to call on a failed response from ShareAcknowledge.
-         */
-        private ResponseHandler<Throwable> errorHandler;
-
-        /**
          * This handles completing a future when all results are known.
          */
-=======
-         * This handles completing a future when all results are known.
-         */
->>>>>>> dfcf22c3
         private final ResultHandler resultHandler;
 
         /**
          * Whether this is the final acknowledge request state before the consumer closes.
          */
         private final boolean onClose;
-<<<<<<< HEAD
-=======
 
         AcknowledgeRequestState(LogContext logContext,
                                 String owner,
@@ -838,7 +720,6 @@
             this(logContext, owner, deadlineMs, retryBackoffMs, retryBackoffMaxMs, sessionHandler, nodeId,
                     acknowledgementsMap, successHandler, errorHandler, resultHandler, false);
         }
->>>>>>> dfcf22c3
 
         AcknowledgeRequestState(LogContext logContext,
                                 String owner,
@@ -850,30 +731,11 @@
                                 Map<TopicIdPartition, Acknowledgements> acknowledgementsMap,
                                 ResponseHandler<ClientResponse> successHandler,
                                 ResponseHandler<Throwable> errorHandler,
-<<<<<<< HEAD
-                                ResultHandler resultHandler) {
-            this(logContext, owner, deadlineMs, retryBackoffMs, retryBackoffMaxMs, sessionHandler, nodeId,
-                    acknowledgementsMap, successHandler, errorHandler, resultHandler, false);
-        }
-
-        AcknowledgeRequestState(LogContext logContext,
-                                String owner,
-                                long deadlineMs,
-                                long retryBackoffMs,
-                                long retryBackoffMaxMs,
-                                ShareSessionHandler sessionHandler,
-                                int nodeId,
-                                Map<TopicIdPartition, Acknowledgements> acknowledgementsMap,
-                                ResponseHandler<ClientResponse> successHandler,
-                                ResponseHandler<Throwable> errorHandler,
-=======
->>>>>>> dfcf22c3
                                 ResultHandler resultHandler,
                                 boolean onClose) {
             super(logContext, owner, retryBackoffMs, retryBackoffMaxMs, deadlineTimer(time, deadlineMs));
             this.sessionHandler = sessionHandler;
             this.nodeId = nodeId;
-<<<<<<< HEAD
             this.successHandler = successHandler;
             this.errorHandler = errorHandler;
             this.acknowledgementsToSend = acknowledgementsMap;
@@ -881,13 +743,6 @@
             this.onClose = onClose;
             this.inFlightAcknowledgements = new HashMap<>();
             this.incompleteAcknowledgements = new HashMap<>();
-=======
-            this.acknowledgementsMap = acknowledgementsMap;
-            this.successHandler = successHandler;
-            this.errorHandler = errorHandler;
-            this.resultHandler = resultHandler;
-            this.onClose = onClose;
->>>>>>> dfcf22c3
         }
 
         UnsentRequest buildRequest(long currentTimeMs) {
@@ -896,14 +751,10 @@
                 sessionHandler.notifyClose();
             }
 
-<<<<<<< HEAD
             Map<TopicIdPartition, Acknowledgements> finalAcknowledgementsToSend = new HashMap<>(
                     incompleteAcknowledgements.isEmpty() ? acknowledgementsToSend : incompleteAcknowledgements);
 
             for (Map.Entry<TopicIdPartition, Acknowledgements> entry : finalAcknowledgementsToSend.entrySet()) {
-=======
-            for (Map.Entry<TopicIdPartition, Acknowledgements> entry : acknowledgementsMap.entrySet()) {
->>>>>>> dfcf22c3
                 sessionHandler.addPartitionToFetch(entry.getKey(), entry.getValue());
             }
 
@@ -972,14 +823,6 @@
 
         ShareSessionHandler sessionHandler() {
             return sessionHandler;
-<<<<<<< HEAD
-=======
-        }
-
-        void processingComplete() {
-            isProcessed = true;
-            resultHandler.completeIfEmpty();
->>>>>>> dfcf22c3
         }
 
         void processingComplete() {
@@ -991,10 +834,6 @@
         void retryRequest() {
             incompleteAcknowledgements.putAll(inFlightAcknowledgements);
             inFlightAcknowledgements.clear();
-        }
-
-        boolean isIncompleteMapEmpty() {
-            return incompleteAcknowledgements.isEmpty();
         }
 
         boolean maybeExpire() {

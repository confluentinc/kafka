/*
 * Licensed to the Apache Software Foundation (ASF) under one or more
 * contributor license agreements. See the NOTICE file distributed with
 * this work for additional information regarding copyright ownership.
 * The ASF licenses this file to You under the Apache License, Version 2.0
 * (the "License"); you may not use this file except in compliance with
 * the License. You may obtain a copy of the License at
 *
 *    http://www.apache.org/licenses/LICENSE-2.0
 *
 * Unless required by applicable law or agreed to in writing, software
 * distributed under the License is distributed on an "AS IS" BASIS,
 * WITHOUT WARRANTIES OR CONDITIONS OF ANY KIND, either express or implied.
 * See the License for the specific language governing permissions and
 * limitations under the License.
 */
package org.apache.kafka.common.requests;

import org.apache.kafka.common.network.Send;
import org.apache.kafka.common.protocol.ApiKeys;
import org.apache.kafka.common.protocol.Errors;
import org.apache.kafka.common.protocol.MessageUtil;
import org.apache.kafka.common.protocol.SendBuilder;

import java.nio.ByteBuffer;
import java.util.Collection;
import java.util.Collections;
import java.util.HashMap;
import java.util.Map;
import java.util.stream.Collectors;
import java.util.stream.Stream;

public abstract class AbstractResponse implements AbstractRequestResponse {
    public static final int DEFAULT_THROTTLE_TIME = 0;

    private final ApiKeys apiKey;

    protected AbstractResponse(ApiKeys apiKey) {
        this.apiKey = apiKey;
    }

    public final Send toSend(ResponseHeader header, short version) {
        return SendBuilder.buildResponseSend(header, data(), version);
    }

    /**
     * Serializes header and body without prefixing with size (unlike `toSend`, which does include a size prefix).
     */
    final ByteBuffer serializeWithHeader(ResponseHeader header, short version) {
        return RequestUtils.serialize(header.data(), header.headerVersion(), data(), version);
    }

    // Visible for testing
    final ByteBuffer serialize(short version) {
        return MessageUtil.toByteBuffer(data(), version);
    }

    /**
     * The number of each type of error in the response, including {@link Errors#NONE} and top-level errors as well as
     * more specifically scoped errors (such as topic or partition-level errors).
     * @return A count of errors.
     */
    public abstract Map<Errors, Integer> errorCounts();

    protected Map<Errors, Integer> errorCounts(Errors error) {
        return Collections.singletonMap(error, 1);
    }

    protected Map<Errors, Integer> errorCounts(Stream<Errors> errors) {
        return errors.collect(Collectors.groupingBy(e -> e, Collectors.summingInt(e -> 1)));
    }

    protected Map<Errors, Integer> errorCounts(Collection<Errors> errors) {
        Map<Errors, Integer> errorCounts = new HashMap<>();
        for (Errors error : errors)
            updateErrorCounts(errorCounts, error);
        return errorCounts;
    }

    protected Map<Errors, Integer> apiErrorCounts(Map<?, ApiError> errors) {
        Map<Errors, Integer> errorCounts = new HashMap<>();
        for (ApiError apiError : errors.values())
            updateErrorCounts(errorCounts, apiError.error());
        return errorCounts;
    }

    protected void updateErrorCounts(Map<Errors, Integer> errorCounts, Errors error) {
        Integer count = errorCounts.getOrDefault(error, 0);
        errorCounts.put(error, count + 1);
    }

    /**
     * Parse a response from the provided buffer. The buffer is expected to hold both
     * the {@link ResponseHeader} as well as the response payload.
     */
    public static AbstractResponse parseResponse(ByteBuffer buffer, RequestHeader requestHeader) {
        ApiKeys apiKey = requestHeader.apiKey();
        short apiVersion = requestHeader.apiVersion();

        ResponseHeader responseHeader = ResponseHeader.parse(buffer, apiKey.responseHeaderVersion(apiVersion));

        if (requestHeader.correlationId() != responseHeader.correlationId()) {
            throw new CorrelationIdMismatchException("Correlation id for response ("
                + responseHeader.correlationId() + ") does not match request ("
                + requestHeader.correlationId() + "), request header: " + requestHeader,
                requestHeader.correlationId(), responseHeader.correlationId());
        }

        return AbstractResponse.parseResponse(apiKey, buffer, apiVersion);
    }

    public static AbstractResponse parseResponse(ApiKeys apiKey, ByteBuffer responseBuffer, short version) {
        switch (apiKey) {
            case PRODUCE:
                return ProduceResponse.parse(responseBuffer, version);
            case FETCH:
                return FetchResponse.parse(responseBuffer, version);
            case LIST_OFFSETS:
                return ListOffsetsResponse.parse(responseBuffer, version);
            case METADATA:
                return MetadataResponse.parse(responseBuffer, version);
            case OFFSET_COMMIT:
                return OffsetCommitResponse.parse(responseBuffer, version);
            case OFFSET_FETCH:
                return OffsetFetchResponse.parse(responseBuffer, version);
            case FIND_COORDINATOR:
                return FindCoordinatorResponse.parse(responseBuffer, version);
            case JOIN_GROUP:
                return JoinGroupResponse.parse(responseBuffer, version);
            case HEARTBEAT:
                return HeartbeatResponse.parse(responseBuffer, version);
            case LEAVE_GROUP:
                return LeaveGroupResponse.parse(responseBuffer, version);
            case SYNC_GROUP:
                return SyncGroupResponse.parse(responseBuffer, version);
            case STOP_REPLICA:
                return StopReplicaResponse.parse(responseBuffer, version);
            case CONTROLLED_SHUTDOWN:
                return ControlledShutdownResponse.parse(responseBuffer, version);
            case UPDATE_METADATA:
                return UpdateMetadataResponse.parse(responseBuffer, version);
            case LEADER_AND_ISR:
                return LeaderAndIsrResponse.parse(responseBuffer, version);
            case DESCRIBE_GROUPS:
                return DescribeGroupsResponse.parse(responseBuffer, version);
            case LIST_GROUPS:
                return ListGroupsResponse.parse(responseBuffer, version);
            case SASL_HANDSHAKE:
                return SaslHandshakeResponse.parse(responseBuffer, version);
            case API_VERSIONS:
                return ApiVersionsResponse.parse(responseBuffer, version);
            case CREATE_TOPICS:
                return CreateTopicsResponse.parse(responseBuffer, version);
            case DELETE_TOPICS:
                return DeleteTopicsResponse.parse(responseBuffer, version);
            case DELETE_RECORDS:
                return DeleteRecordsResponse.parse(responseBuffer, version);
            case INIT_PRODUCER_ID:
                return InitProducerIdResponse.parse(responseBuffer, version);
            case OFFSET_FOR_LEADER_EPOCH:
                return OffsetsForLeaderEpochResponse.parse(responseBuffer, version);
            case ADD_PARTITIONS_TO_TXN:
                return AddPartitionsToTxnResponse.parse(responseBuffer, version);
            case ADD_OFFSETS_TO_TXN:
                return AddOffsetsToTxnResponse.parse(responseBuffer, version);
            case END_TXN:
                return EndTxnResponse.parse(responseBuffer, version);
            case WRITE_TXN_MARKERS:
                return WriteTxnMarkersResponse.parse(responseBuffer, version);
            case TXN_OFFSET_COMMIT:
                return TxnOffsetCommitResponse.parse(responseBuffer, version);
            case DESCRIBE_ACLS:
                return DescribeAclsResponse.parse(responseBuffer, version);
            case CREATE_ACLS:
                return CreateAclsResponse.parse(responseBuffer, version);
            case DELETE_ACLS:
                return DeleteAclsResponse.parse(responseBuffer, version);
            case DESCRIBE_CONFIGS:
                return DescribeConfigsResponse.parse(responseBuffer, version);
            case ALTER_CONFIGS:
                return AlterConfigsResponse.parse(responseBuffer, version);
            case ALTER_REPLICA_LOG_DIRS:
                return AlterReplicaLogDirsResponse.parse(responseBuffer, version);
            case DESCRIBE_LOG_DIRS:
                return DescribeLogDirsResponse.parse(responseBuffer, version);
            case SASL_AUTHENTICATE:
                return SaslAuthenticateResponse.parse(responseBuffer, version);
            case CREATE_PARTITIONS:
                return CreatePartitionsResponse.parse(responseBuffer, version);
            case CREATE_DELEGATION_TOKEN:
                return CreateDelegationTokenResponse.parse(responseBuffer, version);
            case RENEW_DELEGATION_TOKEN:
                return RenewDelegationTokenResponse.parse(responseBuffer, version);
            case EXPIRE_DELEGATION_TOKEN:
                return ExpireDelegationTokenResponse.parse(responseBuffer, version);
            case DESCRIBE_DELEGATION_TOKEN:
                return DescribeDelegationTokenResponse.parse(responseBuffer, version);
            case DELETE_GROUPS:
                return DeleteGroupsResponse.parse(responseBuffer, version);
            case ELECT_LEADERS:
                return ElectLeadersResponse.parse(responseBuffer, version);
            case INCREMENTAL_ALTER_CONFIGS:
                return IncrementalAlterConfigsResponse.parse(responseBuffer, version);
            case ALTER_PARTITION_REASSIGNMENTS:
                return AlterPartitionReassignmentsResponse.parse(responseBuffer, version);
            case LIST_PARTITION_REASSIGNMENTS:
                return ListPartitionReassignmentsResponse.parse(responseBuffer, version);
            case OFFSET_DELETE:
                return OffsetDeleteResponse.parse(responseBuffer, version);
            case DESCRIBE_CLIENT_QUOTAS:
                return DescribeClientQuotasResponse.parse(responseBuffer, version);
            case ALTER_CLIENT_QUOTAS:
                return AlterClientQuotasResponse.parse(responseBuffer, version);
            case DESCRIBE_USER_SCRAM_CREDENTIALS:
                return DescribeUserScramCredentialsResponse.parse(responseBuffer, version);
            case ALTER_USER_SCRAM_CREDENTIALS:
                return AlterUserScramCredentialsResponse.parse(responseBuffer, version);
            case VOTE:
                return VoteResponse.parse(responseBuffer, version);
            case BEGIN_QUORUM_EPOCH:
                return BeginQuorumEpochResponse.parse(responseBuffer, version);
            case END_QUORUM_EPOCH:
                return EndQuorumEpochResponse.parse(responseBuffer, version);
            case DESCRIBE_QUORUM:
                return DescribeQuorumResponse.parse(responseBuffer, version);
            case ALTER_ISR:
                return AlterIsrResponse.parse(responseBuffer, version);
            case UPDATE_FEATURES:
                return UpdateFeaturesResponse.parse(responseBuffer, version);
            case ENVELOPE:
                return EnvelopeResponse.parse(responseBuffer, version);
<<<<<<< HEAD
            case BROKER_REGISTRATION:
                return BrokerRegistrationResponse.parse(responseBuffer, version);
            case BROKER_HEARTBEAT:
                return BrokerHeartbeatResponse.parse(responseBuffer, version);
            case DECOMMISSION_BROKER:
                return DecommissionBrokerResponse.parse(responseBuffer, version);
=======
            case FETCH_SNAPSHOT:
                return FetchSnapshotResponse.parse(responseBuffer, version);
            case DESCRIBE_CLUSTER:
                return DescribeClusterResponse.parse(responseBuffer, version);
>>>>>>> 61431f5b
            default:
                throw new AssertionError(String.format("ApiKey %s is not currently handled in `parseResponse`, the " +
                        "code should be updated to do so.", apiKey));
        }
    }

    /**
     * Returns whether or not client should throttle upon receiving a response of the specified version with a non-zero
     * throttle time. Client-side throttling is needed when communicating with a newer version of broker which, on
     * quota violation, sends out responses before throttling.
     */
    public boolean shouldClientThrottle(short version) {
        return false;
    }

    public ApiKeys apiKey() {
        return apiKey;
    }

    public abstract int throttleTimeMs();

    public String toString() {
        return data().toString();
    }
}<|MERGE_RESOLUTION|>--- conflicted
+++ resolved
@@ -229,19 +229,16 @@
                 return UpdateFeaturesResponse.parse(responseBuffer, version);
             case ENVELOPE:
                 return EnvelopeResponse.parse(responseBuffer, version);
-<<<<<<< HEAD
+            case FETCH_SNAPSHOT:
+                return FetchSnapshotResponse.parse(responseBuffer, version);
+            case DESCRIBE_CLUSTER:
+                return DescribeClusterResponse.parse(responseBuffer, version);
             case BROKER_REGISTRATION:
                 return BrokerRegistrationResponse.parse(responseBuffer, version);
             case BROKER_HEARTBEAT:
                 return BrokerHeartbeatResponse.parse(responseBuffer, version);
             case DECOMMISSION_BROKER:
                 return DecommissionBrokerResponse.parse(responseBuffer, version);
-=======
-            case FETCH_SNAPSHOT:
-                return FetchSnapshotResponse.parse(responseBuffer, version);
-            case DESCRIBE_CLUSTER:
-                return DescribeClusterResponse.parse(responseBuffer, version);
->>>>>>> 61431f5b
             default:
                 throw new AssertionError(String.format("ApiKey %s is not currently handled in `parseResponse`, the " +
                         "code should be updated to do so.", apiKey));

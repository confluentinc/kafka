--- conflicted
+++ resolved
@@ -231,15 +231,11 @@
             case UPDATE_FEATURES:
                 return UpdateFeaturesResponse.parse(responseBuffer, version);
             case ENVELOPE:
-<<<<<<< HEAD
-                return new EnvelopeResponse(new EnvelopeResponseData(struct, version));
+                return EnvelopeResponse.parse(responseBuffer, version);
             case BROKER_REGISTRATION:
-                return new BrokerRegistrationResponse(struct, version);
+                return BrokerRegistrationResponse.parse(responseBuffer, version);
             case BROKER_HEARTBEAT:
-                return new BrokerHeartbeatResponse(struct, version);
-=======
-                return EnvelopeResponse.parse(responseBuffer, version);
->>>>>>> 125d5ea0
+                return BrokerHeartbeatResponse.parse(responseBuffer, version);
             default:
                 throw new AssertionError(String.format("ApiKey %s is not currently handled in `parseResponse`, the " +
                         "code should be updated to do so.", apiKey));

--- conflicted
+++ resolved
@@ -104,11 +104,7 @@
     /**
      * Returns `partition.records` as `Records` (instead of `BaseRecords`). If `records` is `null`, returns `MemoryRecords.EMPTY`.
      *
-<<<<<<< HEAD
-     * If this response was deserialized after a share fetch, this method should never fail. An example where this would
-=======
      * <p>If this response was deserialized after a share fetch, this method should never fail. An example where this would
->>>>>>> 8945bb33
      * fail is a down-converted response (e.g. LazyDownConversionRecords) on the broker (before it's serialized and
      * sent on the wire).
      *
@@ -119,11 +115,7 @@
         if (partition.records() == null) return MemoryRecords.EMPTY;
         if (partition.records() instanceof Records) return (Records) partition.records();
         throw new ClassCastException("The record type is " + partition.records().getClass().getSimpleName() + ", which is not a subtype of " +
-<<<<<<< HEAD
-                Records.class.getSimpleName() + ". This method is only safe to call if the `FetchResponse` was deserialized from bytes.");
-=======
                 Records.class.getSimpleName() + ". This method is only safe to call if the `ShareFetchResponse` was deserialized from bytes.");
->>>>>>> 8945bb33
     }
 
     /**
@@ -149,16 +141,12 @@
         return partition.records() == null ? 0 : partition.records().sizeInBytes();
     }
 
-<<<<<<< HEAD
     public static ShareFetchResponse of(Errors error,
                                    int throttleTimeMs,
                                    LinkedHashMap<TopicIdPartition, ShareFetchResponseData.PartitionData> responseData,
                                    List<Node> nodeEndpoints) {
         return new ShareFetchResponse(toMessage(error, throttleTimeMs, responseData.entrySet().iterator(), nodeEndpoints));
     }
-
-=======
->>>>>>> 8945bb33
     public static ShareFetchResponseData toMessage(Errors error, int throttleTimeMs,
                                                     Iterator<Map.Entry<TopicIdPartition, ShareFetchResponseData.PartitionData>> partIterator,
                                                     List<Node> nodeEndpoints) {

--- conflicted
+++ resolved
@@ -37,11 +37,7 @@
 import org.apache.kafka.common.utils.ThreadUtils;
 import org.apache.kafka.common.utils.Time;
 import org.apache.kafka.common.utils.Utils;
-<<<<<<< HEAD
-=======
-import org.apache.kafka.metalog.LocalLogManager;
 import org.apache.kafka.raft.RaftConfig;
->>>>>>> dbc580b1
 import org.apache.kafka.test.TestUtils;
 import scala.collection.JavaConverters;
 import scala.compat.java8.OptionConverters;
@@ -154,15 +150,10 @@
                     // Note: we can't accurately set controller.quorum.voters yet, since we don't
                     // yet know what ports each controller will pick.  Set it to an
                     // empty string for now as a placeholder.
-<<<<<<< HEAD
-                    props.put(KafkaConfig$.MODULE$.ControllerQuorumVotersProp(), "");
+                    props.put(RaftConfig.QUORUM_VOTERS_CONFIG, "");
                     setupNodeDirectories(baseDirectory, node.metadataDirectory(), Collections.emptyList());
-                    KafkaConfig config = new KafkaConfig(props, false, OptionConverters.toScala(Optional.empty()));
-=======
-                    props.put(RaftConfig.QUORUM_VOTERS_CONFIG, "");
                     KafkaConfig config = new KafkaConfig(props, false,
                         OptionConverters.toScala(Optional.empty()));
->>>>>>> dbc580b1
 
                     String threadNamePrefix = String.format("controller%d_", node.id());
                     MetaProperties metaProperties = MetaProperties.apply(nodes.clusterId(),
@@ -210,16 +201,11 @@
                     setupNodeDirectories(baseDirectory, node.metadataDirectory(),
                         node.logDataDirectories());
 
-<<<<<<< HEAD
-                    props.put(KafkaConfig$.MODULE$.ControllerQuorumVotersProp(), "");
-                    KafkaConfig config = new KafkaConfig(props, false, OptionConverters.toScala(Optional.empty()));
-=======
                     // Just like above, we set a placeholder voter list here until we
                     //find out what ports the controllers picked.
                     props.put(RaftConfig.QUORUM_VOTERS_CONFIG, "");
                     KafkaConfig config = new KafkaConfig(props, false,
                         OptionConverters.toScala(Optional.empty()));
->>>>>>> dbc580b1
 
                     String threadNamePrefix = String.format("broker%d_", node.id());
                     MetaProperties metaProperties = MetaProperties.apply(nodes.clusterId(),

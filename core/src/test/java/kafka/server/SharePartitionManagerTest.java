--- conflicted
+++ resolved
@@ -1380,17 +1380,11 @@
 
         Map<SharePartitionManager.SharePartitionKey, SharePartition> partitionCacheMap = new ConcurrentHashMap<>();
         partitionCacheMap.computeIfAbsent(new SharePartitionManager.SharePartitionKey(groupId, tp0),
-<<<<<<< HEAD
-            k -> new SharePartition(groupId, tp0, 100, 5, RECORD_LOCK_DURATION_MS, mockTimer, new MockTime(), null));
-        partitionCacheMap.computeIfAbsent(new SharePartitionManager.SharePartitionKey(groupId, tp1),
-            k -> new SharePartition(groupId, tp1, 100, 5, RECORD_LOCK_DURATION_MS, mockTimer, new MockTime(), null));
-=======
             k -> new SharePartition(groupId, tp0, MAX_DELIVERY_COUNT, MAX_IN_FLIGHT_MESSAGES,
-                    RECORD_LOCK_DURATION_MS, mockTimer, new MockTime()));
+                    RECORD_LOCK_DURATION_MS, mockTimer, new MockTime(), null));
         partitionCacheMap.computeIfAbsent(new SharePartitionManager.SharePartitionKey(groupId, tp1),
             k -> new SharePartition(groupId, tp1, MAX_DELIVERY_COUNT, MAX_IN_FLIGHT_MESSAGES,
-                    RECORD_LOCK_DURATION_MS, mockTimer, new MockTime()));
->>>>>>> 47c4e220
+                    RECORD_LOCK_DURATION_MS, mockTimer, new MockTime(), null));
 
         SharePartitionManager sharePartitionManager = new SharePartitionManager(
                 Mockito.mock(ReplicaManager.class),
@@ -1460,17 +1454,11 @@
 
         Map<SharePartitionManager.SharePartitionKey, SharePartition> partitionCacheMap = new ConcurrentHashMap<>();
         partitionCacheMap.computeIfAbsent(new SharePartitionManager.SharePartitionKey(groupId, tp0),
-<<<<<<< HEAD
-            k -> new SharePartition(groupId, tp0, 100, 5, RECORD_LOCK_DURATION_MS, mockTimer, new MockTime(), null));
-        partitionCacheMap.computeIfAbsent(new SharePartitionManager.SharePartitionKey(groupId, tp1),
-            k -> new SharePartition(groupId, tp1, 100, 5, RECORD_LOCK_DURATION_MS, mockTimer, new MockTime(), null));
-=======
             k -> new SharePartition(groupId, tp0, MAX_DELIVERY_COUNT, MAX_IN_FLIGHT_MESSAGES,
-                    RECORD_LOCK_DURATION_MS, mockTimer, new MockTime()));
+                    RECORD_LOCK_DURATION_MS, mockTimer, new MockTime(), null));
         partitionCacheMap.computeIfAbsent(new SharePartitionManager.SharePartitionKey(groupId, tp1),
             k -> new SharePartition(groupId, tp1, MAX_DELIVERY_COUNT, MAX_IN_FLIGHT_MESSAGES,
-                    RECORD_LOCK_DURATION_MS, mockTimer, new MockTime()));
->>>>>>> 47c4e220
+                    RECORD_LOCK_DURATION_MS, mockTimer, new MockTime(), null));
 
         SharePartitionManager sharePartitionManager = new SharePartitionManager(
                 Mockito.mock(ReplicaManager.class),
@@ -1535,27 +1523,17 @@
 
         Map<SharePartitionManager.SharePartitionKey, SharePartition> partitionCacheMap = new ConcurrentHashMap<>();
         partitionCacheMap.computeIfAbsent(new SharePartitionManager.SharePartitionKey(groupId, tp0),
-<<<<<<< HEAD
-                k -> new SharePartition(groupId, tp0, 100, 5, RECORD_LOCK_DURATION_MS, mockTimer, time, null));
-        partitionCacheMap.computeIfAbsent(new SharePartitionManager.SharePartitionKey(groupId, tp1),
-                k -> new SharePartition(groupId, tp1, 100, 5, RECORD_LOCK_DURATION_MS, mockTimer, time, null));
-        partitionCacheMap.computeIfAbsent(new SharePartitionManager.SharePartitionKey(groupId, tp2),
-                k -> new SharePartition(groupId, tp2, 100, 5, RECORD_LOCK_DURATION_MS, mockTimer, time, null));
-        partitionCacheMap.computeIfAbsent(new SharePartitionManager.SharePartitionKey(groupId, tp3),
-                k -> new SharePartition(groupId, tp3, 100, 5, RECORD_LOCK_DURATION_MS, mockTimer, time, null));
-=======
                 k -> new SharePartition(groupId, tp0, MAX_DELIVERY_COUNT, MAX_IN_FLIGHT_MESSAGES,
-                        RECORD_LOCK_DURATION_MS, mockTimer, time));
+                        RECORD_LOCK_DURATION_MS, mockTimer, time, null));
         partitionCacheMap.computeIfAbsent(new SharePartitionManager.SharePartitionKey(groupId, tp1),
                 k -> new SharePartition(groupId, tp1, MAX_DELIVERY_COUNT,  MAX_IN_FLIGHT_MESSAGES,
-                        RECORD_LOCK_DURATION_MS, mockTimer, time));
+                        RECORD_LOCK_DURATION_MS, mockTimer, time, null));
         partitionCacheMap.computeIfAbsent(new SharePartitionManager.SharePartitionKey(groupId, tp2),
                 k -> new SharePartition(groupId, tp2, MAX_DELIVERY_COUNT, MAX_IN_FLIGHT_MESSAGES,
-                        RECORD_LOCK_DURATION_MS, mockTimer, time));
+                        RECORD_LOCK_DURATION_MS, mockTimer, time, null));
         partitionCacheMap.computeIfAbsent(new SharePartitionManager.SharePartitionKey(groupId, tp3),
                 k -> new SharePartition(groupId, tp3, MAX_DELIVERY_COUNT, MAX_IN_FLIGHT_MESSAGES,
-                        RECORD_LOCK_DURATION_MS, mockTimer, time));
->>>>>>> 47c4e220
+                        RECORD_LOCK_DURATION_MS, mockTimer, time, null));
 
         SharePartitionManager sharePartitionManager = new SharePartitionManager(
                 replicaManager,

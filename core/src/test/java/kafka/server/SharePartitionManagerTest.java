--- conflicted
+++ resolved
@@ -52,14 +52,11 @@
 import java.util.Map;
 import java.util.Optional;
 import java.util.Set;
-<<<<<<< HEAD
 import java.util.concurrent.CompletableFuture;
-=======
 import java.util.concurrent.ConcurrentHashMap;
 import java.util.concurrent.Executors;
 import java.util.concurrent.ExecutorService;
 import java.util.concurrent.TimeUnit;
->>>>>>> 309226bf
 import java.util.stream.Collectors;
 
 import static org.junit.jupiter.api.Assertions.assertEquals;
@@ -69,15 +66,11 @@
 import static org.junit.jupiter.api.Assertions.assertNull;
 import static org.junit.jupiter.api.Assertions.assertTrue;
 import static org.mockito.ArgumentMatchers.any;
-<<<<<<< HEAD
 import static org.mockito.Mockito.when;
-=======
 import static org.mockito.Mockito.doAnswer;
 import static org.mockito.Mockito.times;
-import static org.mockito.Mockito.when;
 import static org.mockito.internal.verification.VerificationModeFactory.atLeast;
 import static org.mockito.internal.verification.VerificationModeFactory.atMost;
->>>>>>> 309226bf
 
 @Timeout(120)
 public class SharePartitionManagerTest {
@@ -1069,8 +1062,7 @@
     }
 
     @Test
-<<<<<<< HEAD
-    public void testAcknowledge() {
+    public void testAcknowledgeSuccess() {
         ReplicaManager replicaManager = Mockito.mock(ReplicaManager.class);
         String groupId = "grp";
         String memberId = Uuid.randomUuid().toString();
@@ -1078,7 +1070,6 @@
         TopicIdPartition tp1 = new TopicIdPartition(Uuid.randomUuid(), new TopicPartition("foo1", 0));
         TopicIdPartition tp2 = new TopicIdPartition(Uuid.randomUuid(), new TopicPartition("foo2", 2));
         TopicIdPartition tp3 = new TopicIdPartition(Uuid.randomUuid(), new TopicPartition("foo3", 4));
-        TopicIdPartition tp4 = new TopicIdPartition(Uuid.randomUuid(), new TopicPartition("foo4", 3));
 
         SharePartition sp1 = Mockito.mock(SharePartition.class);
         SharePartition sp2 = Mockito.mock(SharePartition.class);
@@ -1091,7 +1082,6 @@
         partitionCacheMap.put(new SharePartitionManager.SharePartitionKey(groupId, tp2), sp2);
         Map<TopicIdPartition, List<SharePartition.AcknowledgementBatch>> acknowledgeTopics = new HashMap<>();
 
-        // Test 1 - Successful acknowledge
         SharePartitionManager sharePartitionManager = new SharePartitionManager(replicaManager,
                 new MockTime(), new SharePartitionManager.ShareSessionCache(10, 1000), partitionCacheMap);
         acknowledgeTopics.put(tp1, Arrays.asList(
@@ -1119,65 +1109,139 @@
         assertEquals(Errors.INVALID_REQUEST.code(), result.get(tp2).errorCode());
         assertEquals(4, result.get(tp3).partitionIndex());
         assertEquals(Errors.UNKNOWN_TOPIC_OR_PARTITION.code(), result.get(tp3).errorCode());
-
-
-        // Test 2 - acknowledge is called with incorrect groupId
+    }
+
+    @Test
+    public void testAcknowledgeIncorrectGroupId() {
+        ReplicaManager replicaManager = Mockito.mock(ReplicaManager.class);
+        String groupId = "grp";
         String groupId2 = "grp2";
-        CompletableFuture<Map<TopicIdPartition, ShareAcknowledgeResponseData.PartitionData>> resultFuture2 =
+        String memberId = Uuid.randomUuid().toString();
+
+        TopicIdPartition tp1 = new TopicIdPartition(Uuid.randomUuid(), new TopicPartition("foo1", 0));
+        TopicIdPartition tp2 = new TopicIdPartition(Uuid.randomUuid(), new TopicPartition("foo2", 2));
+        TopicIdPartition tp3 = new TopicIdPartition(Uuid.randomUuid(), new TopicPartition("foo3", 4));
+
+        SharePartition sp1 = Mockito.mock(SharePartition.class);
+        SharePartition sp2 = Mockito.mock(SharePartition.class);
+        when(sp1.acknowledge(ArgumentMatchers.eq(memberId), any())).thenReturn(CompletableFuture.completedFuture(Optional.empty()));
+        when(sp2.acknowledge(ArgumentMatchers.eq(memberId), any())).thenReturn(CompletableFuture.completedFuture(
+                Optional.of(new InvalidRequestException("Batch record not found. The base offset is not found in the cache."))
+        ));
+        Map<SharePartitionManager.SharePartitionKey, SharePartition> partitionCacheMap = new HashMap<>();
+        partitionCacheMap.put(new SharePartitionManager.SharePartitionKey(groupId, tp1), sp1);
+        partitionCacheMap.put(new SharePartitionManager.SharePartitionKey(groupId, tp2), sp2);
+        Map<TopicIdPartition, List<SharePartition.AcknowledgementBatch>> acknowledgeTopics = new HashMap<>();
+
+        SharePartitionManager sharePartitionManager = new SharePartitionManager(replicaManager,
+                new MockTime(), new SharePartitionManager.ShareSessionCache(10, 1000), partitionCacheMap);
+
+        acknowledgeTopics.put(tp1, Arrays.asList(
+                new SharePartition.AcknowledgementBatch(12, 20, new ArrayList<>(), AcknowledgeType.ACCEPT),
+                new SharePartition.AcknowledgementBatch(24, 56, new ArrayList<>(), AcknowledgeType.ACCEPT)
+        ));
+        acknowledgeTopics.put(tp2, Arrays.asList(
+                new SharePartition.AcknowledgementBatch(5, 17, new ArrayList<>(), AcknowledgeType.REJECT),
+                new SharePartition.AcknowledgementBatch(19, 26, new ArrayList<>(), AcknowledgeType.ACCEPT)
+        ));
+        acknowledgeTopics.put(tp3, Arrays.asList(
+                new SharePartition.AcknowledgementBatch(45, 60, new ArrayList<>(), AcknowledgeType.RELEASE),
+                new SharePartition.AcknowledgementBatch(67, 82, new ArrayList<>(), AcknowledgeType.RELEASE)
+        ));
+        CompletableFuture<Map<TopicIdPartition, ShareAcknowledgeResponseData.PartitionData>> resultFuture =
                 sharePartitionManager.acknowledge(memberId, groupId2, acknowledgeTopics);
-        Map<TopicIdPartition, ShareAcknowledgeResponseData.PartitionData> result2 = resultFuture2.join();
-        assertEquals(3, result2.size());
-        assertTrue(result2.containsKey(tp1));
-        assertTrue(result2.containsKey(tp2));
-        assertTrue(result2.containsKey(tp3));
-        assertEquals(0, result2.get(tp1).partitionIndex());
-        assertEquals(Errors.UNKNOWN_TOPIC_OR_PARTITION.code(), result2.get(tp1).errorCode());
-        assertEquals(2, result2.get(tp2).partitionIndex());
-        assertEquals(Errors.UNKNOWN_TOPIC_OR_PARTITION.code(), result2.get(tp2).errorCode());
-        assertEquals(4, result2.get(tp3).partitionIndex());
-        assertEquals(Errors.UNKNOWN_TOPIC_OR_PARTITION.code(), result2.get(tp3).errorCode());
-
-
-        // Test 3 - acknowledge is called with incorrect memberId
-        acknowledgeTopics.remove(tp3);
+        Map<TopicIdPartition, ShareAcknowledgeResponseData.PartitionData> result = resultFuture.join();
+        assertEquals(3, result.size());
+        assertTrue(result.containsKey(tp1));
+        assertTrue(result.containsKey(tp2));
+        assertTrue(result.containsKey(tp3));
+        assertEquals(0, result.get(tp1).partitionIndex());
+        assertEquals(Errors.UNKNOWN_TOPIC_OR_PARTITION.code(), result.get(tp1).errorCode());
+        assertEquals(2, result.get(tp2).partitionIndex());
+        assertEquals(Errors.UNKNOWN_TOPIC_OR_PARTITION.code(), result.get(tp2).errorCode());
+        assertEquals(4, result.get(tp3).partitionIndex());
+        assertEquals(Errors.UNKNOWN_TOPIC_OR_PARTITION.code(), result.get(tp3).errorCode());
+    }
+
+    @Test
+    public void testAcknowledgeIncorrectMemberId() {
+        ReplicaManager replicaManager = Mockito.mock(ReplicaManager.class);
+        String groupId = "grp";
         String memberId2 = Uuid.randomUuid().toString();
+
+        TopicIdPartition tp1 = new TopicIdPartition(Uuid.randomUuid(), new TopicPartition("foo1", 0));
+        TopicIdPartition tp2 = new TopicIdPartition(Uuid.randomUuid(), new TopicPartition("foo2", 2));
+
+        SharePartition sp1 = Mockito.mock(SharePartition.class);
+        SharePartition sp2 = Mockito.mock(SharePartition.class);
         when(sp1.acknowledge(ArgumentMatchers.eq(memberId2), any())).thenReturn(CompletableFuture.completedFuture(
                 Optional.of(new InvalidRequestException("Member is not the owner of batch record"))
         ));
         when(sp2.acknowledge(ArgumentMatchers.eq(memberId2), any())).thenReturn(CompletableFuture.completedFuture(
                 Optional.of(new InvalidRequestException("Member is not the owner of batch record"))
         ));
-        CompletableFuture<Map<TopicIdPartition, ShareAcknowledgeResponseData.PartitionData>> resultFuture3 =
+        Map<SharePartitionManager.SharePartitionKey, SharePartition> partitionCacheMap = new HashMap<>();
+        partitionCacheMap.put(new SharePartitionManager.SharePartitionKey(groupId, tp1), sp1);
+        partitionCacheMap.put(new SharePartitionManager.SharePartitionKey(groupId, tp2), sp2);
+        Map<TopicIdPartition, List<SharePartition.AcknowledgementBatch>> acknowledgeTopics = new HashMap<>();
+
+        SharePartitionManager sharePartitionManager = new SharePartitionManager(replicaManager,
+                new MockTime(), new SharePartitionManager.ShareSessionCache(10, 1000), partitionCacheMap);
+
+        acknowledgeTopics.put(tp1, Arrays.asList(
+                new SharePartition.AcknowledgementBatch(12, 20, new ArrayList<>(), AcknowledgeType.ACCEPT),
+                new SharePartition.AcknowledgementBatch(24, 56, new ArrayList<>(), AcknowledgeType.ACCEPT)
+        ));
+        acknowledgeTopics.put(tp2, Arrays.asList(
+                new SharePartition.AcknowledgementBatch(5, 17, new ArrayList<>(), AcknowledgeType.REJECT),
+                new SharePartition.AcknowledgementBatch(19, 26, new ArrayList<>(), AcknowledgeType.ACCEPT)
+        ));
+
+        CompletableFuture<Map<TopicIdPartition, ShareAcknowledgeResponseData.PartitionData>> resultFuture =
                 sharePartitionManager.acknowledge(memberId2, groupId, acknowledgeTopics);
-        Map<TopicIdPartition, ShareAcknowledgeResponseData.PartitionData> result3 = resultFuture3.join();
-        assertEquals(2, result3.size());
-        assertTrue(result3.containsKey(tp1));
-        assertTrue(result3.containsKey(tp2));
-        assertEquals(0, result3.get(tp1).partitionIndex());
-        assertEquals(Errors.INVALID_REQUEST.code(), result3.get(tp1).errorCode());
-        assertEquals(2, result3.get(tp2).partitionIndex());
-        assertEquals(Errors.INVALID_REQUEST.code(), result3.get(tp2).errorCode());
-
-
-        // Test 4 - partition cache map is empty
-        sharePartitionManager = new SharePartitionManager(replicaManager,
+        Map<TopicIdPartition, ShareAcknowledgeResponseData.PartitionData> result = resultFuture.join();
+        assertEquals(2, result.size());
+        assertTrue(result.containsKey(tp1));
+        assertTrue(result.containsKey(tp2));
+        assertEquals(0, result.get(tp1).partitionIndex());
+        assertEquals(Errors.INVALID_REQUEST.code(), result.get(tp1).errorCode());
+        assertEquals(2, result.get(tp2).partitionIndex());
+        assertEquals(Errors.INVALID_REQUEST.code(), result.get(tp2).errorCode());
+    }
+
+    @Test
+    public void testAcknowledgeEmptyPartitionCacheMap() {
+        ReplicaManager replicaManager = Mockito.mock(ReplicaManager.class);
+        String groupId = "grp";
+        String memberId = Uuid.randomUuid().toString();
+
+        TopicIdPartition tp = new TopicIdPartition(Uuid.randomUuid(), new TopicPartition("foo4", 3));
+
+        SharePartition sp1 = Mockito.mock(SharePartition.class);
+        SharePartition sp2 = Mockito.mock(SharePartition.class);
+        when(sp1.acknowledge(ArgumentMatchers.eq(memberId), any())).thenReturn(CompletableFuture.completedFuture(Optional.empty()));
+        when(sp2.acknowledge(ArgumentMatchers.eq(memberId), any())).thenReturn(CompletableFuture.completedFuture(
+                Optional.of(new InvalidRequestException("Batch record not found. The base offset is not found in the cache."))
+        ));
+        Map<TopicIdPartition, List<SharePartition.AcknowledgementBatch>> acknowledgeTopics = new HashMap<>();
+
+        SharePartitionManager sharePartitionManager = new SharePartitionManager(replicaManager,
                 new MockTime(), new SharePartitionManager.ShareSessionCache(10, 1000));
-        acknowledgeTopics.clear();
-        acknowledgeTopics.put(tp4, Arrays.asList(
+        acknowledgeTopics.put(tp, Arrays.asList(
                 new SharePartition.AcknowledgementBatch(78, 90, new ArrayList<>(), AcknowledgeType.RELEASE),
                 new SharePartition.AcknowledgementBatch(94, 99, new ArrayList<>(), AcknowledgeType.RELEASE)
         ));
-        CompletableFuture<Map<TopicIdPartition, ShareAcknowledgeResponseData.PartitionData>> resultFuture4 =
+        CompletableFuture<Map<TopicIdPartition, ShareAcknowledgeResponseData.PartitionData>> resultFuture =
                 sharePartitionManager.acknowledge(memberId, groupId, acknowledgeTopics);
-        Map<TopicIdPartition, ShareAcknowledgeResponseData.PartitionData> result4 = resultFuture4.join();
-        assertEquals(1, result4.size());
-        assertTrue(result4.containsKey(tp4));
-        assertEquals(3, result4.get(tp4).partitionIndex());
-        assertEquals(Errors.UNKNOWN_TOPIC_OR_PARTITION.code(), result4.get(tp4).errorCode());
-
-=======
+        Map<TopicIdPartition, ShareAcknowledgeResponseData.PartitionData> result = resultFuture.join();
+        assertEquals(1, result.size());
+        assertTrue(result.containsKey(tp));
+        assertEquals(3, result.get(tp).partitionIndex());
+        assertEquals(Errors.UNKNOWN_TOPIC_OR_PARTITION.code(), result.get(tp).errorCode());
+    }
+
+    @Test
     public void testMultipleSequentialShareFetches() {
-
         String groupId = "grp";
         Uuid memberId1 = Uuid.randomUuid();
         FetchParams fetchParams = new FetchParams(ApiKeys.SHARE_FETCH.latestVersion(), FetchRequest.ORDINARY_CONSUMER_ID, -1, 0,
@@ -1325,6 +1389,5 @@
                 any(), any(), any(ReplicaQuota.class), any());
         Mockito.verify(replicaManager, atLeast(10)).fetchMessages(
                 any(), any(), any(ReplicaQuota.class), any());
->>>>>>> 309226bf
     }
 }
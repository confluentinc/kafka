--- conflicted
+++ resolved
@@ -124,13 +124,8 @@
 
     @Test
     public void testAcquireSingleRecord() {
-<<<<<<< HEAD
         SharePartition sharePartition = new SharePartition(GROUP_ID, TOPIC_ID_PARTITION, 100, MAX_DELIVERY_COUNT,
-                RECORD_LOCK_DURATION_MS, TIMER);
-=======
-        SharePartition sharePartition = new SharePartition(GROUP_ID, TOPIC_ID_PARTITION, 100, 5,
-                RECORD_LOCK_DURATION_MS, mockTimer, MOCK_TIME);
->>>>>>> 9f170c8a
+                RECORD_LOCK_DURATION_MS, mockTimer, MOCK_TIME);
         MemoryRecords records = memoryRecords(1);
 
         CompletableFuture<List<AcquiredRecords>> result = sharePartition.acquire(
@@ -153,13 +148,8 @@
 
     @Test
     public void testAcquireMultipleRecords() {
-<<<<<<< HEAD
         SharePartition sharePartition = new SharePartition(GROUP_ID, TOPIC_ID_PARTITION, 100, MAX_DELIVERY_COUNT,
-                RECORD_LOCK_DURATION_MS, TIMER);
-=======
-        SharePartition sharePartition = new SharePartition(GROUP_ID, TOPIC_ID_PARTITION, 100, 5,
-                RECORD_LOCK_DURATION_MS, mockTimer, MOCK_TIME);
->>>>>>> 9f170c8a
+                RECORD_LOCK_DURATION_MS, mockTimer, MOCK_TIME);
         MemoryRecords records = memoryRecords(5, 10);
 
         CompletableFuture<List<AcquiredRecords>> result = sharePartition.acquire(
@@ -182,13 +172,8 @@
 
     @Test
     public void testAcquireMultipleRecordsWithOverlapAndNewBatch() {
-<<<<<<< HEAD
         SharePartition sharePartition = new SharePartition(GROUP_ID, TOPIC_ID_PARTITION, 100, MAX_DELIVERY_COUNT,
-                RECORD_LOCK_DURATION_MS, TIMER);
-=======
-        SharePartition sharePartition = new SharePartition(GROUP_ID, TOPIC_ID_PARTITION, 100, 5,
-                RECORD_LOCK_DURATION_MS, mockTimer, MOCK_TIME);
->>>>>>> 9f170c8a
+                RECORD_LOCK_DURATION_MS, mockTimer, MOCK_TIME);
         MemoryRecords records = memoryRecords(5, 0);
 
         CompletableFuture<List<AcquiredRecords>> result = sharePartition.acquire(
@@ -216,13 +201,8 @@
 
     @Test
     public void testAcquireSameBatchAgain() {
-<<<<<<< HEAD
         SharePartition sharePartition = new SharePartition(GROUP_ID, TOPIC_ID_PARTITION, 100, MAX_DELIVERY_COUNT,
-                RECORD_LOCK_DURATION_MS, TIMER);
-=======
-        SharePartition sharePartition = new SharePartition(GROUP_ID, TOPIC_ID_PARTITION, 100, 5,
-                RECORD_LOCK_DURATION_MS, mockTimer, MOCK_TIME);
->>>>>>> 9f170c8a
+                RECORD_LOCK_DURATION_MS, mockTimer, MOCK_TIME);
         MemoryRecords records = memoryRecords(5, 10);
 
         CompletableFuture<List<AcquiredRecords>> result = sharePartition.acquire(
@@ -260,13 +240,8 @@
 
     @Test
     public void testAcquireWithEmptyFetchRecords() {
-<<<<<<< HEAD
         SharePartition sharePartition = new SharePartition(GROUP_ID, TOPIC_ID_PARTITION, 100, MAX_DELIVERY_COUNT,
-                RECORD_LOCK_DURATION_MS, TIMER);
-=======
-        SharePartition sharePartition = new SharePartition(GROUP_ID, TOPIC_ID_PARTITION, 100, 5,
-                RECORD_LOCK_DURATION_MS, mockTimer, MOCK_TIME);
->>>>>>> 9f170c8a
+                RECORD_LOCK_DURATION_MS, mockTimer, MOCK_TIME);
         CompletableFuture<List<AcquiredRecords>> result = sharePartition.acquire(
             MEMBER_ID,
             new FetchPartitionData(Errors.NONE, 20, 3, MemoryRecords.EMPTY,
@@ -279,13 +254,8 @@
 
     @Test
     public void testAcknowledgeSingleRecordBatch() {
-<<<<<<< HEAD
         SharePartition sharePartition = new SharePartition(GROUP_ID, TOPIC_ID_PARTITION, 100, MAX_DELIVERY_COUNT,
-                RECORD_LOCK_DURATION_MS, TIMER);
-=======
-        SharePartition sharePartition = new SharePartition(GROUP_ID, TOPIC_ID_PARTITION, 100, 5,
-                RECORD_LOCK_DURATION_MS, mockTimer, MOCK_TIME);
->>>>>>> 9f170c8a
+                RECORD_LOCK_DURATION_MS, mockTimer, MOCK_TIME);
         MemoryRecords records = memoryRecords(1, 0);
 
         CompletableFuture<List<AcquiredRecords>> result = sharePartition.acquire(
@@ -311,13 +281,8 @@
 
     @Test
     public void testAcknowledgeMultipleRecordBatch() {
-<<<<<<< HEAD
         SharePartition sharePartition = new SharePartition(GROUP_ID, TOPIC_ID_PARTITION, 100, MAX_DELIVERY_COUNT,
-                RECORD_LOCK_DURATION_MS, TIMER);
-=======
-        SharePartition sharePartition = new SharePartition(GROUP_ID, TOPIC_ID_PARTITION, 100, 5,
-                RECORD_LOCK_DURATION_MS, mockTimer, MOCK_TIME);
->>>>>>> 9f170c8a
+                RECORD_LOCK_DURATION_MS, mockTimer, MOCK_TIME);
         MemoryRecords records = memoryRecords(10, 5);
 
         CompletableFuture<List<AcquiredRecords>> result = sharePartition.acquire(
@@ -343,13 +308,8 @@
 
     @Test
     public void testAcknowledgeMultipleRecordBatchWithGapOffsets() {
-<<<<<<< HEAD
         SharePartition sharePartition = new SharePartition(GROUP_ID, TOPIC_ID_PARTITION, 100, MAX_DELIVERY_COUNT,
-                RECORD_LOCK_DURATION_MS, TIMER);
-=======
-        SharePartition sharePartition = new SharePartition(GROUP_ID, TOPIC_ID_PARTITION, 100, 5,
-                RECORD_LOCK_DURATION_MS, mockTimer, MOCK_TIME);
->>>>>>> 9f170c8a
+                RECORD_LOCK_DURATION_MS, mockTimer, MOCK_TIME);
         MemoryRecords records1 = memoryRecords(2, 5);
         // Untracked gap of 3 offsets from 7-9.
         MemoryRecordsBuilder recordsBuilder = memoryRecordsBuilder(5, 10);
@@ -392,13 +352,8 @@
 
     @Test
     public void testAcknowledgeMultipleSubsetRecordBatchWithGapOffsets() {
-<<<<<<< HEAD
         SharePartition sharePartition = new SharePartition(GROUP_ID, TOPIC_ID_PARTITION, 100, MAX_DELIVERY_COUNT,
-                RECORD_LOCK_DURATION_MS, TIMER);
-=======
-        SharePartition sharePartition = new SharePartition(GROUP_ID, TOPIC_ID_PARTITION, 100, 5,
-                RECORD_LOCK_DURATION_MS, mockTimer, MOCK_TIME);
->>>>>>> 9f170c8a
+                RECORD_LOCK_DURATION_MS, mockTimer, MOCK_TIME);
         MemoryRecords records1 = memoryRecords(2, 5);
         // Untracked gap of 3 offsets from 7-9.
         MemoryRecordsBuilder recordsBuilder = memoryRecordsBuilder(2, 10);
@@ -466,13 +421,8 @@
 
     @Test
     public void testAcknowledgeOutOfRangeCachedData() {
-<<<<<<< HEAD
         SharePartition sharePartition = new SharePartition(GROUP_ID, TOPIC_ID_PARTITION, 100, MAX_DELIVERY_COUNT,
-                RECORD_LOCK_DURATION_MS, TIMER);
-=======
-        SharePartition sharePartition = new SharePartition(GROUP_ID, TOPIC_ID_PARTITION, 100, 5,
-                RECORD_LOCK_DURATION_MS, mockTimer, MOCK_TIME);
->>>>>>> 9f170c8a
+                RECORD_LOCK_DURATION_MS, mockTimer, MOCK_TIME);
         // Acknowledge a batch when cache is empty.
         CompletableFuture<Optional<Throwable>> ackResult = sharePartition.acknowledge(
             MEMBER_ID,
@@ -502,13 +452,8 @@
 
     @Test
     public void testAcknowledgeWithAnotherMember() {
-<<<<<<< HEAD
         SharePartition sharePartition = new SharePartition(GROUP_ID, TOPIC_ID_PARTITION, 100, MAX_DELIVERY_COUNT,
-                RECORD_LOCK_DURATION_MS, TIMER);
-=======
-        SharePartition sharePartition = new SharePartition(GROUP_ID, TOPIC_ID_PARTITION, 100, 5,
-                RECORD_LOCK_DURATION_MS, mockTimer, MOCK_TIME);
->>>>>>> 9f170c8a
+                RECORD_LOCK_DURATION_MS, mockTimer, MOCK_TIME);
         MemoryRecords records = memoryRecords(5, 5);
         CompletableFuture<List<AcquiredRecords>> result = sharePartition.acquire(
             MEMBER_ID,
@@ -530,13 +475,8 @@
 
     @Test
     public void testAcknowledgeWhenOffsetNotAcquired() {
-<<<<<<< HEAD
         SharePartition sharePartition = new SharePartition(GROUP_ID, TOPIC_ID_PARTITION, 100, MAX_DELIVERY_COUNT,
-                RECORD_LOCK_DURATION_MS, TIMER);
-=======
-        SharePartition sharePartition = new SharePartition(GROUP_ID, TOPIC_ID_PARTITION, 100, 5,
-                RECORD_LOCK_DURATION_MS, mockTimer, MOCK_TIME);
->>>>>>> 9f170c8a
+                RECORD_LOCK_DURATION_MS, mockTimer, MOCK_TIME);
         MemoryRecords records = memoryRecords(5, 5);
         CompletableFuture<List<AcquiredRecords>> result = sharePartition.acquire(
             MEMBER_ID,
@@ -587,13 +527,8 @@
 
     @Test
     public void testAcknowledgeRollbackWithFullBatchError() {
-<<<<<<< HEAD
         SharePartition sharePartition = new SharePartition(GROUP_ID, TOPIC_ID_PARTITION, 100, MAX_DELIVERY_COUNT,
-                RECORD_LOCK_DURATION_MS, TIMER);
-=======
-        SharePartition sharePartition = new SharePartition(GROUP_ID, TOPIC_ID_PARTITION, 100, 5,
-                RECORD_LOCK_DURATION_MS, mockTimer, MOCK_TIME);
->>>>>>> 9f170c8a
+                RECORD_LOCK_DURATION_MS, mockTimer, MOCK_TIME);
         MemoryRecords records1 = memoryRecords(5, 5);
         MemoryRecords records2 = memoryRecords(5, 10);
         MemoryRecords records3 = memoryRecords(5, 15);
@@ -641,13 +576,8 @@
 
     @Test
     public void testAcknowledgeRollbackWithSubsetError() {
-<<<<<<< HEAD
         SharePartition sharePartition = new SharePartition(GROUP_ID, TOPIC_ID_PARTITION, 100, MAX_DELIVERY_COUNT,
-                RECORD_LOCK_DURATION_MS, TIMER);
-=======
-        SharePartition sharePartition = new SharePartition(GROUP_ID, TOPIC_ID_PARTITION, 100, 5,
-                RECORD_LOCK_DURATION_MS, mockTimer, MOCK_TIME);
->>>>>>> 9f170c8a
+                RECORD_LOCK_DURATION_MS, mockTimer, MOCK_TIME);
         MemoryRecords records1 = memoryRecords(5, 5);
         MemoryRecords records2 = memoryRecords(5, 10);
         MemoryRecords records3 = memoryRecords(5, 15);
@@ -697,13 +627,8 @@
 
     @Test
     public void testAcquireReleasedRecord() {
-<<<<<<< HEAD
         SharePartition sharePartition = new SharePartition(GROUP_ID, TOPIC_ID_PARTITION, 100, MAX_DELIVERY_COUNT,
-                RECORD_LOCK_DURATION_MS, TIMER);
-=======
-        SharePartition sharePartition = new SharePartition(GROUP_ID, TOPIC_ID_PARTITION, 100, 5,
-                RECORD_LOCK_DURATION_MS, mockTimer, MOCK_TIME);
->>>>>>> 9f170c8a
+                RECORD_LOCK_DURATION_MS, mockTimer, MOCK_TIME);
         MemoryRecords records = memoryRecords(5, 10);
 
         CompletableFuture<List<AcquiredRecords>> result = sharePartition.acquire(
@@ -749,13 +674,8 @@
 
     @Test
     public void testAcquireReleasedRecordMultipleBatches() {
-<<<<<<< HEAD
         SharePartition sharePartition = new SharePartition(GROUP_ID, TOPIC_ID_PARTITION, 100, MAX_DELIVERY_COUNT,
-                RECORD_LOCK_DURATION_MS, TIMER);
-=======
-        SharePartition sharePartition = new SharePartition(GROUP_ID, TOPIC_ID_PARTITION, 100, 5,
-                RECORD_LOCK_DURATION_MS, mockTimer, MOCK_TIME);
->>>>>>> 9f170c8a
+                RECORD_LOCK_DURATION_MS, mockTimer, MOCK_TIME);
         // First fetch request with 5 records starting from offset 10.
         MemoryRecords records1 = memoryRecords(5, 10);
         // Second fetch request with 5 records starting from offset 15.
@@ -912,13 +832,8 @@
 
     @Test
     public void testReleaseSingleRecordBatch() {
-<<<<<<< HEAD
         SharePartition sharePartition = new SharePartition(GROUP_ID, TOPIC_ID_PARTITION, 100, MAX_DELIVERY_COUNT,
-                RECORD_LOCK_DURATION_MS, TIMER);
-=======
-        SharePartition sharePartition = new SharePartition(GROUP_ID, TOPIC_ID_PARTITION, 100, 5,
-                RECORD_LOCK_DURATION_MS, mockTimer, MOCK_TIME);
->>>>>>> 9f170c8a
+                RECORD_LOCK_DURATION_MS, mockTimer, MOCK_TIME);
         MemoryRecords records = memoryRecords(1, 0);
 
         CompletableFuture<List<AcquiredRecords>> result = sharePartition.acquire(
@@ -942,13 +857,8 @@
 
     @Test
     public void testReleaseMultipleRecordBatch() {
-<<<<<<< HEAD
         SharePartition sharePartition = new SharePartition(GROUP_ID, TOPIC_ID_PARTITION, 100, MAX_DELIVERY_COUNT,
-                RECORD_LOCK_DURATION_MS, TIMER);
-=======
-        SharePartition sharePartition = new SharePartition(GROUP_ID, TOPIC_ID_PARTITION, 100, 5,
-                RECORD_LOCK_DURATION_MS, mockTimer, MOCK_TIME);
->>>>>>> 9f170c8a
+                RECORD_LOCK_DURATION_MS, mockTimer, MOCK_TIME);
         MemoryRecords records = memoryRecords(10, 5);
 
         CompletableFuture<List<AcquiredRecords>> result = sharePartition.acquire(
@@ -971,13 +881,8 @@
 
     @Test
     public void testReleaseMultipleAcknowledgedRecordBatch() {
-<<<<<<< HEAD
         SharePartition sharePartition = new SharePartition(GROUP_ID, TOPIC_ID_PARTITION, 100, MAX_DELIVERY_COUNT,
-                RECORD_LOCK_DURATION_MS, TIMER);
-=======
-        SharePartition sharePartition = new SharePartition(GROUP_ID, TOPIC_ID_PARTITION, 100, 5,
-                RECORD_LOCK_DURATION_MS, mockTimer, MOCK_TIME);
->>>>>>> 9f170c8a
+                RECORD_LOCK_DURATION_MS, mockTimer, MOCK_TIME);
         MemoryRecords records1 = memoryRecords(2, 5);
         // Untracked gap of 3 offsets from 7-9.
         MemoryRecordsBuilder recordsBuilder = memoryRecordsBuilder(5, 10);
@@ -1033,13 +938,8 @@
 
     @Test
     public void testReleaseAcknowledgedMultipleSubsetRecordBatch() {
-<<<<<<< HEAD
         SharePartition sharePartition = new SharePartition(GROUP_ID, TOPIC_ID_PARTITION, 100, MAX_DELIVERY_COUNT,
-                RECORD_LOCK_DURATION_MS, TIMER);
-=======
-        SharePartition sharePartition = new SharePartition(GROUP_ID, TOPIC_ID_PARTITION, 100, 5,
-                RECORD_LOCK_DURATION_MS, mockTimer, MOCK_TIME);
->>>>>>> 9f170c8a
+                RECORD_LOCK_DURATION_MS, mockTimer, MOCK_TIME);
         MemoryRecords records1 = memoryRecords(2, 5);
         // Untracked gap of 3 offsets from 7-9.
         MemoryRecordsBuilder recordsBuilder = memoryRecordsBuilder(2, 10);
@@ -1103,13 +1003,8 @@
 
     @Test
     public void testReleaseAcquiredRecordsWithAnotherMember() {
-<<<<<<< HEAD
         SharePartition sharePartition = new SharePartition(GROUP_ID, TOPIC_ID_PARTITION, 100, MAX_DELIVERY_COUNT,
-                RECORD_LOCK_DURATION_MS, TIMER);
-=======
-        SharePartition sharePartition = new SharePartition(GROUP_ID, TOPIC_ID_PARTITION, 100, 5,
-                RECORD_LOCK_DURATION_MS, mockTimer, MOCK_TIME);
->>>>>>> 9f170c8a
+                RECORD_LOCK_DURATION_MS, mockTimer, MOCK_TIME);
         MemoryRecords records1 = memoryRecords(1, 5);
         // Untracked gap of 3 offsets from 7-9.
         MemoryRecordsBuilder recordsBuilder = memoryRecordsBuilder(2, 10);
@@ -1193,13 +1088,8 @@
 
     @Test
     public void testReleaseAcquiredRecordsWithAnotherMemberAndSubsetAcknowledged() {
-<<<<<<< HEAD
         SharePartition sharePartition = new SharePartition(GROUP_ID, TOPIC_ID_PARTITION, 100, MAX_DELIVERY_COUNT,
-                RECORD_LOCK_DURATION_MS, TIMER);
-=======
-        SharePartition sharePartition = new SharePartition(GROUP_ID, TOPIC_ID_PARTITION, 100, 5,
-                RECORD_LOCK_DURATION_MS, mockTimer, MOCK_TIME);
->>>>>>> 9f170c8a
+                RECORD_LOCK_DURATION_MS, mockTimer, MOCK_TIME);
         MemoryRecords records1 = memoryRecords(2, 5);
         // Untracked gap of 3 offsets from 7-9.
         MemoryRecordsBuilder recordsBuilder = memoryRecordsBuilder(2, 10);
@@ -1295,13 +1185,8 @@
 
     @Test
     public void testReleaseAcquiredRecordsForEmptyCachedData() {
-<<<<<<< HEAD
         SharePartition sharePartition = new SharePartition(GROUP_ID, TOPIC_ID_PARTITION, 100, MAX_DELIVERY_COUNT,
-                RECORD_LOCK_DURATION_MS, TIMER);
-=======
-        SharePartition sharePartition = new SharePartition(GROUP_ID, TOPIC_ID_PARTITION, 100, 5,
-                RECORD_LOCK_DURATION_MS, mockTimer, MOCK_TIME);
->>>>>>> 9f170c8a
+                RECORD_LOCK_DURATION_MS, mockTimer, MOCK_TIME);
         // Release a batch when cache is empty.
         CompletableFuture<Optional<Throwable>> releaseResult = sharePartition.releaseAcquiredRecords(MEMBER_ID);
         assertFalse(releaseResult.isCompletedExceptionally());
@@ -1312,13 +1197,8 @@
 
     @Test
     public void testReleaseAcquiredRecordsAfterDifferentAcknowledges() {
-<<<<<<< HEAD
         SharePartition sharePartition = new SharePartition(GROUP_ID, TOPIC_ID_PARTITION, 100, MAX_DELIVERY_COUNT,
-                RECORD_LOCK_DURATION_MS, TIMER);
-=======
-        SharePartition sharePartition = new SharePartition(GROUP_ID, TOPIC_ID_PARTITION, 100, 5,
-                RECORD_LOCK_DURATION_MS, mockTimer, MOCK_TIME);
->>>>>>> 9f170c8a
+                RECORD_LOCK_DURATION_MS, mockTimer, MOCK_TIME);
         MemoryRecords records = memoryRecords(5, 5);
         CompletableFuture<List<AcquiredRecords>> result = sharePartition.acquire(
                 MEMBER_ID,
@@ -1358,11 +1238,10 @@
     }
 
     @Test
-<<<<<<< HEAD
     public void testMaxDeliveryCountLimitExceeded() {
         int maxDeliveryCount = 2;
         SharePartition sharePartition = new SharePartition(GROUP_ID, TOPIC_ID_PARTITION, 100, maxDeliveryCount,
-                RECORD_LOCK_DURATION_MS, TIMER);
+                RECORD_LOCK_DURATION_MS, mockTimer, MOCK_TIME);
         MemoryRecords records = memoryRecords(10, 5);
 
         CompletableFuture<List<AcquiredRecords>> result = sharePartition.acquire(
@@ -1410,7 +1289,7 @@
     public void testMaxDeliveryCountLimitExceededForRecordsSubset() {
         int maxDeliveryCount = 2;
         SharePartition sharePartition = new SharePartition(GROUP_ID, TOPIC_ID_PARTITION, 100, maxDeliveryCount,
-                RECORD_LOCK_DURATION_MS, TIMER);
+                RECORD_LOCK_DURATION_MS, mockTimer, MOCK_TIME);
         // First fetch request with 5 records starting from offset 10.
         MemoryRecords records1 = memoryRecords(5, 10);
         // Second fetch request with 5 records starting from offset 15.
@@ -1530,7 +1409,7 @@
     public void testMaxDeliveryCountLimitExceededForRecordsSubsetAfterReleaseAcquiredRecords() {
         int maxDeliveryCount = 2;
         SharePartition sharePartition = new SharePartition(GROUP_ID, TOPIC_ID_PARTITION, 100, maxDeliveryCount,
-                RECORD_LOCK_DURATION_MS, TIMER);
+                RECORD_LOCK_DURATION_MS, mockTimer, MOCK_TIME);
         // First fetch request with 5 records starting from offset 10.
         MemoryRecords records1 = memoryRecords(5, 10);
 
@@ -1583,7 +1462,7 @@
     public void testMaxDeliveryCountLimitExceededForRecordsSubsetAfterReleaseAcquiredRecordsSubset() {
         int maxDeliveryCount = 2;
         SharePartition sharePartition = new SharePartition(GROUP_ID, TOPIC_ID_PARTITION, 100, maxDeliveryCount,
-                RECORD_LOCK_DURATION_MS, TIMER);
+                RECORD_LOCK_DURATION_MS, mockTimer, MOCK_TIME);
         // First fetch request with 5 records starting from offset 10.
         MemoryRecords records1 = memoryRecords(5, 10);
         // Second fetch request with 5 records starting from offset 15.
@@ -1692,7 +1571,75 @@
         acquiredRecordsList = result.join();
         assertArrayEquals(expectedAcquiredRecords(records3, 2).toArray(), acquiredRecordsList.toArray());
         assertEquals(25, sharePartition.nextFetchOffset());
-=======
+
+        CompletableFuture<Optional<Throwable>> releaseResult = sharePartition.releaseAcquiredRecords(MEMBER_ID);
+        assertFalse(releaseResult.isCompletedExceptionally());
+        assertFalse(releaseResult.join().isPresent());
+
+        assertEquals(25, sharePartition.nextFetchOffset());
+        assertEquals(3, sharePartition.cachedState().size());
+        assertThrows(IllegalStateException.class, () -> sharePartition.cachedState().get(10L).batchState());
+        assertNotNull(sharePartition.cachedState().get(10L).offsetState());
+        assertThrows(IllegalStateException.class, () -> sharePartition.cachedState().get(15L).batchState());
+        assertNotNull(sharePartition.cachedState().get(10L).offsetState());
+        assertEquals(RecordState.ARCHIVED, sharePartition.cachedState().get(20L).batchState());
+        assertNull(sharePartition.cachedState().get(20L).offsetState());
+
+        expectedOffsetStateMap.clear();
+        expectedOffsetStateMap.put(10L, new InFlightState(RecordState.ACKNOWLEDGED, (short) 1));
+        expectedOffsetStateMap.put(11L, new InFlightState(RecordState.ACKNOWLEDGED, (short) 1));
+        expectedOffsetStateMap.put(12L, new InFlightState(RecordState.ACKNOWLEDGED, (short) 1));
+        expectedOffsetStateMap.put(13L, new InFlightState(RecordState.ARCHIVED, (short) 2));
+        expectedOffsetStateMap.put(14L, new InFlightState(RecordState.ARCHIVED, (short) 2));
+        assertEquals(expectedOffsetStateMap, sharePartition.cachedState().get(10L).offsetState());
+
+        expectedOffsetStateMap.clear();
+        expectedOffsetStateMap.put(15L, new InFlightState(RecordState.ARCHIVED, (short) 2));
+        expectedOffsetStateMap.put(16L, new InFlightState(RecordState.ARCHIVED, (short) 2));
+        expectedOffsetStateMap.put(17L, new InFlightState(RecordState.ARCHIVED, (short) 1));
+        expectedOffsetStateMap.put(18L, new InFlightState(RecordState.ARCHIVED, (short) 1));
+        expectedOffsetStateMap.put(19L, new InFlightState(RecordState.ARCHIVED, (short) 1));
+        assertEquals(expectedOffsetStateMap, sharePartition.cachedState().get(15L).offsetState());
+    }
+
+    private MemoryRecords memoryRecords(int numOfRecords) {
+        return memoryRecords(numOfRecords, 0);
+    }
+
+    private MemoryRecords memoryRecords(int numOfRecords, long startOffset) {
+        return memoryRecordsBuilder(numOfRecords, startOffset).build();
+    }
+
+    private MemoryRecordsBuilder memoryRecordsBuilder(int numOfRecords, long startOffset) {
+        MemoryRecordsBuilder builder = MemoryRecords.builder(ByteBuffer.allocate(1024),
+            CompressionType.NONE, TimestampType.CREATE_TIME, startOffset);
+        for (int i = 0; i < numOfRecords; i++) {
+            builder.appendWithOffset(startOffset + i, 0L, TestUtils.randomString(10).getBytes(), TestUtils.randomString(10).getBytes());
+        }
+        return builder;
+    }
+
+    private List<AcquiredRecords> expectedAcquiredRecords(MemoryRecords memoryRecords, int deliveryCount) {
+        List<AcquiredRecords> acquiredRecordsList = new ArrayList<>();
+        memoryRecords.batches().forEach(batch -> acquiredRecordsList.add(new AcquiredRecords()
+            .setBaseOffset(batch.baseOffset())
+            .setLastOffset(batch.lastOffset())
+            .setDeliveryCount((short) deliveryCount)));
+        return acquiredRecordsList;
+    }
+
+    private List<AcquiredRecords> expectedAcquiredRecords(long baseOffset, long lastOffset, int deliveryCount) {
+        List<AcquiredRecords> acquiredRecordsList = new ArrayList<>();
+        for (long i = baseOffset; i <= lastOffset; i++) {
+            acquiredRecordsList.add(new AcquiredRecords()
+                .setBaseOffset(i)
+                .setLastOffset(i)
+                .setDeliveryCount((short) deliveryCount));
+        }
+        return acquiredRecordsList;
+    }
+
+    @Test
     public void testAcquisitionLockForAcquiringSingleRecord() throws InterruptedException {
         SharePartition sharePartition = new SharePartition(GROUP_ID, TOPIC_ID_PARTITION, 100, 5,
                 100, mockTimer, MOCK_TIME);
@@ -2344,46 +2291,20 @@
 
         assertEquals(21, sharePartition.nextFetchOffset());
         assertEquals(2, sharePartition.cachedState().size());
->>>>>>> 9f170c8a
 
         CompletableFuture<Optional<Throwable>> releaseResult = sharePartition.releaseAcquiredRecords(MEMBER_ID);
         assertFalse(releaseResult.isCompletedExceptionally());
         assertFalse(releaseResult.join().isPresent());
 
-<<<<<<< HEAD
-        assertEquals(25, sharePartition.nextFetchOffset());
-        assertEquals(3, sharePartition.cachedState().size());
-        assertThrows(IllegalStateException.class, () -> sharePartition.cachedState().get(10L).batchState());
-        assertNotNull(sharePartition.cachedState().get(10L).offsetState());
-        assertThrows(IllegalStateException.class, () -> sharePartition.cachedState().get(15L).batchState());
-        assertNotNull(sharePartition.cachedState().get(10L).offsetState());
-        assertEquals(RecordState.ARCHIVED, sharePartition.cachedState().get(20L).batchState());
-        assertNull(sharePartition.cachedState().get(20L).offsetState());
-=======
         // Check cached state.
         Map<Long, InFlightState> expectedOffsetStateMap = new HashMap<>();
         expectedOffsetStateMap.put(5L, new InFlightState(RecordState.AVAILABLE, (short) 1));
         expectedOffsetStateMap.put(6L, new InFlightState(RecordState.ACKNOWLEDGED, (short) 1));
         assertEquals(expectedOffsetStateMap, sharePartition.cachedState().get(5L).offsetState());
->>>>>>> 9f170c8a
 
         expectedOffsetStateMap.clear();
         expectedOffsetStateMap.put(10L, new InFlightState(RecordState.ACKNOWLEDGED, (short) 1));
         expectedOffsetStateMap.put(11L, new InFlightState(RecordState.ACKNOWLEDGED, (short) 1));
-<<<<<<< HEAD
-        expectedOffsetStateMap.put(12L, new InFlightState(RecordState.ACKNOWLEDGED, (short) 1));
-        expectedOffsetStateMap.put(13L, new InFlightState(RecordState.ARCHIVED, (short) 2));
-        expectedOffsetStateMap.put(14L, new InFlightState(RecordState.ARCHIVED, (short) 2));
-        assertEquals(expectedOffsetStateMap, sharePartition.cachedState().get(10L).offsetState());
-
-        expectedOffsetStateMap.clear();
-        expectedOffsetStateMap.put(15L, new InFlightState(RecordState.ARCHIVED, (short) 2));
-        expectedOffsetStateMap.put(16L, new InFlightState(RecordState.ARCHIVED, (short) 2));
-        expectedOffsetStateMap.put(17L, new InFlightState(RecordState.ARCHIVED, (short) 1));
-        expectedOffsetStateMap.put(18L, new InFlightState(RecordState.ARCHIVED, (short) 1));
-        expectedOffsetStateMap.put(19L, new InFlightState(RecordState.ARCHIVED, (short) 1));
-        assertEquals(expectedOffsetStateMap, sharePartition.cachedState().get(15L).offsetState());
-=======
         expectedOffsetStateMap.put(12L, new InFlightState(RecordState.ARCHIVED, (short) 1));
         expectedOffsetStateMap.put(13L, new InFlightState(RecordState.ARCHIVED, (short) 1));
         expectedOffsetStateMap.put(14L, new InFlightState(RecordState.ACKNOWLEDGED, (short) 1));
@@ -2519,44 +2440,5 @@
         assertNull(sharePartition.cachedState().get(5L).offsetState().get(8L).acquisitionLockTimeoutTask());
         assertNull(sharePartition.cachedState().get(5L).offsetState().get(9L).acquisitionLockTimeoutTask());
         assertEquals(0, sharePartition.timer().size());
->>>>>>> 9f170c8a
-    }
-
-    private MemoryRecords memoryRecords(int numOfRecords) {
-        return memoryRecords(numOfRecords, 0);
-    }
-
-    private MemoryRecords memoryRecords(int numOfRecords, long startOffset) {
-        return memoryRecordsBuilder(numOfRecords, startOffset).build();
-    }
-
-    private MemoryRecordsBuilder memoryRecordsBuilder(int numOfRecords, long startOffset) {
-        MemoryRecordsBuilder builder = MemoryRecords.builder(ByteBuffer.allocate(1024),
-            CompressionType.NONE, TimestampType.CREATE_TIME, startOffset);
-        for (int i = 0; i < numOfRecords; i++) {
-            builder.appendWithOffset(startOffset + i, 0L, TestUtils.randomString(10).getBytes(), TestUtils.randomString(10).getBytes());
-        }
-        return builder;
-    }
-
-    private List<AcquiredRecords> expectedAcquiredRecords(MemoryRecords memoryRecords, int deliveryCount) {
-        List<AcquiredRecords> acquiredRecordsList = new ArrayList<>();
-        memoryRecords.batches().forEach(batch -> acquiredRecordsList.add(new AcquiredRecords()
-            .setBaseOffset(batch.baseOffset())
-            .setLastOffset(batch.lastOffset())
-            .setDeliveryCount((short) deliveryCount)));
-        return acquiredRecordsList;
-    }
-
-    private List<AcquiredRecords> expectedAcquiredRecords(long baseOffset, long lastOffset, int deliveryCount) {
-        List<AcquiredRecords> acquiredRecordsList = new ArrayList<>();
-        for (long i = baseOffset; i <= lastOffset; i++) {
-            acquiredRecordsList.add(new AcquiredRecords()
-                .setBaseOffset(i)
-                .setLastOffset(i)
-                .setDeliveryCount((short) deliveryCount));
-        }
-        return acquiredRecordsList;
-    }
-
+    }
 }
--- conflicted
+++ resolved
@@ -92,63 +92,6 @@
         mockTimer.close();
     }
 
-<<<<<<< HEAD
-=======
-    private SharePartition mockSharePartition() {
-        return mockSharePartition(RECORD_LOCK_DURATION_MS, MAX_IN_FLIGHT_MESSAGES);
-    }
-
-    private SharePartition mockSharePartition(int acquisitionLockTimeoutMs) {
-        return mockSharePartition(acquisitionLockTimeoutMs, MAX_IN_FLIGHT_MESSAGES);
-    }
-
-    private SharePartition mockSharePartition(short recordLockPartitionLimit) {
-        return mockSharePartition(RECORD_LOCK_DURATION_MS, recordLockPartitionLimit);
-    }
-
-    private SharePartition mockSharePartition(int acquisitionLockTimeoutMs, short recordLockPartitionLimit) {
-        return new SharePartition(GROUP_ID, TOPIC_ID_PARTITION, MAX_DELIVERY_COUNT,
-                recordLockPartitionLimit, acquisitionLockTimeoutMs, mockTimer, MOCK_TIME);
-    }
-
-    private MemoryRecords memoryRecords(int numOfRecords) {
-        return memoryRecords(numOfRecords, 0);
-    }
-
-    private MemoryRecords memoryRecords(int numOfRecords, long startOffset) {
-        return memoryRecordsBuilder(numOfRecords, startOffset).build();
-    }
-
-    private MemoryRecordsBuilder memoryRecordsBuilder(int numOfRecords, long startOffset) {
-        MemoryRecordsBuilder builder = MemoryRecords.builder(ByteBuffer.allocate(1024),
-                CompressionType.NONE, TimestampType.CREATE_TIME, startOffset);
-        for (int i = 0; i < numOfRecords; i++) {
-            builder.appendWithOffset(startOffset + i, 0L, TestUtils.randomString(10).getBytes(), TestUtils.randomString(10).getBytes());
-        }
-        return builder;
-    }
-
-    private List<AcquiredRecords> expectedAcquiredRecords(MemoryRecords memoryRecords, int deliveryCount) {
-        List<AcquiredRecords> acquiredRecordsList = new ArrayList<>();
-        memoryRecords.batches().forEach(batch -> acquiredRecordsList.add(new AcquiredRecords()
-                .setFirstOffset(batch.baseOffset())
-                .setLastOffset(batch.lastOffset())
-                .setDeliveryCount((short) deliveryCount)));
-        return acquiredRecordsList;
-    }
-
-    private List<AcquiredRecords> expectedAcquiredRecords(long baseOffset, long lastOffset, int deliveryCount) {
-        List<AcquiredRecords> acquiredRecordsList = new ArrayList<>();
-        for (long i = baseOffset; i <= lastOffset; i++) {
-            acquiredRecordsList.add(new AcquiredRecords()
-                    .setFirstOffset(i)
-                    .setLastOffset(i)
-                    .setDeliveryCount((short) deliveryCount));
-        }
-        return acquiredRecordsList;
-    }
-
->>>>>>> 90ac7c5d
     @Test
     public void testRecordStateValidateTransition() {
         // Null check.
@@ -3708,7 +3651,7 @@
     private List<AcquiredRecords> expectedAcquiredRecords(MemoryRecords memoryRecords, int deliveryCount) {
         List<AcquiredRecords> acquiredRecordsList = new ArrayList<>();
         memoryRecords.batches().forEach(batch -> acquiredRecordsList.add(new AcquiredRecords()
-            .setBaseOffset(batch.baseOffset())
+            .setFirstOffset(batch.baseOffset())
             .setLastOffset(batch.lastOffset())
             .setDeliveryCount((short) deliveryCount)));
         return acquiredRecordsList;
@@ -3718,7 +3661,7 @@
         List<AcquiredRecords> acquiredRecordsList = new ArrayList<>();
         for (long i = baseOffset; i <= lastOffset; i++) {
             acquiredRecordsList.add(new AcquiredRecords()
-                .setBaseOffset(i)
+                .setFirstOffset(i)
                 .setLastOffset(i)
                 .setDeliveryCount((short) deliveryCount));
         }
@@ -3751,7 +3694,7 @@
             this.persister = persister;
             return this;
         }
-        
+
         public static SharePartitionBuilder builder() {
             return new SharePartitionBuilder();
         }

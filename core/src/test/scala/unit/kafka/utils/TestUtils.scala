--- conflicted
+++ resolved
@@ -150,29 +150,10 @@
     JTestUtils.tempFile(content)
   }
 
-  /**
-<<<<<<< HEAD
-   * Create a kafka server instance with appropriate test settings
-   * USING THIS IS A SIGN YOU ARE NOT WRITING A REAL UNIT TEST
-   *
-   * @param config The configuration of the server
-   */
-  def createServer(config: KafkaConfig, time: Time = Time.SYSTEM): KafkaServer = {
-    createServer(config, time, None, startup = true)
-  }
-
-  def createServer(config: KafkaConfig, time: Time, threadNamePrefix: Option[String], startup: Boolean): KafkaServer = {
-    val server = new KafkaServer(config, time, threadNamePrefix)
-    if (startup) server.startup()
-    server
-  }
-
   def boundPort(broker: KafkaBroker, securityProtocol: SecurityProtocol = SecurityProtocol.PLAINTEXT): Int =
     broker.boundPort(ListenerName.forSecurityProtocol(securityProtocol))
 
   /**
-=======
->>>>>>> 73ab7ee4
    * Create a test config for the provided parameters.
    *
    * Note that if `interBrokerSecurityProtocol` is defined, the listener for the `SecurityProtocol` will be enabled.

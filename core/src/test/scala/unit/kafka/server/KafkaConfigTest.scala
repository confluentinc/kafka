/**
 * Licensed to the Apache Software Foundation (ASF) under one or more
 * contributor license agreements.  See the NOTICE file distributed with
 * this work for additional information regarding copyright ownership.
 * The ASF licenses this file to You under the Apache License, Version 2.0
 * (the "License"); you may not use this file except in compliance with
 * the License.  You may obtain a copy of the License at
 *
 *    http://www.apache.org/licenses/LICENSE-2.0
 *
 * Unless required by applicable law or agreed to in writing, software
 * distributed under the License is distributed on an "AS IS" BASIS,
 * WITHOUT WARRANTIES OR CONDITIONS OF ANY KIND, either express or implied.
 * See the License for the specific language governing permissions and
 * limitations under the License.
 */

package kafka.server

import kafka.api.{ApiVersion, KAFKA_0_8_2}
import kafka.cluster.EndPoint
import kafka.log.LogConfig
import kafka.message._
import kafka.utils.{CoreUtils, TestUtils}
import org.apache.kafka.common.Node
import org.apache.kafka.common.config.ConfigException
import org.apache.kafka.common.metrics.Sensor
import org.apache.kafka.common.network.ListenerName
import org.apache.kafka.common.record.Records
import org.apache.kafka.common.security.auth.SecurityProtocol
import org.apache.kafka.raft.RaftConfig
import org.junit.Assert._
import org.junit.Test
import org.scalatest.Assertions.intercept

<<<<<<< HEAD
import java.util.Properties
=======
import java.net.InetSocketAddress
import java.util
import java.util.{Collections, Properties}
import scala.jdk.CollectionConverters._
>>>>>>> dbc580b1

class KafkaConfigTest {

  @Test
  def testLogRetentionTimeHoursProvided(): Unit = {
    val props = TestUtils.createBrokerConfig(0, TestUtils.MockZkConnect, port = 8181)
    props.put(KafkaConfig.LogRetentionTimeHoursProp, "1")

    val cfg = KafkaConfig.fromProps(props)
    assertEquals(60L * 60L * 1000L, cfg.logRetentionTimeMillis)
  }

  @Test
  def testLogRetentionTimeMinutesProvided(): Unit = {
    val props = TestUtils.createBrokerConfig(0, TestUtils.MockZkConnect, port = 8181)
    props.put(KafkaConfig.LogRetentionTimeMinutesProp, "30")

    val cfg = KafkaConfig.fromProps(props)
    assertEquals(30 * 60L * 1000L, cfg.logRetentionTimeMillis)
  }

  @Test
  def testLogRetentionTimeMsProvided(): Unit = {
    val props = TestUtils.createBrokerConfig(0, TestUtils.MockZkConnect, port = 8181)
    props.put(KafkaConfig.LogRetentionTimeMillisProp, "1800000")

    val cfg = KafkaConfig.fromProps(props)
    assertEquals(30 * 60L * 1000L, cfg.logRetentionTimeMillis)
  }

  @Test
  def testLogRetentionTimeNoConfigProvided(): Unit = {
    val props = TestUtils.createBrokerConfig(0, TestUtils.MockZkConnect, port = 8181)

    val cfg = KafkaConfig.fromProps(props)
    assertEquals(24 * 7 * 60L * 60L * 1000L, cfg.logRetentionTimeMillis)
  }

  @Test
  def testLogRetentionTimeBothMinutesAndHoursProvided(): Unit = {
    val props = TestUtils.createBrokerConfig(0, TestUtils.MockZkConnect, port = 8181)
    props.put(KafkaConfig.LogRetentionTimeMinutesProp, "30")
    props.put(KafkaConfig.LogRetentionTimeHoursProp, "1")

    val cfg = KafkaConfig.fromProps(props)
    assertEquals( 30 * 60L * 1000L, cfg.logRetentionTimeMillis)
  }

  @Test
  def testLogRetentionTimeBothMinutesAndMsProvided(): Unit = {
    val props = TestUtils.createBrokerConfig(0, TestUtils.MockZkConnect, port = 8181)
    props.put(KafkaConfig.LogRetentionTimeMillisProp, "1800000")
    props.put(KafkaConfig.LogRetentionTimeMinutesProp, "10")

    val cfg = KafkaConfig.fromProps(props)
    assertEquals( 30 * 60L * 1000L, cfg.logRetentionTimeMillis)
  }

  @Test
  def testLogRetentionUnlimited(): Unit = {
    val props1 = TestUtils.createBrokerConfig(0,TestUtils.MockZkConnect, port = 8181)
    val props2 = TestUtils.createBrokerConfig(0,TestUtils.MockZkConnect, port = 8181)
    val props3 = TestUtils.createBrokerConfig(0,TestUtils.MockZkConnect, port = 8181)
    val props4 = TestUtils.createBrokerConfig(0,TestUtils.MockZkConnect, port = 8181)
    val props5 = TestUtils.createBrokerConfig(0,TestUtils.MockZkConnect, port = 8181)

    props1.put("log.retention.ms", "-1")
    props2.put("log.retention.minutes", "-1")
    props3.put("log.retention.hours", "-1")

    val cfg1 = KafkaConfig.fromProps(props1)
    val cfg2 = KafkaConfig.fromProps(props2)
    val cfg3 = KafkaConfig.fromProps(props3)
    assertEquals("Should be -1", -1, cfg1.logRetentionTimeMillis)
    assertEquals("Should be -1", -1, cfg2.logRetentionTimeMillis)
    assertEquals("Should be -1", -1, cfg3.logRetentionTimeMillis)

    props4.put("log.retention.ms", "-1")
    props4.put("log.retention.minutes", "30")

    val cfg4 = KafkaConfig.fromProps(props4)
    assertEquals("Should be -1", -1, cfg4.logRetentionTimeMillis)

    props5.put("log.retention.ms", "0")

    intercept[IllegalArgumentException] {
      KafkaConfig.fromProps(props5)
    }
  }

  @Test
  def testLogRetentionValid(): Unit = {
    val props1 = TestUtils.createBrokerConfig(0, TestUtils.MockZkConnect, port = 8181)
    val props2 = TestUtils.createBrokerConfig(0, TestUtils.MockZkConnect, port = 8181)
    val props3 = TestUtils.createBrokerConfig(0, TestUtils.MockZkConnect, port = 8181)

    props1.put("log.retention.ms", "0")
    props2.put("log.retention.minutes", "0")
    props3.put("log.retention.hours", "0")

    intercept[IllegalArgumentException] {
      KafkaConfig.fromProps(props1)
    }
    intercept[IllegalArgumentException] {
      KafkaConfig.fromProps(props2)
    }
    intercept[IllegalArgumentException] {
      KafkaConfig.fromProps(props3)
    }

  }

  @Test
  def testAdvertiseDefaults(): Unit = {
    val port = "9999"
    val hostName = "fake-host"

    val props = TestUtils.createBrokerConfig(0, TestUtils.MockZkConnect)
    props.remove(KafkaConfig.ListenersProp)
    props.put(KafkaConfig.HostNameProp, hostName)
    props.put(KafkaConfig.PortProp, port)
    val serverConfig = KafkaConfig.fromProps(props)
    val endpoints = serverConfig.advertisedListeners
    val endpoint = endpoints.find(_.securityProtocol == SecurityProtocol.PLAINTEXT).get
    assertEquals(endpoint.host, hostName)
    assertEquals(endpoint.port, port.toInt)
  }

  @Test
  def testAdvertiseConfigured(): Unit = {
    val advertisedHostName = "routable-host"
    val advertisedPort = "1234"

    val props = TestUtils.createBrokerConfig(0, TestUtils.MockZkConnect)
    props.put(KafkaConfig.AdvertisedHostNameProp, advertisedHostName)
    props.put(KafkaConfig.AdvertisedPortProp, advertisedPort)

    val serverConfig = KafkaConfig.fromProps(props)
    val endpoints = serverConfig.advertisedListeners
    val endpoint = endpoints.find(_.securityProtocol == SecurityProtocol.PLAINTEXT).get

    assertEquals(endpoint.host, advertisedHostName)
    assertEquals(endpoint.port, advertisedPort.toInt)
  }

  @Test
  def testAdvertisePortDefault(): Unit = {
    val advertisedHostName = "routable-host"
    val port = "9999"

    val props = TestUtils.createBrokerConfig(0, TestUtils.MockZkConnect)
    props.put(KafkaConfig.AdvertisedHostNameProp, advertisedHostName)
    props.put(KafkaConfig.PortProp, port)

    val serverConfig = KafkaConfig.fromProps(props)
    val endpoints = serverConfig.advertisedListeners
    val endpoint = endpoints.find(_.securityProtocol == SecurityProtocol.PLAINTEXT).get

    assertEquals(endpoint.host, advertisedHostName)
    assertEquals(endpoint.port, port.toInt)
  }

  @Test
  def testAdvertiseHostNameDefault(): Unit = {
    val hostName = "routable-host"
    val advertisedPort = "9999"

    val props = TestUtils.createBrokerConfig(0, TestUtils.MockZkConnect)
    props.put(KafkaConfig.HostNameProp, hostName)
    props.put(KafkaConfig.AdvertisedPortProp, advertisedPort)

    val serverConfig = KafkaConfig.fromProps(props)
    val endpoints = serverConfig.advertisedListeners
    val endpoint = endpoints.find(_.securityProtocol == SecurityProtocol.PLAINTEXT).get

    assertEquals(endpoint.host, hostName)
    assertEquals(endpoint.port, advertisedPort.toInt)
  }

  @Test
  def testDuplicateListeners(): Unit = {
    val props = new Properties()
    props.put(KafkaConfig.BrokerIdProp, "1")
    props.put(KafkaConfig.ZkConnectProp, "localhost:2181")

    // listeners with duplicate port
    props.put(KafkaConfig.ListenersProp, "PLAINTEXT://localhost:9091,SSL://localhost:9091")
    var caught = intercept[IllegalArgumentException] { KafkaConfig.fromProps(props) }
    assertTrue(caught.getMessage.contains("Each listener must have a different port"))

    // listeners with duplicate name
    props.put(KafkaConfig.ListenersProp, "PLAINTEXT://localhost:9091,PLAINTEXT://localhost:9092")
    caught = intercept[IllegalArgumentException] { KafkaConfig.fromProps(props) }
    assertTrue(caught.getMessage.contains("Each listener must have a different name"))

    // advertised listeners can have duplicate ports
    props.put(KafkaConfig.ListenerSecurityProtocolMapProp, "HOST:SASL_SSL,LB:SASL_SSL")
    props.put(KafkaConfig.InterBrokerListenerNameProp, "HOST")
    props.put(KafkaConfig.ListenersProp, "HOST://localhost:9091,LB://localhost:9092")
    props.put(KafkaConfig.AdvertisedListenersProp, "HOST://localhost:9091,LB://localhost:9091")
    assertTrue(isValidKafkaConfig(props))

    // but not duplicate names
    props.put(KafkaConfig.AdvertisedListenersProp, "HOST://localhost:9091,HOST://localhost:9091")
    caught = intercept[IllegalArgumentException] { KafkaConfig.fromProps(props) }
    assertTrue(caught.getMessage.contains("Each listener must have a different name"))
  }

  @Test
  def testControlPlaneListenerName() = {
    val props = TestUtils.createBrokerConfig(0, TestUtils.MockZkConnect)
    props.put("listeners", "PLAINTEXT://localhost:0,CONTROLLER://localhost:5000")
    props.put("listener.security.protocol.map", "PLAINTEXT:PLAINTEXT,CONTROLLER:SSL")
    props.put("control.plane.listener.name", "CONTROLLER")
    assertTrue(isValidKafkaConfig(props))

    val serverConfig = KafkaConfig.fromProps(props)
    val controlEndpoint = serverConfig.controlPlaneListener.get
    assertEquals("localhost", controlEndpoint.host)
    assertEquals(5000, controlEndpoint.port)
    assertEquals(SecurityProtocol.SSL, controlEndpoint.securityProtocol)

    //advertised listener should contain control-plane listener
    val advertisedEndpoints = serverConfig.advertisedListeners
    assertFalse(advertisedEndpoints.filter { endpoint =>
      endpoint.securityProtocol == controlEndpoint.securityProtocol && endpoint.listenerName.value().equals(controlEndpoint.listenerName.value())
    }.isEmpty)

    // interBrokerListener name should be different from control-plane listener name
    val interBrokerListenerName = serverConfig.interBrokerListenerName
    assertFalse(interBrokerListenerName.value().equals(controlEndpoint.listenerName.value()))
  }

  @Test
  def testControllerListenerName() = {
    val props = TestUtils.createBrokerConfig(0, TestUtils.MockZkConnect)
    props.put(KafkaConfig.ListenersProp, "PLAINTEXT://localhost:0,CONTROLPLANE://localhost:4000,CONTROLLER://localhost:5000")
    props.put(KafkaConfig.ListenerSecurityProtocolMapProp, "PLAINTEXT:PLAINTEXT,CONTROLPLANE:SSL,CONTROLLER:SASL_SSL")
    props.put(KafkaConfig.AdvertisedListenersProp, "PLAINTEXT://localhost:0,CONTROLPLANE://localhost:4000")
    props.put(KafkaConfig.ControlPlaneListenerNameProp, "CONTROLPLANE")
    props.put(KafkaConfig.ControllerListenerNamesProp, "CONTROLLER")
    assertTrue(isValidKafkaConfig(props))

    val serverConfig = KafkaConfig.fromProps(props)
    val controlPlaneEndpoint = serverConfig.controlPlaneListener.get
    assertEquals("localhost", controlPlaneEndpoint.host)
    assertEquals(4000, controlPlaneEndpoint.port)
    assertEquals(SecurityProtocol.SSL, controlPlaneEndpoint.securityProtocol)

    val controllerEndpoints = serverConfig.controllerListeners
    assertEquals(1, controllerEndpoints.size)
    val controllerEndpoint = controllerEndpoints.iterator.next()
    assertEquals("localhost", controllerEndpoint.host)
    assertEquals(5000, controllerEndpoint.port)
    assertEquals(SecurityProtocol.SASL_SSL, controllerEndpoint.securityProtocol)
  }

  @Test
  def testBadListenerProtocol(): Unit = {
    val props = new Properties()
    props.put(KafkaConfig.BrokerIdProp, "1")
    props.put(KafkaConfig.ZkConnectProp, "localhost:2181")
    props.put(KafkaConfig.ListenersProp, "BAD://localhost:9091")

    assertFalse(isValidKafkaConfig(props))
  }

  @Test
  def testListenerNamesWithAdvertisedListenerUnset(): Unit = {
    val props = new Properties()
    props.put(KafkaConfig.BrokerIdProp, "1")
    props.put(KafkaConfig.ZkConnectProp, "localhost:2181")

    props.put(KafkaConfig.ListenersProp, "CLIENT://localhost:9091,REPLICATION://localhost:9092,INTERNAL://localhost:9093")
    props.put(KafkaConfig.ListenerSecurityProtocolMapProp, "CLIENT:SSL,REPLICATION:SSL,INTERNAL:PLAINTEXT")
    props.put(KafkaConfig.InterBrokerListenerNameProp, "REPLICATION")
    val config = KafkaConfig.fromProps(props)
    val expectedListeners = Seq(
      EndPoint("localhost", 9091, new ListenerName("CLIENT"), SecurityProtocol.SSL),
      EndPoint("localhost", 9092, new ListenerName("REPLICATION"), SecurityProtocol.SSL),
      EndPoint("localhost", 9093, new ListenerName("INTERNAL"), SecurityProtocol.PLAINTEXT))
    assertEquals(expectedListeners, config.listeners)
    assertEquals(expectedListeners, config.advertisedListeners)
    val expectedSecurityProtocolMap = Map(
      new ListenerName("CLIENT") -> SecurityProtocol.SSL,
      new ListenerName("REPLICATION") -> SecurityProtocol.SSL,
      new ListenerName("INTERNAL") -> SecurityProtocol.PLAINTEXT
    )
    assertEquals(expectedSecurityProtocolMap, config.listenerSecurityProtocolMap)
  }

  @Test
  def testListenerAndAdvertisedListenerNames(): Unit = {
    val props = new Properties()
    props.put(KafkaConfig.BrokerIdProp, "1")
    props.put(KafkaConfig.ZkConnectProp, "localhost:2181")

    props.put(KafkaConfig.ListenersProp, "EXTERNAL://localhost:9091,INTERNAL://localhost:9093")
    props.put(KafkaConfig.AdvertisedListenersProp, "EXTERNAL://lb1.example.com:9000,INTERNAL://host1:9093")
    props.put(KafkaConfig.ListenerSecurityProtocolMapProp, "EXTERNAL:SSL,INTERNAL:PLAINTEXT")
    props.put(KafkaConfig.InterBrokerListenerNameProp, "INTERNAL")
    val config = KafkaConfig.fromProps(props)

    val expectedListeners = Seq(
      EndPoint("localhost", 9091, new ListenerName("EXTERNAL"), SecurityProtocol.SSL),
      EndPoint("localhost", 9093, new ListenerName("INTERNAL"), SecurityProtocol.PLAINTEXT)
    )
    assertEquals(expectedListeners, config.listeners)

    val expectedAdvertisedListeners = Seq(
      EndPoint("lb1.example.com", 9000, new ListenerName("EXTERNAL"), SecurityProtocol.SSL),
      EndPoint("host1", 9093, new ListenerName("INTERNAL"), SecurityProtocol.PLAINTEXT)
    )
    assertEquals(expectedAdvertisedListeners, config.advertisedListeners)

    val expectedSecurityProtocolMap = Map(
      new ListenerName("EXTERNAL") -> SecurityProtocol.SSL,
      new ListenerName("INTERNAL") -> SecurityProtocol.PLAINTEXT
    )
    assertEquals(expectedSecurityProtocolMap, config.listenerSecurityProtocolMap)
  }

  @Test
  def testListenerNameMissingFromListenerSecurityProtocolMap(): Unit = {
    val props = new Properties()
    props.put(KafkaConfig.BrokerIdProp, "1")
    props.put(KafkaConfig.ZkConnectProp, "localhost:2181")

    props.put(KafkaConfig.ListenersProp, "SSL://localhost:9091,REPLICATION://localhost:9092")
    props.put(KafkaConfig.InterBrokerListenerNameProp, "SSL")
    assertFalse(isValidKafkaConfig(props))
  }

  @Test
  def testInterBrokerListenerNameMissingFromListenerSecurityProtocolMap(): Unit = {
    val props = new Properties()
    props.put(KafkaConfig.BrokerIdProp, "1")
    props.put(KafkaConfig.ZkConnectProp, "localhost:2181")

    props.put(KafkaConfig.ListenersProp, "SSL://localhost:9091")
    props.put(KafkaConfig.InterBrokerListenerNameProp, "REPLICATION")
    assertFalse(isValidKafkaConfig(props))
  }

  @Test
  def testInterBrokerListenerNameAndSecurityProtocolSet(): Unit = {
    val props = new Properties()
    props.put(KafkaConfig.BrokerIdProp, "1")
    props.put(KafkaConfig.ZkConnectProp, "localhost:2181")

    props.put(KafkaConfig.ListenersProp, "SSL://localhost:9091")
    props.put(KafkaConfig.InterBrokerListenerNameProp, "SSL")
    props.put(KafkaConfig.InterBrokerSecurityProtocolProp, "SSL")
    assertFalse(isValidKafkaConfig(props))
  }

  @Test
  def testCaseInsensitiveListenerProtocol(): Unit = {
    val props = new Properties()
    props.put(KafkaConfig.BrokerIdProp, "1")
    props.put(KafkaConfig.ZkConnectProp, "localhost:2181")
    props.put(KafkaConfig.ListenersProp, "plaintext://localhost:9091,SsL://localhost:9092")
    val config = KafkaConfig.fromProps(props)
    assertEquals(Some("SSL://localhost:9092"), config.listeners.find(_.listenerName.value == "SSL").map(_.connectionString))
    assertEquals(Some("PLAINTEXT://localhost:9091"), config.listeners.find(_.listenerName.value == "PLAINTEXT").map(_.connectionString))
  }

  def listenerListToEndPoints(listenerList: String,
                              securityProtocolMap: collection.Map[ListenerName, SecurityProtocol] = EndPoint.DefaultSecurityProtocolMap) =
    CoreUtils.listenerListToEndPoints(listenerList, securityProtocolMap)

  @Test
  def testListenerDefaults(): Unit = {
    val props = new Properties()
    props.put(KafkaConfig.BrokerIdProp, "1")
    props.put(KafkaConfig.ZkConnectProp, "localhost:2181")

    // configuration with host and port, but no listeners
    props.put(KafkaConfig.HostNameProp, "myhost")
    props.put(KafkaConfig.PortProp, "1111")

    val conf = KafkaConfig.fromProps(props)
    assertEquals(listenerListToEndPoints("PLAINTEXT://myhost:1111"), conf.listeners)

    // configuration with null host
    props.remove(KafkaConfig.HostNameProp)

    val conf2 = KafkaConfig.fromProps(props)
    assertEquals(listenerListToEndPoints("PLAINTEXT://:1111"), conf2.listeners)
    assertEquals(listenerListToEndPoints("PLAINTEXT://:1111"), conf2.advertisedListeners)
    assertEquals(null, conf2.listeners.find(_.securityProtocol == SecurityProtocol.PLAINTEXT).get.host)

    // configuration with advertised host and port, and no advertised listeners
    props.put(KafkaConfig.AdvertisedHostNameProp, "otherhost")
    props.put(KafkaConfig.AdvertisedPortProp, "2222")

    val conf3 = KafkaConfig.fromProps(props)
    assertEquals(conf3.advertisedListeners, listenerListToEndPoints("PLAINTEXT://otherhost:2222"))
  }

  @Test
  def testVersionConfiguration(): Unit = {
    val props = new Properties()
    props.put(KafkaConfig.BrokerIdProp, "1")
    props.put(KafkaConfig.ZkConnectProp, "localhost:2181")
    val conf = KafkaConfig.fromProps(props)
    assertEquals(ApiVersion.latestVersion, conf.interBrokerProtocolVersion)

    props.put(KafkaConfig.InterBrokerProtocolVersionProp, "0.8.2.0")
    // We need to set the message format version to make the configuration valid.
    props.put(KafkaConfig.LogMessageFormatVersionProp, "0.8.2.0")
    val conf2 = KafkaConfig.fromProps(props)
    assertEquals(KAFKA_0_8_2, conf2.interBrokerProtocolVersion)

    // check that 0.8.2.0 is the same as 0.8.2.1
    props.put(KafkaConfig.InterBrokerProtocolVersionProp, "0.8.2.1")
    // We need to set the message format version to make the configuration valid
    props.put(KafkaConfig.LogMessageFormatVersionProp, "0.8.2.1")
    val conf3 = KafkaConfig.fromProps(props)
    assertEquals(KAFKA_0_8_2, conf3.interBrokerProtocolVersion)

    //check that latest is newer than 0.8.2
    assertTrue(ApiVersion.latestVersion >= conf3.interBrokerProtocolVersion)
  }

  private def isValidKafkaConfig(props: Properties): Boolean = {
    try {
      KafkaConfig.fromProps(props)
      true
    } catch {
      case _: IllegalArgumentException | _: ConfigException => false
    }
  }

  @Test
  def testUncleanLeaderElectionDefault(): Unit = {
    val props = TestUtils.createBrokerConfig(0, TestUtils.MockZkConnect, port = 8181)
    val serverConfig = KafkaConfig.fromProps(props)

    assertEquals(serverConfig.uncleanLeaderElectionEnable, false)
  }

  @Test
  def testUncleanElectionDisabled(): Unit = {
    val props = TestUtils.createBrokerConfig(0, TestUtils.MockZkConnect, port = 8181)
    props.put(KafkaConfig.UncleanLeaderElectionEnableProp, String.valueOf(false))
    val serverConfig = KafkaConfig.fromProps(props)

    assertEquals(serverConfig.uncleanLeaderElectionEnable, false)
  }

  @Test
  def testUncleanElectionEnabled(): Unit = {
    val props = TestUtils.createBrokerConfig(0, TestUtils.MockZkConnect, port = 8181)
    props.put(KafkaConfig.UncleanLeaderElectionEnableProp, String.valueOf(true))
    val serverConfig = KafkaConfig.fromProps(props)

    assertEquals(serverConfig.uncleanLeaderElectionEnable, true)
  }

  @Test
  def testUncleanElectionInvalid(): Unit = {
    val props = TestUtils.createBrokerConfig(0, TestUtils.MockZkConnect, port = 8181)
    props.put(KafkaConfig.UncleanLeaderElectionEnableProp, "invalid")

    intercept[ConfigException] {
      KafkaConfig.fromProps(props)
    }
  }

  @Test
  def testLogRollTimeMsProvided(): Unit = {
    val props = TestUtils.createBrokerConfig(0, TestUtils.MockZkConnect, port = 8181)
    props.put(KafkaConfig.LogRollTimeMillisProp, "1800000")

    val cfg = KafkaConfig.fromProps(props)
    assertEquals(30 * 60L * 1000L, cfg.logRollTimeMillis)
  }

  @Test
  def testLogRollTimeBothMsAndHoursProvided(): Unit = {
    val props = TestUtils.createBrokerConfig(0, TestUtils.MockZkConnect, port = 8181)
    props.put(KafkaConfig.LogRollTimeMillisProp, "1800000")
    props.put(KafkaConfig.LogRollTimeHoursProp, "1")

    val cfg = KafkaConfig.fromProps(props)
    assertEquals( 30 * 60L * 1000L, cfg.logRollTimeMillis)
  }

  @Test
  def testLogRollTimeNoConfigProvided(): Unit = {
    val props = TestUtils.createBrokerConfig(0, TestUtils.MockZkConnect, port = 8181)

    val cfg = KafkaConfig.fromProps(props)
    assertEquals(24 * 7 * 60L * 60L * 1000L, cfg.logRollTimeMillis																									)
  }

  @Test
  def testDefaultCompressionType(): Unit = {
    val props = TestUtils.createBrokerConfig(0, TestUtils.MockZkConnect, port = 8181)
    val serverConfig = KafkaConfig.fromProps(props)

    assertEquals(serverConfig.compressionType, "producer")
  }

  @Test
  def testValidCompressionType(): Unit = {
    val props = TestUtils.createBrokerConfig(0, TestUtils.MockZkConnect, port = 8181)
    props.put("compression.type", "gzip")
    val serverConfig = KafkaConfig.fromProps(props)

    assertEquals(serverConfig.compressionType, "gzip")
  }

  @Test
  def testInvalidCompressionType(): Unit = {
    val props = TestUtils.createBrokerConfig(0, TestUtils.MockZkConnect, port = 8181)
    props.put(KafkaConfig.CompressionTypeProp, "abc")
    intercept[IllegalArgumentException] {
      KafkaConfig.fromProps(props)
    }
  }

  @Test
  def testInvalidInterBrokerSecurityProtocol(): Unit = {
    val props = TestUtils.createBrokerConfig(0, TestUtils.MockZkConnect, port = 8181)
    props.put(KafkaConfig.ListenersProp, "SSL://localhost:0")
    props.put(KafkaConfig.InterBrokerSecurityProtocolProp, SecurityProtocol.PLAINTEXT.toString)
    intercept[IllegalArgumentException] {
      KafkaConfig.fromProps(props)
    }
  }

  @Test
  def testEqualAdvertisedListenersProtocol(): Unit = {
    val props = TestUtils.createBrokerConfig(0, TestUtils.MockZkConnect, port = 8181)
    props.put(KafkaConfig.ListenersProp, "PLAINTEXT://localhost:9092,SSL://localhost:9093")
    props.put(KafkaConfig.AdvertisedListenersProp, "PLAINTEXT://localhost:9092,SSL://localhost:9093")
    KafkaConfig.fromProps(props)
  }

  @Test
  def testInvalidAdvertisedListenersProtocol(): Unit = {
    val props = TestUtils.createBrokerConfig(0, TestUtils.MockZkConnect, port = 8181)
    props.put(KafkaConfig.ListenersProp, "TRACE://localhost:9091,SSL://localhost:9093")
    props.put(KafkaConfig.AdvertisedListenersProp, "PLAINTEXT://localhost:9092")
    var caught = intercept[IllegalArgumentException] { KafkaConfig.fromProps(props) }
    assertTrue(caught.getMessage.contains("No security protocol defined for listener TRACE"))

    props.put(KafkaConfig.ListenerSecurityProtocolMapProp, "PLAINTEXT:PLAINTEXT,TRACE:PLAINTEXT,SSL:SSL")
    caught = intercept[IllegalArgumentException] { KafkaConfig.fromProps(props) }
    assertTrue(caught.getMessage.contains("advertised.listeners listener names must be equal to or a subset of the ones defined in listeners"))
  }

  @Test
  def testInterBrokerVersionMessageFormatCompatibility(): Unit = {
    def buildConfig(interBrokerProtocol: ApiVersion, messageFormat: ApiVersion): KafkaConfig = {
      val props = TestUtils.createBrokerConfig(0, TestUtils.MockZkConnect, port = 8181)
      props.put(KafkaConfig.InterBrokerProtocolVersionProp, interBrokerProtocol.version)
      props.put(KafkaConfig.LogMessageFormatVersionProp, messageFormat.version)
      KafkaConfig.fromProps(props)
    }

    ApiVersion.allVersions.foreach { interBrokerVersion =>
      ApiVersion.allVersions.foreach { messageFormatVersion =>
        if (interBrokerVersion.recordVersion.value >= messageFormatVersion.recordVersion.value) {
          val config = buildConfig(interBrokerVersion, messageFormatVersion)
          assertEquals(messageFormatVersion, config.logMessageFormatVersion)
          assertEquals(interBrokerVersion, config.interBrokerProtocolVersion)
        } else {
          intercept[IllegalArgumentException] {
            buildConfig(interBrokerVersion, messageFormatVersion)
          }
        }
      }
    }
  }

  @Test
  def testFromPropsInvalid(): Unit = {
    def baseProperties: Properties = {
      val validRequiredProperties = new Properties()
      validRequiredProperties.put(KafkaConfig.ZkConnectProp, "127.0.0.1:2181")
      validRequiredProperties
    }
    // to ensure a basis is valid - bootstraps all needed validation
    KafkaConfig.fromProps(baseProperties)

    KafkaConfig.configNames.foreach { name =>
      name match {
        case KafkaConfig.ZkConnectProp => // ignore string
        case KafkaConfig.ZkSessionTimeoutMsProp => assertPropertyInvalid(baseProperties, name, "not_a_number")
        case KafkaConfig.ZkConnectionTimeoutMsProp => assertPropertyInvalid(baseProperties, name, "not_a_number")
        case KafkaConfig.ZkSyncTimeMsProp => assertPropertyInvalid(baseProperties, name, "not_a_number")
        case KafkaConfig.ZkEnableSecureAclsProp => assertPropertyInvalid(baseProperties, name, "not_a_boolean")
        case KafkaConfig.ZkMaxInFlightRequestsProp => assertPropertyInvalid(baseProperties, name, "not_a_number", "0")
        case KafkaConfig.ZkSslClientEnableProp => assertPropertyInvalid(baseProperties, name, "not_a_boolean")
        case KafkaConfig.ZkClientCnxnSocketProp =>  //ignore string
        case KafkaConfig.ZkSslKeyStoreLocationProp =>  //ignore string
        case KafkaConfig.ZkSslKeyStorePasswordProp =>  //ignore string
        case KafkaConfig.ZkSslKeyStoreTypeProp =>  //ignore string
        case KafkaConfig.ZkSslTrustStoreLocationProp =>  //ignore string
        case KafkaConfig.ZkSslTrustStorePasswordProp =>  //ignore string
        case KafkaConfig.ZkSslTrustStoreTypeProp =>  //ignore string
        case KafkaConfig.ZkSslProtocolProp =>  //ignore string
        case KafkaConfig.ZkSslEnabledProtocolsProp =>  //ignore string
        case KafkaConfig.ZkSslCipherSuitesProp =>  //ignore string
        case KafkaConfig.ZkSslEndpointIdentificationAlgorithmProp => //ignore string
        case KafkaConfig.ZkSslCrlEnableProp => assertPropertyInvalid(baseProperties, name, "not_a_boolean")
        case KafkaConfig.ZkSslOcspEnableProp => assertPropertyInvalid(baseProperties, name, "not_a_boolean")

        case KafkaConfig.BrokerIdProp => assertPropertyInvalid(baseProperties, name, "not_a_number")
        case KafkaConfig.ControllerIdProp => assertPropertyInvalid(baseProperties, name, "not_a_number")
        case KafkaConfig.NumNetworkThreadsProp => assertPropertyInvalid(baseProperties, name, "not_a_number", "0")
        case KafkaConfig.NumIoThreadsProp => assertPropertyInvalid(baseProperties, name, "not_a_number", "0")
        case KafkaConfig.BackgroundThreadsProp => assertPropertyInvalid(baseProperties, name, "not_a_number", "0")
        case KafkaConfig.QueuedMaxRequestsProp => assertPropertyInvalid(baseProperties, name, "not_a_number", "0")
        case KafkaConfig.NumReplicaAlterLogDirsThreadsProp => assertPropertyInvalid(baseProperties, name, "not_a_number")
        case KafkaConfig.QueuedMaxBytesProp => assertPropertyInvalid(baseProperties, name, "not_a_number")
        case KafkaConfig.RequestTimeoutMsProp => assertPropertyInvalid(baseProperties, name, "not_a_number")
        case KafkaConfig.ConnectionSetupTimeoutMsProp => assertPropertyInvalid(baseProperties, name, "not_a_number")
        case KafkaConfig.ConnectionSetupTimeoutMaxMsProp => assertPropertyInvalid(baseProperties, name, "not_a_number")
        case KafkaConfig.ProcessRolesProp => // ignore string
        case KafkaConfig.InitialBrokerRegistrationTimeoutMs => assertPropertyInvalid(baseProperties, name, "not_a_number")
        case KafkaConfig.BrokerHeartbeatIntervalMsProp => assertPropertyInvalid(baseProperties, name, "not_a_number")
        case KafkaConfig.BrokerSessionTimeoutMsProp => assertPropertyInvalid(baseProperties, name, "not_a_number")

        case KafkaConfig.AuthorizerClassNameProp => //ignore string
        case KafkaConfig.CreateTopicPolicyClassNameProp => //ignore string

        case KafkaConfig.PortProp => assertPropertyInvalid(baseProperties, name, "not_a_number")
        case KafkaConfig.HostNameProp => // ignore string
        case KafkaConfig.AdvertisedHostNameProp => //ignore string
        case KafkaConfig.AdvertisedPortProp => assertPropertyInvalid(baseProperties, name, "not_a_number")
        case KafkaConfig.ControllerListenerNamesProp => // ignore string
        case KafkaConfig.SocketSendBufferBytesProp => assertPropertyInvalid(baseProperties, name, "not_a_number")
        case KafkaConfig.SocketReceiveBufferBytesProp => assertPropertyInvalid(baseProperties, name, "not_a_number")
        case KafkaConfig.MaxConnectionsPerIpOverridesProp =>
          assertPropertyInvalid(baseProperties, name, "127.0.0.1:not_a_number")
        case KafkaConfig.ConnectionsMaxIdleMsProp => assertPropertyInvalid(baseProperties, name, "not_a_number")
        case KafkaConfig.FailedAuthenticationDelayMsProp => assertPropertyInvalid(baseProperties, name, "not_a_number", "-1")

        case KafkaConfig.NumPartitionsProp => assertPropertyInvalid(baseProperties, name, "not_a_number", "0")
        case KafkaConfig.LogDirsProp => // ignore string
        case KafkaConfig.LogDirProp => // ignore string
        case KafkaConfig.MetadataLogDirProp => // ignore string
        case KafkaConfig.LogSegmentBytesProp => assertPropertyInvalid(baseProperties, name, "not_a_number", Records.LOG_OVERHEAD - 1)

        case KafkaConfig.LogRollTimeMillisProp => assertPropertyInvalid(baseProperties, name, "not_a_number", "0")
        case KafkaConfig.LogRollTimeHoursProp => assertPropertyInvalid(baseProperties, name, "not_a_number", "0")

        case KafkaConfig.LogRetentionTimeMillisProp => assertPropertyInvalid(baseProperties, name, "not_a_number", "0")
        case KafkaConfig.LogRetentionTimeMinutesProp => assertPropertyInvalid(baseProperties, name, "not_a_number", "0")
        case KafkaConfig.LogRetentionTimeHoursProp => assertPropertyInvalid(baseProperties, name, "not_a_number", "0")

        case KafkaConfig.LogRetentionBytesProp => assertPropertyInvalid(baseProperties, name, "not_a_number")
        case KafkaConfig.LogCleanupIntervalMsProp => assertPropertyInvalid(baseProperties, name, "not_a_number", "0")
        case KafkaConfig.LogCleanupPolicyProp => assertPropertyInvalid(baseProperties, name, "unknown_policy", "0")
        case KafkaConfig.LogCleanerIoMaxBytesPerSecondProp => assertPropertyInvalid(baseProperties, name, "not_a_number")
        case KafkaConfig.LogCleanerDedupeBufferSizeProp => assertPropertyInvalid(baseProperties, name, "not_a_number", "1024")
        case KafkaConfig.LogCleanerDedupeBufferLoadFactorProp => assertPropertyInvalid(baseProperties, name, "not_a_number")
        case KafkaConfig.LogCleanerEnableProp => assertPropertyInvalid(baseProperties, name, "not_a_boolean")
        case KafkaConfig.LogCleanerDeleteRetentionMsProp => assertPropertyInvalid(baseProperties, name, "not_a_number")
        case KafkaConfig.LogCleanerMinCompactionLagMsProp => assertPropertyInvalid(baseProperties, name, "not_a_number")
        case KafkaConfig.LogCleanerMaxCompactionLagMsProp => assertPropertyInvalid(baseProperties, name, "not_a_number")
        case KafkaConfig.LogCleanerMinCleanRatioProp => assertPropertyInvalid(baseProperties, name, "not_a_number")
        case KafkaConfig.LogIndexSizeMaxBytesProp => assertPropertyInvalid(baseProperties, name, "not_a_number", "3")
        case KafkaConfig.LogFlushIntervalMessagesProp => assertPropertyInvalid(baseProperties, name, "not_a_number", "0")
        case KafkaConfig.LogFlushSchedulerIntervalMsProp => assertPropertyInvalid(baseProperties, name, "not_a_number")
        case KafkaConfig.LogFlushIntervalMsProp => assertPropertyInvalid(baseProperties, name, "not_a_number")
        case KafkaConfig.LogMessageTimestampDifferenceMaxMsProp => assertPropertyInvalid(baseProperties, name, "not_a_number")
        case KafkaConfig.LogFlushStartOffsetCheckpointIntervalMsProp => assertPropertyInvalid(baseProperties, name, "not_a_number")
        case KafkaConfig.NumRecoveryThreadsPerDataDirProp => assertPropertyInvalid(baseProperties, name, "not_a_number", "0")
        case KafkaConfig.AutoCreateTopicsEnableProp => assertPropertyInvalid(baseProperties, name, "not_a_boolean", "0")
        case KafkaConfig.MinInSyncReplicasProp => assertPropertyInvalid(baseProperties, name, "not_a_number", "0")
        case KafkaConfig.ControllerSocketTimeoutMsProp => assertPropertyInvalid(baseProperties, name, "not_a_number")
        case KafkaConfig.DefaultReplicationFactorProp => assertPropertyInvalid(baseProperties, name, "not_a_number")
        case KafkaConfig.ReplicaLagTimeMaxMsProp => assertPropertyInvalid(baseProperties, name, "not_a_number")
        case KafkaConfig.ReplicaSocketTimeoutMsProp => assertPropertyInvalid(baseProperties, name, "not_a_number", "-2")
        case KafkaConfig.ReplicaSocketReceiveBufferBytesProp => assertPropertyInvalid(baseProperties, name, "not_a_number")
        case KafkaConfig.ReplicaFetchMaxBytesProp => assertPropertyInvalid(baseProperties, name, "not_a_number")
        case KafkaConfig.ReplicaFetchWaitMaxMsProp => assertPropertyInvalid(baseProperties, name, "not_a_number")
        case KafkaConfig.ReplicaFetchMinBytesProp => assertPropertyInvalid(baseProperties, name, "not_a_number")
        case KafkaConfig.ReplicaFetchResponseMaxBytesProp => assertPropertyInvalid(baseProperties, name, "not_a_number")
        case KafkaConfig.ReplicaSelectorClassProp => // Ignore string
        case KafkaConfig.NumReplicaFetchersProp => assertPropertyInvalid(baseProperties, name, "not_a_number")
        case KafkaConfig.ReplicaHighWatermarkCheckpointIntervalMsProp => assertPropertyInvalid(baseProperties, name, "not_a_number")
        case KafkaConfig.FetchPurgatoryPurgeIntervalRequestsProp => assertPropertyInvalid(baseProperties, name, "not_a_number")
        case KafkaConfig.ProducerPurgatoryPurgeIntervalRequestsProp => assertPropertyInvalid(baseProperties, name, "not_a_number")
        case KafkaConfig.DeleteRecordsPurgatoryPurgeIntervalRequestsProp => assertPropertyInvalid(baseProperties, name, "not_a_number")
        case KafkaConfig.AutoLeaderRebalanceEnableProp => assertPropertyInvalid(baseProperties, name, "not_a_boolean", "0")
        case KafkaConfig.LeaderImbalancePerBrokerPercentageProp => assertPropertyInvalid(baseProperties, name, "not_a_number")
        case KafkaConfig.LeaderImbalanceCheckIntervalSecondsProp => assertPropertyInvalid(baseProperties, name, "not_a_number")
        case KafkaConfig.UncleanLeaderElectionEnableProp => assertPropertyInvalid(baseProperties, name, "not_a_boolean", "0")
        case KafkaConfig.ControlledShutdownMaxRetriesProp => assertPropertyInvalid(baseProperties, name, "not_a_number")
        case KafkaConfig.ControlledShutdownRetryBackoffMsProp => assertPropertyInvalid(baseProperties, name, "not_a_number")
        case KafkaConfig.ControlledShutdownEnableProp => assertPropertyInvalid(baseProperties, name, "not_a_boolean", "0")
        case KafkaConfig.GroupMinSessionTimeoutMsProp => assertPropertyInvalid(baseProperties, name, "not_a_number")
        case KafkaConfig.GroupMaxSessionTimeoutMsProp => assertPropertyInvalid(baseProperties, name, "not_a_number")
        case KafkaConfig.GroupInitialRebalanceDelayMsProp => assertPropertyInvalid(baseProperties, name, "not_a_number")
        case KafkaConfig.GroupMaxSizeProp => assertPropertyInvalid(baseProperties, name, "not_a_number", "0", "-1")
        case KafkaConfig.OffsetMetadataMaxSizeProp => assertPropertyInvalid(baseProperties, name, "not_a_number")
        case KafkaConfig.OffsetsLoadBufferSizeProp => assertPropertyInvalid(baseProperties, name, "not_a_number", "0")
        case KafkaConfig.OffsetsTopicReplicationFactorProp => assertPropertyInvalid(baseProperties, name, "not_a_number", "0")
        case KafkaConfig.OffsetsTopicPartitionsProp => assertPropertyInvalid(baseProperties, name, "not_a_number", "0")
        case KafkaConfig.OffsetsTopicSegmentBytesProp => assertPropertyInvalid(baseProperties, name, "not_a_number", "0")
        case KafkaConfig.OffsetsTopicCompressionCodecProp => assertPropertyInvalid(baseProperties, name, "not_a_number", "-1")
        case KafkaConfig.OffsetsRetentionMinutesProp => assertPropertyInvalid(baseProperties, name, "not_a_number", "0")
        case KafkaConfig.OffsetsRetentionCheckIntervalMsProp => assertPropertyInvalid(baseProperties, name, "not_a_number", "0")
        case KafkaConfig.OffsetCommitTimeoutMsProp => assertPropertyInvalid(baseProperties, name, "not_a_number", "0")
        case KafkaConfig.OffsetCommitRequiredAcksProp => assertPropertyInvalid(baseProperties, name, "not_a_number", "-2")
        case KafkaConfig.TransactionalIdExpirationMsProp => assertPropertyInvalid(baseProperties, name, "not_a_number", "0", "-2")
        case KafkaConfig.TransactionsMaxTimeoutMsProp => assertPropertyInvalid(baseProperties, name, "not_a_number", "0", "-2")
        case KafkaConfig.TransactionsTopicMinISRProp => assertPropertyInvalid(baseProperties, name, "not_a_number", "0", "-2")
        case KafkaConfig.TransactionsLoadBufferSizeProp => assertPropertyInvalid(baseProperties, name, "not_a_number", "0", "-2")
        case KafkaConfig.TransactionsTopicPartitionsProp => assertPropertyInvalid(baseProperties, name, "not_a_number", "0", "-2")
        case KafkaConfig.TransactionsTopicSegmentBytesProp => assertPropertyInvalid(baseProperties, name, "not_a_number", "0", "-2")
        case KafkaConfig.TransactionsTopicReplicationFactorProp => assertPropertyInvalid(baseProperties, name, "not_a_number", "0", "-2")
        case KafkaConfig.ProducerQuotaBytesPerSecondDefaultProp => assertPropertyInvalid(baseProperties, name, "not_a_number", "0")
        case KafkaConfig.ConsumerQuotaBytesPerSecondDefaultProp => assertPropertyInvalid(baseProperties, name, "not_a_number", "0")
        case KafkaConfig.NumQuotaSamplesProp => assertPropertyInvalid(baseProperties, name, "not_a_number", "0")
        case KafkaConfig.QuotaWindowSizeSecondsProp => assertPropertyInvalid(baseProperties, name, "not_a_number", "0")
        case KafkaConfig.DeleteTopicEnableProp => assertPropertyInvalid(baseProperties, name, "not_a_boolean", "0")

        case KafkaConfig.MetricNumSamplesProp => assertPropertyInvalid(baseProperties, name, "not_a_number", "-1", "0")
        case KafkaConfig.MetricSampleWindowMsProp => assertPropertyInvalid(baseProperties, name, "not_a_number", "-1", "0")
        case KafkaConfig.MetricReporterClassesProp => // ignore string
        case KafkaConfig.MetricRecordingLevelProp => // ignore string
        case KafkaConfig.RackProp => // ignore string
        //SSL Configs
        case KafkaConfig.PrincipalBuilderClassProp =>
        case KafkaConfig.ConnectionsMaxReauthMsProp =>
        case KafkaConfig.SslProtocolProp => // ignore string
        case KafkaConfig.SslProviderProp => // ignore string
        case KafkaConfig.SslEnabledProtocolsProp =>
        case KafkaConfig.SslKeystoreTypeProp => // ignore string
        case KafkaConfig.SslKeystoreLocationProp => // ignore string
        case KafkaConfig.SslKeystorePasswordProp => // ignore string
        case KafkaConfig.SslKeyPasswordProp => // ignore string
        case KafkaConfig.SslKeystoreCertificateChainProp => // ignore string
        case KafkaConfig.SslKeystoreKeyProp => // ignore string
        case KafkaConfig.SslTruststoreTypeProp => // ignore string
        case KafkaConfig.SslTruststorePasswordProp => // ignore string
        case KafkaConfig.SslTruststoreLocationProp => // ignore string
        case KafkaConfig.SslTruststoreCertificatesProp => // ignore string
        case KafkaConfig.SslKeyManagerAlgorithmProp =>
        case KafkaConfig.SslTrustManagerAlgorithmProp =>
        case KafkaConfig.SslClientAuthProp => // ignore string
        case KafkaConfig.SslEndpointIdentificationAlgorithmProp => // ignore string
        case KafkaConfig.SslSecureRandomImplementationProp => // ignore string
        case KafkaConfig.SslCipherSuitesProp => // ignore string
        case KafkaConfig.SslPrincipalMappingRulesProp => // ignore string

        //Sasl Configs
        case KafkaConfig.SaslMechanismInterBrokerProtocolProp => // ignore
        case KafkaConfig.SaslEnabledMechanismsProp =>
        case KafkaConfig.SaslClientCallbackHandlerClassProp =>
        case KafkaConfig.SaslServerCallbackHandlerClassProp =>
        case KafkaConfig.SaslLoginClassProp =>
        case KafkaConfig.SaslLoginCallbackHandlerClassProp =>
        case KafkaConfig.SaslKerberosServiceNameProp => // ignore string
        case KafkaConfig.SaslKerberosKinitCmdProp =>
        case KafkaConfig.SaslKerberosTicketRenewWindowFactorProp =>
        case KafkaConfig.SaslKerberosTicketRenewJitterProp =>
        case KafkaConfig.SaslKerberosMinTimeBeforeReloginProp =>
        case KafkaConfig.SaslKerberosPrincipalToLocalRulesProp => // ignore string
        case KafkaConfig.SaslJaasConfigProp =>
        case KafkaConfig.SaslLoginRefreshWindowFactorProp =>
        case KafkaConfig.SaslLoginRefreshWindowJitterProp =>
        case KafkaConfig.SaslLoginRefreshMinPeriodSecondsProp =>
        case KafkaConfig.SaslLoginRefreshBufferSecondsProp =>

        // Security config
        case KafkaConfig.securityProviderClassProp =>

        // Password encoder configs
        case KafkaConfig.PasswordEncoderSecretProp =>
        case KafkaConfig.PasswordEncoderOldSecretProp =>
        case KafkaConfig.PasswordEncoderKeyFactoryAlgorithmProp =>
        case KafkaConfig.PasswordEncoderCipherAlgorithmProp =>
        case KafkaConfig.PasswordEncoderKeyLengthProp => assertPropertyInvalid(baseProperties, name, "not_a_number", "-1", "0")
        case KafkaConfig.PasswordEncoderIterationsProp => assertPropertyInvalid(baseProperties, name, "not_a_number", "-1", "0")

        //delegation token configs
        case KafkaConfig.DelegationTokenSecretKeyAliasProp => // ignore
        case KafkaConfig.DelegationTokenSecretKeyProp => // ignore
        case KafkaConfig.DelegationTokenMaxLifeTimeProp => assertPropertyInvalid(baseProperties, name, "not_a_number", "0")
        case KafkaConfig.DelegationTokenExpiryTimeMsProp => assertPropertyInvalid(baseProperties, name, "not_a_number", "0")
        case KafkaConfig.DelegationTokenExpiryCheckIntervalMsProp => assertPropertyInvalid(baseProperties, name, "not_a_number", "0")

        //Kafka Yammer metrics reporter configs
        case KafkaConfig.KafkaMetricsReporterClassesProp => // ignore
        case KafkaConfig.KafkaMetricsPollingIntervalSecondsProp => //ignore

        // Raft Quorum Configs
        case RaftConfig.QUORUM_VOTERS_CONFIG => // ignore string
        case RaftConfig.QUORUM_ELECTION_TIMEOUT_MS_CONFIG => assertPropertyInvalid(baseProperties, name, "not_a_number")
        case RaftConfig.QUORUM_FETCH_TIMEOUT_MS_CONFIG => assertPropertyInvalid(baseProperties, name, "not_a_number")
        case RaftConfig.QUORUM_ELECTION_BACKOFF_MAX_MS_CONFIG => assertPropertyInvalid(baseProperties, name, "not_a_number")
        case RaftConfig.QUORUM_LINGER_MS_CONFIG => assertPropertyInvalid(baseProperties, name, "not_a_number")
        case RaftConfig.QUORUM_REQUEST_TIMEOUT_MS_CONFIG => assertPropertyInvalid(baseProperties, name, "not_a_number")
        case RaftConfig.QUORUM_RETRY_BACKOFF_MS_CONFIG => assertPropertyInvalid(baseProperties, name, "not_a_number")

        case _ => assertPropertyInvalid(baseProperties, name, "not_a_number", "-1")
      }
    }
  }

  @Test
  def testDynamicLogConfigs(): Unit = {
    def baseProperties: Properties = {
      val validRequiredProperties = new Properties()
      validRequiredProperties.put(KafkaConfig.ZkConnectProp, "127.0.0.1:2181")
      validRequiredProperties
    }

    val props = baseProperties
    val config = KafkaConfig.fromProps(props)

    def assertDynamic(property: String, value: Any, accessor: () => Any): Unit = {
      val initial = accessor()
      props.put(property, value.toString)
      config.updateCurrentConfig(new KafkaConfig(props))
      assertNotEquals(initial, accessor())
    }

    // Test dynamic log config values can be correctly passed through via KafkaConfig to LogConfig
    // Every log config prop must be explicitly accounted for here.
    // A value other than the default value for this config should be set to ensure that we can check whether
    // the value is dynamically updatable.
    LogConfig.TopicConfigSynonyms.foreach { case (logConfig, kafkaConfigProp) =>
      logConfig match {
        case LogConfig.CleanupPolicyProp =>
          assertDynamic(kafkaConfigProp, Defaults.Compact, () => config.logCleanupPolicy)
        case LogConfig.CompressionTypeProp =>
          assertDynamic(kafkaConfigProp, "lz4", () => config.compressionType)
        case LogConfig.SegmentBytesProp =>
          assertDynamic(kafkaConfigProp, 10000, () => config.logSegmentBytes)
        case LogConfig.SegmentMsProp =>
          assertDynamic(kafkaConfigProp, 10001L, () => config.logRollTimeMillis)
        case LogConfig.DeleteRetentionMsProp =>
          assertDynamic(kafkaConfigProp, 10002L, () => config.logCleanerDeleteRetentionMs)
        case LogConfig.FileDeleteDelayMsProp =>
          assertDynamic(kafkaConfigProp, 10003L, () => config.logDeleteDelayMs)
        case LogConfig.FlushMessagesProp =>
          assertDynamic(kafkaConfigProp, 10004L, () => config.logFlushIntervalMessages)
        case LogConfig.FlushMsProp =>
          assertDynamic(kafkaConfigProp, 10005L, () => config.logFlushIntervalMs)
        case LogConfig.MaxCompactionLagMsProp =>
          assertDynamic(kafkaConfigProp, 10006L, () => config.logCleanerMaxCompactionLagMs)
        case LogConfig.IndexIntervalBytesProp =>
          assertDynamic(kafkaConfigProp, 10007, () => config.logIndexIntervalBytes)
        case LogConfig.MaxMessageBytesProp =>
          assertDynamic(kafkaConfigProp, 10008, () => config.messageMaxBytes)
        case LogConfig.MessageDownConversionEnableProp =>
          assertDynamic(kafkaConfigProp, false, () => config.logMessageDownConversionEnable)
        case LogConfig.MessageTimestampDifferenceMaxMsProp =>
          assertDynamic(kafkaConfigProp, 10009, () => config.logMessageTimestampDifferenceMaxMs)
        case LogConfig.MessageTimestampTypeProp =>
          assertDynamic(kafkaConfigProp, "LogAppendTime", () => config.logMessageTimestampType.name)
        case LogConfig.MinCleanableDirtyRatioProp =>
          assertDynamic(kafkaConfigProp, 0.01, () => config.logCleanerMinCleanRatio)
        case LogConfig.MinCompactionLagMsProp =>
          assertDynamic(kafkaConfigProp, 10010L, () => config.logCleanerMinCompactionLagMs)
        case LogConfig.MinInSyncReplicasProp =>
          assertDynamic(kafkaConfigProp, 4, () => config.minInSyncReplicas)
        case LogConfig.PreAllocateEnableProp =>
          assertDynamic(kafkaConfigProp, true, () => config.logPreAllocateEnable)
        case LogConfig.RetentionBytesProp =>
          assertDynamic(kafkaConfigProp, 10011L, () => config.logRetentionBytes)
        case LogConfig.RetentionMsProp =>
          assertDynamic(kafkaConfigProp, 10012L, () => config.logRetentionTimeMillis)
        case LogConfig.SegmentIndexBytesProp =>
          assertDynamic(kafkaConfigProp, 10013, () => config.logIndexSizeMaxBytes)
        case LogConfig.SegmentJitterMsProp =>
          assertDynamic(kafkaConfigProp, 10014L, () => config.logRollTimeJitterMillis)
        case LogConfig.UncleanLeaderElectionEnableProp =>
          assertDynamic(kafkaConfigProp, true, () => config.uncleanLeaderElectionEnable)
        case LogConfig.MessageFormatVersionProp =>
        // not dynamically updatable
        case LogConfig.FollowerReplicationThrottledReplicasProp =>
        // topic only config
        case LogConfig.LeaderReplicationThrottledReplicasProp =>
        // topic only config
        case prop =>
          fail(prop + " must be explicitly checked for dynamic updatability. Note that LogConfig(s) require that KafkaConfig value lookups are dynamic and not static values.")
      }
    }
  }

  @Test
  def testSpecificProperties(): Unit = {
    val defaults = new Properties()
    defaults.put(KafkaConfig.ZkConnectProp, "127.0.0.1:2181")
    // For ZkConnectionTimeoutMs
    defaults.put(KafkaConfig.ZkSessionTimeoutMsProp, "1234")
    defaults.put(KafkaConfig.BrokerIdGenerationEnableProp, "false")
    defaults.put(KafkaConfig.MaxReservedBrokerIdProp, "1")
    defaults.put(KafkaConfig.BrokerIdProp, "1")
    defaults.put(KafkaConfig.HostNameProp, "127.0.0.1")
    defaults.put(KafkaConfig.PortProp, "1122")
    defaults.put(KafkaConfig.MaxConnectionsPerIpOverridesProp, "127.0.0.1:2, 127.0.0.2:3")
    defaults.put(KafkaConfig.LogDirProp, "/tmp1,/tmp2")
    defaults.put(KafkaConfig.LogRollTimeHoursProp, "12")
    defaults.put(KafkaConfig.LogRollTimeJitterHoursProp, "11")
    defaults.put(KafkaConfig.LogRetentionTimeHoursProp, "10")
    //For LogFlushIntervalMsProp
    defaults.put(KafkaConfig.LogFlushSchedulerIntervalMsProp, "123")
    defaults.put(KafkaConfig.OffsetsTopicCompressionCodecProp, SnappyCompressionCodec.codec.toString)
    // For MetricRecordingLevelProp
    defaults.put(KafkaConfig.MetricRecordingLevelProp, Sensor.RecordingLevel.DEBUG.toString)

    val config = KafkaConfig.fromProps(defaults)
    assertEquals("127.0.0.1:2181", config.zkConnect)
    assertEquals(1234, config.zkConnectionTimeoutMs)
    assertEquals(false, config.brokerIdGenerationEnable)
    assertEquals(1, config.maxReservedBrokerId)
    assertEquals(1, config.brokerId)
    assertEquals("127.0.0.1", config.hostName)
    assertEquals(1122, config.advertisedPort)
    assertEquals("127.0.0.1", config.advertisedHostName)
    assertEquals(Map("127.0.0.1" -> 2, "127.0.0.2" -> 3), config.maxConnectionsPerIpOverrides)
    assertEquals(List("/tmp1", "/tmp2"), config.logDirs)
    assertEquals(12 * 60L * 1000L * 60, config.logRollTimeMillis)
    assertEquals(11 * 60L * 1000L * 60, config.logRollTimeJitterMillis)
    assertEquals(10 * 60L * 1000L * 60, config.logRetentionTimeMillis)
    assertEquals(123L, config.logFlushIntervalMs)
    assertEquals(SnappyCompressionCodec, config.offsetsTopicCompressionCodec)
    assertEquals(Sensor.RecordingLevel.DEBUG.toString, config.metricRecordingLevel)
    assertEquals(false, config.tokenAuthEnabled)
    assertEquals(7 * 24 * 60L * 60L * 1000L, config.delegationTokenMaxLifeMs)
    assertEquals(24 * 60L * 60L * 1000L, config.delegationTokenExpiryTimeMs)
    assertEquals(1 * 60L * 1000L * 60, config.delegationTokenExpiryCheckIntervalMs)

    defaults.put(KafkaConfig.DelegationTokenSecretKeyProp, "1234567890")
    val config1 = KafkaConfig.fromProps(defaults)
    assertEquals(true, config1.tokenAuthEnabled)
  }

  @Test
  def testNonroutableAdvertisedListeners(): Unit = {
    val props = new Properties()
    props.put(KafkaConfig.ZkConnectProp, "127.0.0.1:2181")
    props.put(KafkaConfig.ListenersProp, "PLAINTEXT://0.0.0.0:9092")
    assertFalse(isValidKafkaConfig(props))
  }

  @Test
  def testMaxConnectionsPerIpProp(): Unit = {
    val props = TestUtils.createBrokerConfig(0, TestUtils.MockZkConnect, port = 8181)
    props.put(KafkaConfig.MaxConnectionsPerIpProp, "0")
    assertFalse(isValidKafkaConfig(props))
    props.put(KafkaConfig.MaxConnectionsPerIpOverridesProp, "127.0.0.1:100")
    assertTrue(isValidKafkaConfig(props))
    props.put(KafkaConfig.MaxConnectionsPerIpOverridesProp, "127.0.0.0#:100")
    assertFalse(isValidKafkaConfig(props))
  }

  private def assertPropertyInvalid(validRequiredProps: => Properties, name: String, values: Any*): Unit = {
    values.foreach((value) => {
      val props = validRequiredProps
      props.setProperty(name, value.toString)
      try {
        intercept[Exception] {
          KafkaConfig.fromProps(props)
        }
      } catch {
        case e: Throwable => throw new RuntimeException(s"error handling property $name", e)
      }
    })
  }

  @Test
  def assertDistinctControllerAndAdvertisedListeners(): Unit = {
    val props = TestUtils.createBrokerConfig(0, TestUtils.MockZkConnect, port = TestUtils.MockZkPort)
    val listeners = "PLAINTEXT://A:9092,SSL://B:9093,SASL_SSL://C:9094"
    props.put(KafkaConfig.ListenersProp, listeners)
    props.put(KafkaConfig.AdvertisedListenersProp, "PLAINTEXT://A:9092,SSL://B:9093")
    // Valid now
    assertTrue(isValidKafkaConfig(props))

    // Still valid
    val controllerListeners = "SASL_SSL"
    props.put(KafkaConfig.ControllerListenerNamesProp, controllerListeners)
    assertTrue(isValidKafkaConfig(props))
  }

  @Test
  def assertAllControllerListenerCannotBeAdvertised(): Unit = {
    val props = TestUtils.createBrokerConfig(0, TestUtils.MockZkConnect, port = TestUtils.MockZkPort)
    val listeners = "PLAINTEXT://A:9092,SSL://B:9093,SASL_SSL://C:9094"
    props.put(KafkaConfig.ListenersProp, listeners)
    props.put(KafkaConfig.AdvertisedListenersProp, listeners)
    // Valid now
    assertTrue(isValidKafkaConfig(props))

    // Invalid now
    props.put(KafkaConfig.ControllerListenerNamesProp, "PLAINTEXT,SSL,SASL_SSL")
    assertFalse(isValidKafkaConfig(props))
  }

  @Test
  def assertEvenOneControllerListenerCannotBeAdvertised(): Unit = {
    val props = TestUtils.createBrokerConfig(0, TestUtils.MockZkConnect, port = TestUtils.MockZkPort)
    val listeners = "PLAINTEXT://A:9092,SSL://B:9093,SASL_SSL://C:9094"
    props.put(KafkaConfig.ListenersProp, listeners)
    props.put(KafkaConfig.AdvertisedListenersProp, listeners)
    // Valid now
    assertTrue(isValidKafkaConfig(props))

    // Invalid now
    props.put(KafkaConfig.ControllerListenerNamesProp, "PLAINTEXT")
    assertFalse(isValidKafkaConfig(props))
  }

  @Test
  def testControllerQuorumVoterStringsToNodes(): Unit = {
    assertThrows(classOf[ConfigException], () => RaftConfig.quorumVoterStringsToNodes(Collections.singletonList("")))
    assertEquals(Seq(new Node(3000, "example.com", 9093)),
      RaftConfig.quorumVoterStringsToNodes(util.Arrays.asList("3000@example.com:9093")).asScala.toSeq)
    assertEquals(Seq(new Node(3000, "example.com", 9093),
                     new Node(3001, "example.com", 9094)),
      RaftConfig.quorumVoterStringsToNodes(util.Arrays.asList("3000@example.com:9093","3001@example.com:9094")).asScala.toSeq)
  }

  @Test
  def testInvalidControllerQuorumVoterStringsToNodes(): Unit = {
    assertInvalidQuorumVoters("1")
    assertInvalidQuorumVoters("1@")
    assertInvalidQuorumVoters("1:")
    assertInvalidQuorumVoters("blah@")
    assertInvalidQuorumVoters("1@kafka1")
    assertInvalidQuorumVoters("1@kafka1:9092,")
    assertInvalidQuorumVoters("1@kafka1:9092,")
    assertInvalidQuorumVoters("1@kafka1:9092,2")
    assertInvalidQuorumVoters("1@kafka1:9092,2@")
    assertInvalidQuorumVoters("1@kafka1:9092,2@blah")
    assertInvalidQuorumVoters("1@kafka1:9092,2@blah,")
    assertInvalidQuorumVoters("1@kafka1:9092:1@kafka2:9092")
  }

  private def assertInvalidQuorumVoters(value: String): Unit = {
    val props = TestUtils.createBrokerConfig(0, TestUtils.MockZkConnect)
    props.put(RaftConfig.QUORUM_VOTERS_CONFIG, value)
    assertThrows(classOf[ConfigException], () => KafkaConfig.fromProps(props))
  }

  @Test
  def testValidQuorumVotersConfig(): Unit = {
    val expected = new util.HashMap[Integer, InetSocketAddress]()
    assertValidQuorumVoters("", expected)

    expected.put(1, new InetSocketAddress("127.0.0.1", 9092))
    assertValidQuorumVoters("1@127.0.0.1:9092", expected)

    expected.clear()
    expected.put(1, new InetSocketAddress("kafka1", 9092))
    expected.put(2, new InetSocketAddress("kafka2", 9092))
    expected.put(3, new InetSocketAddress("kafka3", 9092))
    assertValidQuorumVoters("1@kafka1:9092,2@kafka2:9092,3@kafka3:9092", expected)
  }

  private def assertValidQuorumVoters(value: String, expectedVoters: util.Map[Integer, InetSocketAddress]): Unit = {
    val props = TestUtils.createBrokerConfig(0, TestUtils.MockZkConnect)
    props.put(RaftConfig.QUORUM_VOTERS_CONFIG, value)
    val raftConfig = new RaftConfig(KafkaConfig.fromProps(props))
    assertEquals(expectedVoters, raftConfig.quorumVoterConnections())
  }

  @Test
  def testInvalidControllerQuorumVoterStringsToNodes(): Unit = {
    assertInvalidQuorumVoters("")
    assertInvalidQuorumVoters("1")
    assertInvalidQuorumVoters("1@")
    assertInvalidQuorumVoters("1:")
    assertInvalidQuorumVoters("blah@")
    assertInvalidQuorumVoters("1@kafka1")
    assertInvalidQuorumVoters("1@kafka1:9092,")
    assertInvalidQuorumVoters("1@kafka1:9092,")
    assertInvalidQuorumVoters("1@kafka1:9092,2")
    assertInvalidQuorumVoters("1@kafka1:9092,2@")
    assertInvalidQuorumVoters("1@kafka1:9092,2@blah")
    assertInvalidQuorumVoters("1@kafka1:9092,2@blah,")
    assertInvalidQuorumVoters("1@kafka1:9092:1@kafka2:9092")
  }

  private def assertInvalidQuorumVoters(value: String): Unit = {
    try {
      intercept[Exception] {
        KafkaConfig.controllerQuorumVoterStringsToNodes(value)
      }
    } catch {
      case e: NumberFormatException => { return }
      case e: RuntimeException => { return }
      case e: Throwable => throw e
    }
  }
}<|MERGE_RESOLUTION|>--- conflicted
+++ resolved
@@ -33,14 +33,10 @@
 import org.junit.Test
 import org.scalatest.Assertions.intercept
 
-<<<<<<< HEAD
-import java.util.Properties
-=======
 import java.net.InetSocketAddress
 import java.util
 import java.util.{Collections, Properties}
 import scala.jdk.CollectionConverters._
->>>>>>> dbc580b1
 
 class KafkaConfigTest {
 
@@ -1109,33 +1105,4 @@
     val raftConfig = new RaftConfig(KafkaConfig.fromProps(props))
     assertEquals(expectedVoters, raftConfig.quorumVoterConnections())
   }
-
-  @Test
-  def testInvalidControllerQuorumVoterStringsToNodes(): Unit = {
-    assertInvalidQuorumVoters("")
-    assertInvalidQuorumVoters("1")
-    assertInvalidQuorumVoters("1@")
-    assertInvalidQuorumVoters("1:")
-    assertInvalidQuorumVoters("blah@")
-    assertInvalidQuorumVoters("1@kafka1")
-    assertInvalidQuorumVoters("1@kafka1:9092,")
-    assertInvalidQuorumVoters("1@kafka1:9092,")
-    assertInvalidQuorumVoters("1@kafka1:9092,2")
-    assertInvalidQuorumVoters("1@kafka1:9092,2@")
-    assertInvalidQuorumVoters("1@kafka1:9092,2@blah")
-    assertInvalidQuorumVoters("1@kafka1:9092,2@blah,")
-    assertInvalidQuorumVoters("1@kafka1:9092:1@kafka2:9092")
-  }
-
-  private def assertInvalidQuorumVoters(value: String): Unit = {
-    try {
-      intercept[Exception] {
-        KafkaConfig.controllerQuorumVoterStringsToNodes(value)
-      }
-    } catch {
-      case e: NumberFormatException => { return }
-      case e: RuntimeException => { return }
-      case e: Throwable => throw e
-    }
-  }
 }
--- conflicted
+++ resolved
@@ -228,18 +228,7 @@
     EasyMock.verify(brokerToController)
     EasyMock.reset(brokerToController)
 
-<<<<<<< HEAD
-    val responseData = new AlterIsrResponseData()
-    responseData.topics.add(new AlterIsrResponseData.TopicData()
-      .setName(tp.topic())
-      .setPartitions(Collections.singletonList(
-        new AlterIsrResponseData.PartitionData()
-          .setPartitionIndex(tp.partition())
-          .setErrorCode(error.code))))
-    val alterIsrResp = new AlterIsrResponse(responseData)
-=======
     val alterIsrResp = partitionResponse(tp, error)
->>>>>>> 61431f5b
     val resp = new ClientResponse(null, null, "", 0L, 0L,
       false, null, null, alterIsrResp)
     callbackCapture.getValue.onComplete(resp)
@@ -304,19 +293,7 @@
     EasyMock.verify(brokerToController)
 
     // Three partitions were sent, but only one returned
-<<<<<<< HEAD
-    val responseData = new AlterIsrResponseData()
-    responseData.topics.add(new AlterIsrResponseData.TopicData()
-      .setName(tp0.topic())
-      .setPartitions(Collections.singletonList(
-        new AlterIsrResponseData.PartitionData()
-          .setPartitionIndex(tp0.partition())
-          .setErrorCode(Errors.UNKNOWN_SERVER_ERROR.code()))))
-    val alterIsrResp = new AlterIsrResponse(responseData)
-
-=======
     val alterIsrResp = partitionResponse(tp0, Errors.UNKNOWN_SERVER_ERROR)
->>>>>>> 61431f5b
     val resp = new ClientResponse(null, null, "", 0L, 0L,
       false, null, null, alterIsrResp)
     callbackCapture.getValue.onComplete(resp)
@@ -354,13 +331,13 @@
   }
 
   private def partitionResponse(tp: TopicPartition, error: Errors): AlterIsrResponse = {
-    new AlterIsrResponse(new AlterIsrResponseData()
-      .setTopics(Collections.singletonList(
-        new AlterIsrResponseData.TopicData()
-          .setName(tp.topic())
-          .setPartitions(Collections.singletonList(
-            new AlterIsrResponseData.PartitionData()
-              .setPartitionIndex(tp.partition())
-              .setErrorCode(error.code))))))
+    val topics = new AlterIsrResponseData.TopicDataCollection()
+    topics.add(new AlterIsrResponseData.TopicData()
+      .setName(tp.topic())
+      .setPartitions(Collections.singletonList(
+        new AlterIsrResponseData.PartitionData()
+          .setPartitionIndex(tp.partition())
+          .setErrorCode(error.code))))
+    new AlterIsrResponse(new AlterIsrResponseData().setTopics(topics))
   }
 }
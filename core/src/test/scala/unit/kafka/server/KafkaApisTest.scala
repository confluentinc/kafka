/*
 * Licensed to the Apache Software Foundation (ASF) under one or more
 * contributor license agreements. See the NOTICE file distributed with
 * this work for additional information regarding copyright ownership.
 * The ASF licenses this file to You under the Apache License, Version 2.0
 * (the "License"); you may not use this file except in compliance with
 * the License. You may obtain a copy of the License at
 *
 *    http://www.apache.org/licenses/LICENSE-2.0
 *
 * Unless required by applicable law or agreed to in writing, software
 * distributed under the License is distributed on an "AS IS" BASIS,
 * WITHOUT WARRANTIES OR CONDITIONS OF ANY KIND, either express or implied.
 * See the License for the specific language governing permissions and
 * limitations under the License.
 */

package kafka.server

import kafka.api.LeaderAndIsr
import kafka.cluster.{Broker, Partition}
import kafka.controller.{ControllerContext, KafkaController}
import kafka.coordinator.transaction.{InitProducerIdResult, TransactionCoordinator}
import kafka.log.UnifiedLog
import kafka.network.{RequestChannel, RequestMetrics}
import kafka.server.QuotaFactory.QuotaManagers
import kafka.server.SharePartitionManager.{ErroneousAndValidPartitionData, ShareSessionCache}
import kafka.server.metadata.{ConfigRepository, KRaftMetadataCache, MockConfigRepository, ZkMetadataCache}
import kafka.utils.{CoreUtils, Log4jController, Logging, TestUtils}
import kafka.zk.KafkaZkClient
import org.apache.kafka.clients.admin.AlterConfigOp.OpType
import org.apache.kafka.clients.admin.{AlterConfigOp, ConfigEntry}
import org.apache.kafka.common.acl.AclOperation
import org.apache.kafka.common.config.ConfigResource
import org.apache.kafka.common.config.ConfigResource.Type.{BROKER, BROKER_LOGGER}
import org.apache.kafka.common.errors.{UnsupportedVersionException}
import org.apache.kafka.common.internals.{KafkaFutureImpl, Topic}
import org.apache.kafka.common.memory.MemoryPool
import org.apache.kafka.common.message.AddPartitionsToTxnRequestData.{AddPartitionsToTxnTopic, AddPartitionsToTxnTopicCollection, AddPartitionsToTxnTransaction, AddPartitionsToTxnTransactionCollection}
import org.apache.kafka.common.message.AddPartitionsToTxnResponseData.AddPartitionsToTxnResult
import org.apache.kafka.common.message.AlterConfigsRequestData.{AlterConfigsResource => LAlterConfigsResource, AlterConfigsResourceCollection => LAlterConfigsResourceCollection, AlterableConfig => LAlterableConfig, AlterableConfigCollection => LAlterableConfigCollection}
import org.apache.kafka.common.message.AlterConfigsResponseData.{AlterConfigsResourceResponse => LAlterConfigsResourceResponse}
import org.apache.kafka.common.message.ApiMessageType.ListenerType
import org.apache.kafka.common.message.ConsumerGroupDescribeResponseData.DescribedGroup
import org.apache.kafka.common.message.CreatePartitionsRequestData.CreatePartitionsTopic
import org.apache.kafka.common.message.CreateTopicsRequestData.{CreatableTopic, CreatableTopicCollection}
import org.apache.kafka.common.message.CreateTopicsResponseData.CreatableTopicResult
import org.apache.kafka.common.message.DescribeConfigsResponseData.DescribeConfigsResult
import org.apache.kafka.common.message.IncrementalAlterConfigsRequestData.{AlterConfigsResource => IAlterConfigsResource, AlterConfigsResourceCollection => IAlterConfigsResourceCollection, AlterableConfig => IAlterableConfig, AlterableConfigCollection => IAlterableConfigCollection}
import org.apache.kafka.common.message.IncrementalAlterConfigsResponseData.{AlterConfigsResourceResponse => IAlterConfigsResourceResponse}
import org.apache.kafka.common.message.LeaveGroupRequestData.MemberIdentity
import org.apache.kafka.common.message.ListClientMetricsResourcesResponseData.ClientMetricsResource
import org.apache.kafka.common.message.ListOffsetsRequestData.{ListOffsetsPartition, ListOffsetsTopic}
import org.apache.kafka.common.message.MetadataResponseData.MetadataResponseTopic
import org.apache.kafka.common.message.OffsetDeleteRequestData.{OffsetDeleteRequestPartition, OffsetDeleteRequestTopic, OffsetDeleteRequestTopicCollection}
import org.apache.kafka.common.message.OffsetDeleteResponseData.{OffsetDeleteResponsePartition, OffsetDeleteResponsePartitionCollection, OffsetDeleteResponseTopic, OffsetDeleteResponseTopicCollection}
import org.apache.kafka.common.message.StopReplicaRequestData.{StopReplicaPartitionState, StopReplicaTopicState}
import org.apache.kafka.common.message.UpdateMetadataRequestData.{UpdateMetadataBroker, UpdateMetadataEndpoint, UpdateMetadataPartitionState}
import org.apache.kafka.common.message._
import org.apache.kafka.common.metrics.Metrics
import org.apache.kafka.common.network.{ClientInformation, ListenerName}
import org.apache.kafka.common.protocol.{ApiKeys, Errors, MessageUtil}
import org.apache.kafka.common.quota.{ClientQuotaAlteration, ClientQuotaEntity}
import org.apache.kafka.common.record.FileRecords.TimestampAndOffset
import org.apache.kafka.common.record._
import org.apache.kafka.common.requests.FindCoordinatorRequest.CoordinatorType
import org.apache.kafka.common.requests.MetadataResponse.TopicMetadata
import org.apache.kafka.common.requests.ProduceResponse.PartitionResponse
import org.apache.kafka.common.requests.WriteTxnMarkersRequest.TxnMarkerEntry
import org.apache.kafka.common.requests.{FetchMetadata => JFetchMetadata, _}
import org.apache.kafka.common.resource.{PatternType, Resource, ResourcePattern, ResourceType}
import org.apache.kafka.common.security.auth.{KafkaPrincipal, KafkaPrincipalSerde, SecurityProtocol}
import org.apache.kafka.common.utils.annotation.ApiKeyVersionsSource
import org.apache.kafka.common.utils.{ProducerIdAndEpoch, SecurityUtils, SystemTime, Utils}
import org.apache.kafka.common._
import org.apache.kafka.common.message.ShareFetchRequestData.{AcknowledgementBatch, ForgottenTopic}
import org.apache.kafka.common.message.ShareFetchResponseData.{AcquiredRecords, PartitionData, ShareFetchableTopicResponse}
import org.apache.kafka.coordinator.group.GroupCoordinator
import org.apache.kafka.server.ClientMetricsManager
import org.apache.kafka.server.authorizer.{Action, AuthorizationResult, Authorizer}
import org.apache.kafka.server.common.MetadataVersion.{IBP_0_10_2_IV0, IBP_2_2_IV1}
import org.apache.kafka.server.common.{Features, MetadataVersion}
import org.apache.kafka.server.config.{ConfigType, Defaults}
import org.apache.kafka.server.metrics.ClientMetricsTestUtils
import org.apache.kafka.server.util.{FutureUtils, MockTime}
import org.apache.kafka.storage.internals.log.{AppendOrigin, FetchParams, FetchPartitionData, LogConfig}
import org.junit.jupiter.api.Assertions._
import org.junit.jupiter.api.{AfterEach, Test}
import org.junit.jupiter.params.ParameterizedTest
import org.junit.jupiter.params.provider.{CsvSource, EnumSource, ValueSource}
import org.mockito.ArgumentMatchers._
import org.mockito.Mockito._
import org.mockito.{ArgumentCaptor, ArgumentMatchers, Mockito}

import java.net.InetAddress
import java.nio.charset.StandardCharsets
import java.time.Duration
import java.util
import java.util.Arrays.asList
import java.util.concurrent.{CompletableFuture, TimeUnit}
import java.util.{Collections, Comparator, Optional, OptionalInt, OptionalLong, Properties}
import scala.collection.{Map, Seq, mutable}
import scala.jdk.CollectionConverters._
import java.nio.ByteBuffer

class KafkaApisTest extends Logging {
  private val requestChannel: RequestChannel = mock(classOf[RequestChannel])
  private val requestChannelMetrics: RequestChannel.Metrics = mock(classOf[RequestChannel.Metrics])
  private val replicaManager: ReplicaManager = mock(classOf[ReplicaManager])
  private val groupCoordinator: GroupCoordinator = mock(classOf[GroupCoordinator])
  private val adminManager: ZkAdminManager = mock(classOf[ZkAdminManager])
  private val txnCoordinator: TransactionCoordinator = mock(classOf[TransactionCoordinator])
  private val controller: KafkaController = mock(classOf[KafkaController])
  private val forwardingManager: ForwardingManager = mock(classOf[ForwardingManager])
  private val autoTopicCreationManager: AutoTopicCreationManager = mock(classOf[AutoTopicCreationManager])

  private val kafkaPrincipalSerde = new KafkaPrincipalSerde {
    override def serialize(principal: KafkaPrincipal): Array[Byte] = Utils.utf8(principal.toString)
    override def deserialize(bytes: Array[Byte]): KafkaPrincipal = SecurityUtils.parseKafkaPrincipal(Utils.utf8(bytes))
  }
  private val zkClient: KafkaZkClient = mock(classOf[KafkaZkClient])
  private val metrics = new Metrics()
  private val brokerId = 1
  // KRaft tests should override this with a KRaftMetadataCache
  private var metadataCache: MetadataCache = MetadataCache.zkMetadataCache(brokerId, MetadataVersion.latestTesting())
  private val brokerEpochManager: ZkBrokerEpochManager = new ZkBrokerEpochManager(metadataCache, controller, None)
  private val clientQuotaManager: ClientQuotaManager = mock(classOf[ClientQuotaManager])
  private val clientRequestQuotaManager: ClientRequestQuotaManager = mock(classOf[ClientRequestQuotaManager])
  private val clientControllerQuotaManager: ControllerMutationQuotaManager = mock(classOf[ControllerMutationQuotaManager])
  private val replicaQuotaManager: ReplicationQuotaManager = mock(classOf[ReplicationQuotaManager])
  private val quotas = QuotaManagers(clientQuotaManager, clientQuotaManager, clientRequestQuotaManager,
    clientControllerQuotaManager, replicaQuotaManager, replicaQuotaManager, replicaQuotaManager, None)
  private val fetchManager: FetchManager = mock(classOf[FetchManager])
  val sharePartitionManager : SharePartitionManager =
<<<<<<< HEAD
    new SharePartitionManager(replicaManager, new SystemTime(),  new ShareSessionCache(1000, 100), 30000, 200)
=======
    new SharePartitionManager(replicaManager, new SystemTime(), new ShareSessionCache(1000, 100), 30000, 5)
>>>>>>> be11a186
  private val clientMetricsManager: ClientMetricsManager = mock(classOf[ClientMetricsManager])
  private val brokerTopicStats = new BrokerTopicStats
  private val clusterId = "clusterId"
  private val time = new MockTime
  private val clientId = ""
  private var kafkaApis: KafkaApis = _

  @AfterEach
  def tearDown(): Unit = {
    CoreUtils.swallow(quotas.shutdown(), this)
    if (kafkaApis != null)
      CoreUtils.swallow(kafkaApis.close(), this)
    TestUtils.clearYammerMetrics()
    metrics.close()
  }

  def createKafkaApis(interBrokerProtocolVersion: MetadataVersion = MetadataVersion.latestTesting,
                      authorizer: Option[Authorizer] = None,
                      enableForwarding: Boolean = false,
                      configRepository: ConfigRepository = new MockConfigRepository(),
                      raftSupport: Boolean = false,
                      sharePartitionManager : SharePartitionManager = sharePartitionManager,
                      overrideProperties: Map[String, String] = Map.empty): KafkaApis = {
    val properties = if (raftSupport) {
      val properties = TestUtils.createBrokerConfig(brokerId, "")
      properties.put(KafkaConfig.NodeIdProp, brokerId.toString)
      properties.put(KafkaConfig.ProcessRolesProp, "broker")
      val voterId = brokerId + 1
      properties.put(KafkaConfig.QuorumVotersProp, s"$voterId@localhost:9093")
      properties.put(KafkaConfig.ControllerListenerNamesProp, "SSL")
      properties
    } else {
      TestUtils.createBrokerConfig(brokerId, "zk")
    }
    overrideProperties.foreach( p => properties.put(p._1, p._2))
    TestUtils.setIbpAndMessageFormatVersions(properties, interBrokerProtocolVersion)
    val config = new KafkaConfig(properties)

    val forwardingManagerOpt = if (enableForwarding)
      Some(this.forwardingManager)
    else
      None

    val metadataSupport = if (raftSupport) {
      // it will be up to the test to replace the default ZkMetadataCache implementation
      // with a KRaftMetadataCache instance
      metadataCache match {
        case cache: KRaftMetadataCache => RaftSupport(forwardingManager, cache)
        case _ => throw new IllegalStateException("Test must set an instance of KRaftMetadataCache")
      }
    } else {
      metadataCache match {
        case zkMetadataCache: ZkMetadataCache =>
          ZkSupport(adminManager, controller, zkClient, forwardingManagerOpt, zkMetadataCache, brokerEpochManager)
        case _ => throw new IllegalStateException("Test must set an instance of ZkMetadataCache")
      }
    }

    val listenerType = if (raftSupport) ListenerType.BROKER else ListenerType.ZK_BROKER
    val enabledApis = if (enableForwarding) {
      ApiKeys.apisForListener(listenerType).asScala ++ Set(ApiKeys.ENVELOPE)
    } else {
      ApiKeys.apisForListener(listenerType).asScala.toSet
    }
    val apiVersionManager = new SimpleApiVersionManager(
      listenerType,
      enabledApis,
      BrokerFeatures.defaultSupportedFeatures(true),
      true,
      false,
      () => new Features(MetadataVersion.latestTesting(), Collections.emptyMap[String, java.lang.Short], 0, raftSupport))

    val clientMetricsManagerOpt = if (raftSupport) Some(clientMetricsManager) else None

    new KafkaApis(
      requestChannel = requestChannel,
      metadataSupport = metadataSupport,
      replicaManager = replicaManager,
      groupCoordinator = groupCoordinator,
      txnCoordinator = txnCoordinator,
      autoTopicCreationManager = autoTopicCreationManager,
      brokerId = brokerId,
      config = config,
      configRepository = configRepository,
      metadataCache = metadataCache,
      metrics = metrics,
      authorizer = authorizer,
      quotas = quotas,
      fetchManager = fetchManager,
      sharePartitionManagerOption = Some(sharePartitionManager),
      brokerTopicStats = brokerTopicStats,
      clusterId = clusterId,
      time = time,
      tokenManager = null,
      apiVersionManager = apiVersionManager,
      clientMetricsManager = clientMetricsManagerOpt)
  }

  @Test
  def testDescribeConfigsWithAuthorizer(): Unit = {
    val authorizer: Authorizer = mock(classOf[Authorizer])

    val operation = AclOperation.DESCRIBE_CONFIGS
    val resourceType = ResourceType.TOPIC
    val resourceName = "topic-1"
    val requestHeader = new RequestHeader(ApiKeys.DESCRIBE_CONFIGS, ApiKeys.DESCRIBE_CONFIGS.latestVersion,
      clientId, 0)

    val expectedActions = Seq(
      new Action(operation, new ResourcePattern(resourceType, resourceName, PatternType.LITERAL),
        1, true, true)
    )

    // Verify that authorize is only called once
    when(authorizer.authorize(any[RequestContext], ArgumentMatchers.eq(expectedActions.asJava)))
      .thenReturn(Seq(AuthorizationResult.ALLOWED).asJava)

    val configRepository: ConfigRepository = mock(classOf[ConfigRepository])
    val topicConfigs = new Properties()
    val propName = "min.insync.replicas"
    val propValue = "3"
    topicConfigs.put(propName, propValue)
    when(configRepository.topicConfig(resourceName)).thenReturn(topicConfigs)

    metadataCache = mock(classOf[ZkMetadataCache])
    when(metadataCache.contains(resourceName)).thenReturn(true)

    val describeConfigsRequest = new DescribeConfigsRequest.Builder(new DescribeConfigsRequestData()
      .setIncludeSynonyms(true)
      .setResources(List(new DescribeConfigsRequestData.DescribeConfigsResource()
        .setResourceName(resourceName)
        .setResourceType(ConfigResource.Type.TOPIC.id)).asJava))
      .build(requestHeader.apiVersion)
    val request = buildRequest(describeConfigsRequest,
      requestHeader = Option(requestHeader))
    when(clientRequestQuotaManager.maybeRecordAndGetThrottleTimeMs(any[RequestChannel.Request](),
      any[Long])).thenReturn(0)
    kafkaApis = createKafkaApis(authorizer = Some(authorizer), configRepository = configRepository)
    kafkaApis.handleDescribeConfigsRequest(request)

    verify(authorizer).authorize(any(), ArgumentMatchers.eq(expectedActions.asJava))
    val response = verifyNoThrottling[DescribeConfigsResponse](request)
    val results = response.data().results()
    assertEquals(1, results.size())
    val describeConfigsResult: DescribeConfigsResult = results.get(0)
    assertEquals(ConfigResource.Type.TOPIC.id, describeConfigsResult.resourceType())
    assertEquals(resourceName, describeConfigsResult.resourceName())
    val configs = describeConfigsResult.configs().asScala.filter(_.name() == propName)
    assertEquals(1, configs.length)
    val describeConfigsResponseData = configs.head
    assertEquals(propName, describeConfigsResponseData.name())
    assertEquals(propValue, describeConfigsResponseData.value())
  }

  @Test
  def testEnvelopeRequestHandlingAsController(): Unit = {
    testEnvelopeRequestWithAlterConfig(
      alterConfigHandler = () => ApiError.NONE,
      expectedError = Errors.NONE
    )
  }

  @Test
  def testEnvelopeRequestWithAlterConfigUnhandledError(): Unit = {
    testEnvelopeRequestWithAlterConfig(
      alterConfigHandler = () => throw new IllegalStateException(),
      expectedError = Errors.UNKNOWN_SERVER_ERROR
    )
  }

  private def testEnvelopeRequestWithAlterConfig(
    alterConfigHandler: () => ApiError,
    expectedError: Errors
  ): Unit = {
    val authorizer: Authorizer = mock(classOf[Authorizer])

    authorizeResource(authorizer, AclOperation.CLUSTER_ACTION, ResourceType.CLUSTER, Resource.CLUSTER_NAME, AuthorizationResult.ALLOWED)

    val operation = AclOperation.ALTER_CONFIGS
    val resourceName = "topic-1"
    val requestHeader = new RequestHeader(ApiKeys.ALTER_CONFIGS, ApiKeys.ALTER_CONFIGS.latestVersion,
      clientId, 0)

    when(controller.isActive).thenReturn(true)

    authorizeResource(authorizer, operation, ResourceType.TOPIC, resourceName, AuthorizationResult.ALLOWED)

    val configResource = new ConfigResource(ConfigResource.Type.TOPIC, resourceName)
    when(adminManager.alterConfigs(any(), ArgumentMatchers.eq(false)))
      .thenAnswer(_ => {
        Map(configResource -> alterConfigHandler.apply())
      })

    val configs = Map(
      configResource -> new AlterConfigsRequest.Config(
        Seq(new AlterConfigsRequest.ConfigEntry("foo", "bar")).asJava))
    val alterConfigsRequest = new AlterConfigsRequest.Builder(configs.asJava, false).build(requestHeader.apiVersion)

    val startTimeNanos = time.nanoseconds()
    val queueDurationNanos = 5 * 1000 * 1000
    val request = TestUtils.buildEnvelopeRequest(
      alterConfigsRequest, kafkaPrincipalSerde, requestChannelMetrics, startTimeNanos, startTimeNanos + queueDurationNanos)

    val capturedResponse: ArgumentCaptor[AlterConfigsResponse] = ArgumentCaptor.forClass(classOf[AlterConfigsResponse])
    val capturedRequest: ArgumentCaptor[RequestChannel.Request] = ArgumentCaptor.forClass(classOf[RequestChannel.Request])
    kafkaApis = createKafkaApis(authorizer = Some(authorizer), enableForwarding = true)
    kafkaApis.handle(request, RequestLocal.withThreadConfinedCaching)

    verify(requestChannel).sendResponse(
      capturedRequest.capture(),
      capturedResponse.capture(),
      any()
    )
    assertEquals(Some(request), capturedRequest.getValue.envelope)
    // the dequeue time of forwarded request should equals to envelop request
    assertEquals(request.requestDequeueTimeNanos, capturedRequest.getValue.requestDequeueTimeNanos)
    val innerResponse = capturedResponse.getValue
    val responseMap = innerResponse.data.responses().asScala.map { resourceResponse =>
      resourceResponse.resourceName() -> Errors.forCode(resourceResponse.errorCode)
    }.toMap

    assertEquals(Map(resourceName -> expectedError), responseMap)

    verify(controller).isActive
    verify(adminManager).alterConfigs(any(), ArgumentMatchers.eq(false))
  }

  @Test
  def testInvalidEnvelopeRequestWithNonForwardableAPI(): Unit = {
    val requestHeader = new RequestHeader(ApiKeys.LEAVE_GROUP, ApiKeys.LEAVE_GROUP.latestVersion,
      clientId, 0)
    val leaveGroupRequest = new LeaveGroupRequest.Builder("group",
      Collections.singletonList(new MemberIdentity())).build(requestHeader.apiVersion)

    when(controller.isActive).thenReturn(true)

    val request = TestUtils.buildEnvelopeRequest(
      leaveGroupRequest, kafkaPrincipalSerde, requestChannelMetrics, time.nanoseconds())
    when(clientRequestQuotaManager.maybeRecordAndGetThrottleTimeMs(any[RequestChannel.Request](),
      any[Long])).thenReturn(0)
    kafkaApis = createKafkaApis(enableForwarding = true)
    kafkaApis.handle(request, RequestLocal.withThreadConfinedCaching)

    val response = verifyNoThrottling[EnvelopeResponse](request)
    assertEquals(Errors.INVALID_REQUEST, response.error())
  }

  @Test
  def testEnvelopeRequestWithNotFromPrivilegedListener(): Unit = {
    testInvalidEnvelopeRequest(Errors.NONE, fromPrivilegedListener = false,
      shouldCloseConnection = true)
  }

  @Test
  def testEnvelopeRequestNotAuthorized(): Unit = {
    testInvalidEnvelopeRequest(Errors.CLUSTER_AUTHORIZATION_FAILED,
      performAuthorize = true, authorizeResult = AuthorizationResult.DENIED)
  }

  @Test
  def testEnvelopeRequestNotControllerHandling(): Unit = {
    testInvalidEnvelopeRequest(Errors.NOT_CONTROLLER, performAuthorize = true, isActiveController = false)
  }

  private def testInvalidEnvelopeRequest(expectedError: Errors,
                                         fromPrivilegedListener: Boolean = true,
                                         shouldCloseConnection: Boolean = false,
                                         performAuthorize: Boolean = false,
                                         authorizeResult: AuthorizationResult = AuthorizationResult.ALLOWED,
                                         isActiveController: Boolean = true): Unit = {
    val authorizer: Authorizer = mock(classOf[Authorizer])

    if (performAuthorize) {
      authorizeResource(authorizer, AclOperation.CLUSTER_ACTION, ResourceType.CLUSTER, Resource.CLUSTER_NAME, authorizeResult)
    }

    val resourceName = "topic-1"
    val requestHeader = new RequestHeader(ApiKeys.ALTER_CONFIGS, ApiKeys.ALTER_CONFIGS.latestVersion,
      clientId, 0)

    when(controller.isActive).thenReturn(isActiveController)

    val configResource = new ConfigResource(ConfigResource.Type.TOPIC, resourceName)

    val configs = Map(
      configResource -> new AlterConfigsRequest.Config(
        Seq(new AlterConfigsRequest.ConfigEntry("foo", "bar")).asJava))
    val alterConfigsRequest = new AlterConfigsRequest.Builder(configs.asJava, false)
      .build(requestHeader.apiVersion)

    val request = TestUtils.buildEnvelopeRequest(
      alterConfigsRequest, kafkaPrincipalSerde, requestChannelMetrics, time.nanoseconds(), fromPrivilegedListener = fromPrivilegedListener)

    val capturedResponse: ArgumentCaptor[AbstractResponse] = ArgumentCaptor.forClass(classOf[AbstractResponse])
    kafkaApis = createKafkaApis(authorizer = Some(authorizer), enableForwarding = true)
    kafkaApis.handle(request, RequestLocal.withThreadConfinedCaching)

    if (shouldCloseConnection) {
      verify(requestChannel).closeConnection(
        ArgumentMatchers.eq(request),
        ArgumentMatchers.eq(java.util.Collections.emptyMap())
      )
    } else {
      verify(requestChannel).sendResponse(
        ArgumentMatchers.eq(request),
        capturedResponse.capture(),
        ArgumentMatchers.eq(None))
      val response = capturedResponse.getValue.asInstanceOf[EnvelopeResponse]
      assertEquals(expectedError, response.error)
    }
    if (performAuthorize) {
      verify(authorizer).authorize(any(), any())
    }
  }

  @Test
  def testAlterConfigsWithAuthorizer(): Unit = {
    val authorizer: Authorizer = mock(classOf[Authorizer])

    val authorizedTopic = "authorized-topic"
    val unauthorizedTopic = "unauthorized-topic"
    val (authorizedResource, unauthorizedResource) =
      createConfigsWithAuthorization(authorizer, authorizedTopic, unauthorizedTopic)

    val configs = Map(
      authorizedResource -> new AlterConfigsRequest.Config(
        Seq(new AlterConfigsRequest.ConfigEntry("foo", "bar")).asJava),
      unauthorizedResource -> new AlterConfigsRequest.Config(
        Seq(new AlterConfigsRequest.ConfigEntry("foo-1", "bar-1")).asJava)
    )

    val topicHeader = new RequestHeader(ApiKeys.ALTER_CONFIGS, ApiKeys.ALTER_CONFIGS.latestVersion,
      clientId, 0)

    val alterConfigsRequest = new AlterConfigsRequest.Builder(configs.asJava, false)
      .build(topicHeader.apiVersion)
    val request = buildRequest(alterConfigsRequest)

    when(controller.isActive).thenReturn(false)
    when(clientRequestQuotaManager.maybeRecordAndGetThrottleTimeMs(any[RequestChannel.Request](),
      any[Long])).thenReturn(0)
    when(adminManager.alterConfigs(any(), ArgumentMatchers.eq(false)))
      .thenReturn(Map(authorizedResource -> ApiError.NONE))
    kafkaApis = createKafkaApis(authorizer = Some(authorizer))
    kafkaApis.handleAlterConfigsRequest(request)

    val response = verifyNoThrottling[AlterConfigsResponse](request)
    verifyAlterConfigResult(response, Map(authorizedTopic -> Errors.NONE,
        unauthorizedTopic -> Errors.TOPIC_AUTHORIZATION_FAILED))
    verify(authorizer, times(2)).authorize(any(), any())
    verify(adminManager).alterConfigs(any(), anyBoolean())
  }

  @Test
  def testElectLeadersForwarding(): Unit = {
    val requestBuilder = new ElectLeadersRequest.Builder(ElectionType.PREFERRED, null, 30000)
    testKraftForwarding(ApiKeys.ELECT_LEADERS, requestBuilder)
  }

  @Test
  def testAlterConfigsClientMetrics(): Unit = {
    val subscriptionName = "client_metric_subscription_1"
    val authorizedResource = new ConfigResource(ConfigResource.Type.CLIENT_METRICS, subscriptionName)

    val authorizer: Authorizer = mock(classOf[Authorizer])
    authorizeResource(authorizer, AclOperation.ALTER_CONFIGS, ResourceType.CLUSTER,
      Resource.CLUSTER_NAME, AuthorizationResult.ALLOWED)

    val props = ClientMetricsTestUtils.defaultProperties
    val configEntries = new util.ArrayList[AlterConfigsRequest.ConfigEntry]()
    props.forEach((x, y) =>
      configEntries.add(new AlterConfigsRequest.ConfigEntry(x.asInstanceOf[String], y.asInstanceOf[String])))

    val configs = Map(authorizedResource -> new AlterConfigsRequest.Config(configEntries))

    val requestHeader = new RequestHeader(ApiKeys.ALTER_CONFIGS, ApiKeys.ALTER_CONFIGS.latestVersion, clientId, 0)
    val request = buildRequest(
      new AlterConfigsRequest.Builder(configs.asJava, false).build(requestHeader.apiVersion))

    when(controller.isActive).thenReturn(false)
    when(clientRequestQuotaManager.maybeRecordAndGetThrottleTimeMs(any[RequestChannel.Request](),
      any[Long])).thenReturn(0)
    when(adminManager.alterConfigs(any(), ArgumentMatchers.eq(false)))
      .thenReturn(Map(authorizedResource -> ApiError.NONE))
    kafkaApis = createKafkaApis(authorizer = Some(authorizer))
    kafkaApis.handleAlterConfigsRequest(request)
    val response = verifyNoThrottling[AlterConfigsResponse](request)
    verifyAlterConfigResult(response, Map(subscriptionName -> Errors.NONE))
    verify(authorizer, times(1)).authorize(any(), any())
    verify(adminManager).alterConfigs(any(), anyBoolean())
  }

  @Test
  def testIncrementalClientMetricAlterConfigs(): Unit = {
    val authorizer: Authorizer = mock(classOf[Authorizer])

    val subscriptionName = "client_metric_subscription_1"
    val resource = new ConfigResource(ConfigResource.Type.CLIENT_METRICS, subscriptionName)

    authorizeResource(authorizer, AclOperation.ALTER_CONFIGS, ResourceType.CLUSTER,
      Resource.CLUSTER_NAME, AuthorizationResult.ALLOWED)

    val requestHeader = new RequestHeader(ApiKeys.INCREMENTAL_ALTER_CONFIGS,
      ApiKeys.INCREMENTAL_ALTER_CONFIGS.latestVersion, clientId, 0)

    val incrementalAlterConfigsRequest = getIncrementalClientMetricsAlterConfigRequestBuilder(
      Seq(resource)).build(requestHeader.apiVersion)
    val request = buildRequest(incrementalAlterConfigsRequest,
      fromPrivilegedListener = true, requestHeader = Option(requestHeader))

    when(controller.isActive).thenReturn(true)
    when(clientRequestQuotaManager.maybeRecordAndGetThrottleTimeMs(any[RequestChannel.Request](),
      any[Long])).thenReturn(0)
    when(adminManager.incrementalAlterConfigs(any(), ArgumentMatchers.eq(false)))
      .thenReturn(Map(resource -> ApiError.NONE))
    kafkaApis = createKafkaApis(authorizer = Some(authorizer))
    kafkaApis.handleIncrementalAlterConfigsRequest(request)
    val response = verifyNoThrottling[IncrementalAlterConfigsResponse](request)
    verifyIncrementalAlterConfigResult(response, Map(subscriptionName -> Errors.NONE ))
    verify(authorizer, times(1)).authorize(any(), any())
    verify(adminManager).incrementalAlterConfigs(any(), anyBoolean())
  }

  private def getIncrementalClientMetricsAlterConfigRequestBuilder(configResources: Seq[ConfigResource]): IncrementalAlterConfigsRequest.Builder = {
    val resourceMap = configResources.map(configResource => {
      val entryToBeModified = new ConfigEntry("metrics", "foo.bar")
      configResource -> Set(new AlterConfigOp(entryToBeModified, OpType.SET)).asJavaCollection
    }).toMap.asJava
    new IncrementalAlterConfigsRequest.Builder(resourceMap, false)
  }

  @Test
  def testDescribeConfigsClientMetrics(): Unit = {
    val authorizer: Authorizer = mock(classOf[Authorizer])
    val operation = AclOperation.DESCRIBE_CONFIGS
    val resourceType = ResourceType.CLUSTER
    val subscriptionName = "client_metric_subscription_1"
    val requestHeader =
      new RequestHeader(ApiKeys.DESCRIBE_CONFIGS, ApiKeys.DESCRIBE_CONFIGS.latestVersion, clientId, 0)
    val expectedActions = Seq(
      new Action(operation, new ResourcePattern(resourceType, Resource.CLUSTER_NAME, PatternType.LITERAL),
        1, true, true)
    )

    when(authorizer.authorize(any[RequestContext], ArgumentMatchers.eq(expectedActions.asJava)))
      .thenReturn(Seq(AuthorizationResult.ALLOWED).asJava)

    val resource = new ConfigResource(ConfigResource.Type.CLIENT_METRICS, subscriptionName)
    val configRepository: ConfigRepository = mock(classOf[ConfigRepository])
    val cmConfigs = ClientMetricsTestUtils.defaultProperties
    when(configRepository.config(resource)).thenReturn(cmConfigs)

    metadataCache = mock(classOf[ZkMetadataCache])
    when(metadataCache.contains(subscriptionName)).thenReturn(true)

    val describeConfigsRequest = new DescribeConfigsRequest.Builder(new DescribeConfigsRequestData()
      .setIncludeSynonyms(true)
      .setResources(List(new DescribeConfigsRequestData.DescribeConfigsResource()
        .setResourceName(subscriptionName)
        .setResourceType(ConfigResource.Type.CLIENT_METRICS.id)).asJava))
      .build(requestHeader.apiVersion)
    val request = buildRequest(describeConfigsRequest,
      requestHeader = Option(requestHeader))
    when(clientRequestQuotaManager.maybeRecordAndGetThrottleTimeMs(any[RequestChannel.Request](),
      any[Long])).thenReturn(0)
    kafkaApis = createKafkaApis(authorizer = Some(authorizer), configRepository = configRepository)
    kafkaApis.handleDescribeConfigsRequest(request)

    val response = verifyNoThrottling[DescribeConfigsResponse](request)
    // Verify that authorize is only called once
    verify(authorizer, times(1)).authorize(any(), any())
    val results = response.data().results()
    assertEquals(1, results.size())
    val describeConfigsResult: DescribeConfigsResult = results.get(0)

    assertEquals(ConfigResource.Type.CLIENT_METRICS.id, describeConfigsResult.resourceType())
    assertEquals(subscriptionName, describeConfigsResult.resourceName())
    val configs = describeConfigsResult.configs()
    assertEquals(cmConfigs.size(), configs.size())
  }

  @Test
  def testDescribeQuorumNotAllowedForZkClusters(): Unit = {
    val requestData = DescribeQuorumRequest.singletonRequest(KafkaRaftServer.MetadataPartition)
    val requestBuilder = new DescribeQuorumRequest.Builder(requestData)
    val request = buildRequest(requestBuilder.build())

    when(clientRequestQuotaManager.maybeRecordAndGetThrottleTimeMs(any[RequestChannel.Request](),
      any[Long])).thenReturn(0)
    kafkaApis = createKafkaApis(enableForwarding = true)
    kafkaApis.handle(request, RequestLocal.withThreadConfinedCaching)

    val response = verifyNoThrottling[DescribeQuorumResponse](request)
    assertEquals(Errors.UNKNOWN_SERVER_ERROR, Errors.forCode(response.data.errorCode))
  }

  @Test
  def testDescribeQuorumForwardedForKRaftClusters(): Unit = {
    val requestData = DescribeQuorumRequest.singletonRequest(KafkaRaftServer.MetadataPartition)
    val requestBuilder = new DescribeQuorumRequest.Builder(requestData)
    metadataCache = MetadataCache.kRaftMetadataCache(brokerId)
    kafkaApis = createKafkaApis(raftSupport = true)
    testForwardableApi(kafkaApis = kafkaApis,
      ApiKeys.DESCRIBE_QUORUM,
      requestBuilder
    )
  }

  private def testKraftForwarding(
    apiKey: ApiKeys,
    requestBuilder: AbstractRequest.Builder[_ <: AbstractRequest]
  ): Unit = {
    metadataCache = MetadataCache.kRaftMetadataCache(brokerId)
    kafkaApis = createKafkaApis(enableForwarding = true, raftSupport = true)
    testForwardableApi(kafkaApis = kafkaApis,
      apiKey,
      requestBuilder
    )
  }

  private def testForwardableApi(apiKey: ApiKeys, requestBuilder: AbstractRequest.Builder[_ <: AbstractRequest]): Unit = {
    kafkaApis = createKafkaApis(enableForwarding = true)
    testForwardableApi(kafkaApis = kafkaApis,
      apiKey,
      requestBuilder
    )
  }

  private def testForwardableApi(
    kafkaApis: KafkaApis,
    apiKey: ApiKeys,
    requestBuilder: AbstractRequest.Builder[_ <: AbstractRequest]
  ): Unit = {
    val topicHeader = new RequestHeader(apiKey, apiKey.latestVersion,
      clientId, 0)

    val apiRequest = requestBuilder.build(topicHeader.apiVersion)
    val request = buildRequest(apiRequest)

    if (kafkaApis.metadataSupport.isInstanceOf[ZkSupport]) {
      // The controller check only makes sense for ZK clusters. For KRaft,
      // controller requests are handled on a separate listener, so there
      // is no choice but to forward them.
      when(controller.isActive).thenReturn(false)
    }

    when(clientRequestQuotaManager.maybeRecordAndGetThrottleTimeMs(any[RequestChannel.Request](),
      any[Long])).thenReturn(0)
    val forwardCallback: ArgumentCaptor[Option[AbstractResponse] => Unit] = ArgumentCaptor.forClass(classOf[Option[AbstractResponse] => Unit])

    kafkaApis.handle(request, RequestLocal.withThreadConfinedCaching)
    verify(forwardingManager).forwardRequest(
      ArgumentMatchers.eq(request),
      forwardCallback.capture()
    )
    assertNotNull(request.buffer, "The buffer was unexpectedly deallocated after " +
      s"`handle` returned (is $apiKey marked as forwardable in `ApiKeys`?)")

    val expectedResponse = apiRequest.getErrorResponse(Errors.NOT_CONTROLLER.exception)
    forwardCallback.getValue.apply(Some(expectedResponse))

    val capturedResponse = verifyNoThrottling[AbstractResponse](request)
    assertEquals(expectedResponse.data, capturedResponse.data)

    if (kafkaApis.metadataSupport.isInstanceOf[ZkSupport]) {
      verify(controller).isActive
    }
  }

  private def authorizeResource(authorizer: Authorizer,
                                operation: AclOperation,
                                resourceType: ResourceType,
                                resourceName: String,
                                result: AuthorizationResult,
                                logIfAllowed: Boolean = true,
                                logIfDenied: Boolean = true): Unit = {
    val expectedAuthorizedAction = if (operation == AclOperation.CLUSTER_ACTION)
      new Action(operation,
        new ResourcePattern(ResourceType.CLUSTER, Resource.CLUSTER_NAME, PatternType.LITERAL),
        1, logIfAllowed, logIfDenied)
    else
      new Action(operation,
        new ResourcePattern(resourceType, resourceName, PatternType.LITERAL),
        1, logIfAllowed, logIfDenied)

    when(authorizer.authorize(any[RequestContext], ArgumentMatchers.eq(Seq(expectedAuthorizedAction).asJava)))
      .thenReturn(Seq(result).asJava)
  }

  private def verifyAlterConfigResult(response: AlterConfigsResponse,
                                      expectedResults: Map[String, Errors]): Unit = {
    val responseMap = response.data.responses().asScala.map { resourceResponse =>
      resourceResponse.resourceName() -> Errors.forCode(resourceResponse.errorCode)
    }.toMap

    assertEquals(expectedResults, responseMap)
  }

  private def createConfigsWithAuthorization(authorizer: Authorizer,
                                             authorizedTopic: String,
                                             unauthorizedTopic: String): (ConfigResource, ConfigResource) = {
    val authorizedResource = new ConfigResource(ConfigResource.Type.TOPIC, authorizedTopic)

    val unauthorizedResource = new ConfigResource(ConfigResource.Type.TOPIC, unauthorizedTopic)

    createTopicAuthorization(authorizer, AclOperation.ALTER_CONFIGS, authorizedTopic, unauthorizedTopic)
    (authorizedResource, unauthorizedResource)
  }

  @Test
  def testIncrementalAlterConfigsWithAuthorizer(): Unit = {
    val authorizer: Authorizer = mock(classOf[Authorizer])

    val authorizedTopic = "authorized-topic"
    val unauthorizedTopic = "unauthorized-topic"
    val (authorizedResource, unauthorizedResource) =
      createConfigsWithAuthorization(authorizer, authorizedTopic, unauthorizedTopic)

    val requestHeader = new RequestHeader(ApiKeys.INCREMENTAL_ALTER_CONFIGS, ApiKeys.INCREMENTAL_ALTER_CONFIGS.latestVersion, clientId, 0)

    val incrementalAlterConfigsRequest = getIncrementalAlterConfigRequestBuilder(Seq(authorizedResource, unauthorizedResource))
      .build(requestHeader.apiVersion)
    val request = buildRequest(incrementalAlterConfigsRequest,
      fromPrivilegedListener = true, requestHeader = Option(requestHeader))

    when(controller.isActive).thenReturn(true)
    when(clientRequestQuotaManager.maybeRecordAndGetThrottleTimeMs(any[RequestChannel.Request](),
      any[Long])).thenReturn(0)
    when(adminManager.incrementalAlterConfigs(any(), ArgumentMatchers.eq(false)))
      .thenReturn(Map(authorizedResource -> ApiError.NONE))
    kafkaApis = createKafkaApis(authorizer = Some(authorizer))
    kafkaApis.handleIncrementalAlterConfigsRequest(request)

    val capturedResponse = verifyNoThrottling[IncrementalAlterConfigsResponse](request)
    verifyIncrementalAlterConfigResult(capturedResponse, Map(
      authorizedTopic -> Errors.NONE,
      unauthorizedTopic -> Errors.TOPIC_AUTHORIZATION_FAILED
    ))

    verify(authorizer, times(2)).authorize(any(), any())
    verify(adminManager).incrementalAlterConfigs(any(), anyBoolean())
  }

  private def getIncrementalAlterConfigRequestBuilder(configResources: Seq[ConfigResource]): IncrementalAlterConfigsRequest.Builder = {
    val resourceMap = configResources.map(configResource => {
      configResource -> Set(
        new AlterConfigOp(new ConfigEntry("foo", "bar"),
        OpType.forId(configResource.`type`.id))).asJavaCollection
    }).toMap.asJava

    new IncrementalAlterConfigsRequest.Builder(resourceMap, false)
  }

  private def verifyIncrementalAlterConfigResult(response: IncrementalAlterConfigsResponse,
                                                 expectedResults: Map[String, Errors]): Unit = {
    val responseMap = response.data.responses().asScala.map { resourceResponse =>
      resourceResponse.resourceName() -> Errors.forCode(resourceResponse.errorCode)
    }.toMap
    assertEquals(expectedResults, responseMap)
  }

  @Test
  def testAlterClientQuotasWithAuthorizer(): Unit = {
    val authorizer: Authorizer = mock(classOf[Authorizer])

    authorizeResource(authorizer, AclOperation.ALTER_CONFIGS, ResourceType.CLUSTER,
      Resource.CLUSTER_NAME, AuthorizationResult.DENIED)

    val quotaEntity = new ClientQuotaEntity(Collections.singletonMap(ClientQuotaEntity.USER, "user"))
    val quotas = Seq(new ClientQuotaAlteration(quotaEntity, Seq.empty.asJavaCollection))

    val requestHeader = new RequestHeader(ApiKeys.ALTER_CLIENT_QUOTAS, ApiKeys.ALTER_CLIENT_QUOTAS.latestVersion, clientId, 0)

    val alterClientQuotasRequest = new AlterClientQuotasRequest.Builder(quotas.asJavaCollection, false)
      .build(requestHeader.apiVersion)
    val request = buildRequest(alterClientQuotasRequest,
      fromPrivilegedListener = true, requestHeader = Option(requestHeader))

    when(controller.isActive).thenReturn(true)
    when(clientRequestQuotaManager.maybeRecordAndGetThrottleTimeMs(any[RequestChannel.Request](),
      anyLong)).thenReturn(0)
    kafkaApis = createKafkaApis(authorizer = Some(authorizer))
    kafkaApis.handleAlterClientQuotasRequest(request)

    val capturedResponse = verifyNoThrottling[AlterClientQuotasResponse](request)
    verifyAlterClientQuotaResult(capturedResponse, Map(quotaEntity -> Errors.CLUSTER_AUTHORIZATION_FAILED))

    verify(authorizer).authorize(any(), any())
    verify(clientRequestQuotaManager).maybeRecordAndGetThrottleTimeMs(any(), anyLong)
  }

  @Test
  def testAlterClientQuotasWithForwarding(): Unit = {
    val requestBuilder = new AlterClientQuotasRequest.Builder(List.empty.asJava, false)
    testForwardableApi(ApiKeys.ALTER_CLIENT_QUOTAS, requestBuilder)
  }

  private def verifyAlterClientQuotaResult(response: AlterClientQuotasResponse,
                                           expected: Map[ClientQuotaEntity, Errors]): Unit = {
    val futures = expected.keys.map(quotaEntity => quotaEntity -> new KafkaFutureImpl[Void]()).toMap
    response.complete(futures.asJava)
    futures.foreach {
      case (entity, future) =>
        future.whenComplete((_, thrown) =>
          assertEquals(thrown, expected(entity).exception())
        ).isDone
    }
  }

  @Test
  def testCreateTopicsWithAuthorizer(): Unit = {
    val authorizer: Authorizer = mock(classOf[Authorizer])

    val authorizedTopic = "authorized-topic"
    val unauthorizedTopic = "unauthorized-topic"

    authorizeResource(authorizer, AclOperation.CREATE, ResourceType.CLUSTER,
      Resource.CLUSTER_NAME, AuthorizationResult.DENIED, logIfDenied = false)

    createCombinedTopicAuthorization(authorizer, AclOperation.CREATE,
      authorizedTopic, unauthorizedTopic)

    createCombinedTopicAuthorization(authorizer, AclOperation.DESCRIBE_CONFIGS,
      authorizedTopic, unauthorizedTopic, logIfDenied = false)

    val requestHeader = new RequestHeader(ApiKeys.CREATE_TOPICS, ApiKeys.CREATE_TOPICS.latestVersion, clientId, 0)

    when(controller.isActive).thenReturn(true)

    val topics = new CreateTopicsRequestData.CreatableTopicCollection(2)
    val topicToCreate = new CreateTopicsRequestData.CreatableTopic()
      .setName(authorizedTopic)
    topics.add(topicToCreate)

    val topicToFilter = new CreateTopicsRequestData.CreatableTopic()
      .setName(unauthorizedTopic)
    topics.add(topicToFilter)

    val timeout = 10
    val createTopicsRequest = new CreateTopicsRequest.Builder(
      new CreateTopicsRequestData()
        .setTimeoutMs(timeout)
        .setValidateOnly(false)
        .setTopics(topics))
      .build(requestHeader.apiVersion)
    val request = buildRequest(createTopicsRequest,
      fromPrivilegedListener = true, requestHeader = Option(requestHeader))

    when(clientRequestQuotaManager.maybeRecordAndGetThrottleTimeMs(any[RequestChannel.Request](),
      any[Long])).thenReturn(0)
    when(clientControllerQuotaManager.newQuotaFor(
      ArgumentMatchers.eq(request), ArgumentMatchers.eq(6))).thenReturn(UnboundedControllerMutationQuota)
    kafkaApis = createKafkaApis(authorizer = Some(authorizer))
    kafkaApis.handleCreateTopicsRequest(request)

    val capturedCallback: ArgumentCaptor[Map[String, ApiError] => Unit] = ArgumentCaptor.forClass(classOf[Map[String, ApiError] => Unit])

    verify(adminManager).createTopics(
      ArgumentMatchers.eq(timeout),
      ArgumentMatchers.eq(false),
      ArgumentMatchers.eq(Map(authorizedTopic -> topicToCreate)),
      any(),
      ArgumentMatchers.eq(UnboundedControllerMutationQuota),
      capturedCallback.capture())
    capturedCallback.getValue.apply(Map(authorizedTopic -> ApiError.NONE))

    val capturedResponse = verifyNoThrottling[CreateTopicsResponse](request)
    verifyCreateTopicsResult(capturedResponse, Map(authorizedTopic -> Errors.NONE,
        unauthorizedTopic -> Errors.TOPIC_AUTHORIZATION_FAILED))
  }

  @Test
  def testCreateTopicsWithForwarding(): Unit = {
    val requestBuilder = new CreateTopicsRequest.Builder(
      new CreateTopicsRequestData().setTopics(
        new CreatableTopicCollection(Collections.singleton(
          new CreatableTopic().setName("topic").setNumPartitions(1).
            setReplicationFactor(1.toShort)).iterator())))
    testForwardableApi(ApiKeys.CREATE_TOPICS, requestBuilder)
  }

  @ParameterizedTest
  @CsvSource(value = Array("0,1500", "1500,0", "3000,1000"))
  def testKRaftControllerThrottleTimeEnforced(
    controllerThrottleTimeMs: Int,
    requestThrottleTimeMs: Int
  ): Unit = {
    metadataCache = MetadataCache.kRaftMetadataCache(brokerId)

    val topicToCreate = new CreatableTopic()
      .setName("topic")
      .setNumPartitions(1)
      .setReplicationFactor(1.toShort)

    val requestData = new CreateTopicsRequestData()
    requestData.topics().add(topicToCreate)

    val requestBuilder = new CreateTopicsRequest.Builder(requestData).build()
    val request = buildRequest(requestBuilder)

    kafkaApis = createKafkaApis(enableForwarding = true, raftSupport = true)
    val forwardCallback: ArgumentCaptor[Option[AbstractResponse] => Unit] =
      ArgumentCaptor.forClass(classOf[Option[AbstractResponse] => Unit])

    when(clientRequestQuotaManager.maybeRecordAndGetThrottleTimeMs(request, time.milliseconds()))
      .thenReturn(requestThrottleTimeMs)

    kafkaApis.handle(request, RequestLocal.withThreadConfinedCaching)

    verify(forwardingManager).forwardRequest(
      ArgumentMatchers.eq(request),
      forwardCallback.capture()
    )

    val responseData = new CreateTopicsResponseData()
      .setThrottleTimeMs(controllerThrottleTimeMs)
    responseData.topics().add(new CreatableTopicResult()
      .setErrorCode(Errors.THROTTLING_QUOTA_EXCEEDED.code))

    forwardCallback.getValue.apply(Some(new CreateTopicsResponse(responseData)))

    val expectedThrottleTimeMs = math.max(controllerThrottleTimeMs, requestThrottleTimeMs)

    verify(clientRequestQuotaManager).throttle(
      ArgumentMatchers.eq(request),
      any[ThrottleCallback](),
      ArgumentMatchers.eq(expectedThrottleTimeMs)
    )

    assertEquals(expectedThrottleTimeMs, responseData.throttleTimeMs)
  }

  @Test
  def testCreatePartitionsAuthorization(): Unit = {
    val authorizer: Authorizer = mock(classOf[Authorizer])
    kafkaApis = createKafkaApis(authorizer = Some(authorizer))

    val timeoutMs = 35000
    val requestData = new CreatePartitionsRequestData()
      .setTimeoutMs(timeoutMs)
      .setValidateOnly(false)
    val fooCreatePartitionsData = new CreatePartitionsTopic().setName("foo").setAssignments(null).setCount(2)
    val barCreatePartitionsData = new CreatePartitionsTopic().setName("bar").setAssignments(null).setCount(10)
    requestData.topics().add(fooCreatePartitionsData)
    requestData.topics().add(barCreatePartitionsData)

    val fooResource = new ResourcePattern(ResourceType.TOPIC, "foo", PatternType.LITERAL)
    val fooAction = new Action(AclOperation.ALTER, fooResource, 1, true, true)

    val barResource = new ResourcePattern(ResourceType.TOPIC, "bar", PatternType.LITERAL)
    val barAction = new Action(AclOperation.ALTER, barResource, 1, true, true)

    when(authorizer.authorize(
      any[RequestContext](),
      any[util.List[Action]]()
    )).thenAnswer { invocation =>
      val actions = invocation.getArgument[util.List[Action]](1).asScala
      val results = actions.map { action =>
        if (action == fooAction) AuthorizationResult.ALLOWED
        else if (action == barAction) AuthorizationResult.DENIED
        else throw new AssertionError(s"Unexpected action $action")
      }
      new util.ArrayList[AuthorizationResult](results.asJava)
    }

    val request = buildRequest(new CreatePartitionsRequest.Builder(requestData).build())

    when(controller.isActive).thenReturn(true)
    when(controller.isTopicQueuedForDeletion("foo")).thenReturn(false)
    when(clientControllerQuotaManager.newQuotaFor(
      ArgumentMatchers.eq(request), ArgumentMatchers.anyShort())
    ).thenReturn(UnboundedControllerMutationQuota)
    when(adminManager.createPartitions(
      timeoutMs = ArgumentMatchers.eq(timeoutMs),
      newPartitions = ArgumentMatchers.eq(Seq(fooCreatePartitionsData)),
      validateOnly = ArgumentMatchers.eq(false),
      controllerMutationQuota = ArgumentMatchers.eq(UnboundedControllerMutationQuota),
      callback = ArgumentMatchers.any[Map[String, ApiError] => Unit]()
    )).thenAnswer { invocation =>
      val callback = invocation.getArgument[Map[String, ApiError] => Unit](4)
      callback.apply(Map("foo" -> ApiError.NONE))
    }

    kafkaApis.handle(request, RequestLocal.withThreadConfinedCaching)

    val response = verifyNoThrottling[CreatePartitionsResponse](request)
    val results = response.data.results.asScala
    assertEquals(Some(Errors.NONE), results.find(_.name == "foo").map(result => Errors.forCode(result.errorCode)))
    assertEquals(Some(Errors.TOPIC_AUTHORIZATION_FAILED), results.find(_.name == "bar").map(result => Errors.forCode(result.errorCode)))
  }

  private def createTopicAuthorization(authorizer: Authorizer,
                                       operation: AclOperation,
                                       authorizedTopic: String,
                                       unauthorizedTopic: String,
                                       logIfAllowed: Boolean = true,
                                       logIfDenied: Boolean = true): Unit = {
    authorizeResource(authorizer, operation, ResourceType.TOPIC,
      authorizedTopic, AuthorizationResult.ALLOWED, logIfAllowed, logIfDenied)
    authorizeResource(authorizer, operation, ResourceType.TOPIC,
      unauthorizedTopic, AuthorizationResult.DENIED, logIfAllowed, logIfDenied)
  }

  private def createCombinedTopicAuthorization(authorizer: Authorizer,
                                               operation: AclOperation,
                                               authorizedTopic: String,
                                               unauthorizedTopic: String,
                                               logIfAllowed: Boolean = true,
                                               logIfDenied: Boolean = true): Unit = {
    val expectedAuthorizedActions = Seq(
      new Action(operation,
        new ResourcePattern(ResourceType.TOPIC, authorizedTopic, PatternType.LITERAL),
        1, logIfAllowed, logIfDenied),
      new Action(operation,
        new ResourcePattern(ResourceType.TOPIC, unauthorizedTopic, PatternType.LITERAL),
        1, logIfAllowed, logIfDenied))

    when(authorizer.authorize(
      any[RequestContext], argThat((t: java.util.List[Action]) => t != null && t.containsAll(expectedAuthorizedActions.asJava))
    )).thenAnswer { invocation =>
      val actions = invocation.getArgument(1).asInstanceOf[util.List[Action]]
      actions.asScala.map { action =>
        if (action.resourcePattern().name().equals(authorizedTopic))
          AuthorizationResult.ALLOWED
        else
          AuthorizationResult.DENIED
      }.asJava
    }
  }

  private def verifyCreateTopicsResult(response: CreateTopicsResponse,
                                       expectedResults: Map[String, Errors]): Unit = {
    val responseMap = response.data.topics().asScala.map { topicResponse =>
      topicResponse.name() -> Errors.forCode(topicResponse.errorCode)
    }.toMap

    assertEquals(expectedResults, responseMap)
  }

  @Test
  def testCreateAclWithForwarding(): Unit = {
    val requestBuilder = new CreateAclsRequest.Builder(new CreateAclsRequestData())
    testForwardableApi(ApiKeys.CREATE_ACLS, requestBuilder)
  }

  @Test
  def testDeleteAclWithForwarding(): Unit = {
    val requestBuilder = new DeleteAclsRequest.Builder(new DeleteAclsRequestData())
    testForwardableApi(ApiKeys.DELETE_ACLS, requestBuilder)
  }

  @Test
  def testCreateDelegationTokenWithForwarding(): Unit = {
    val requestBuilder = new CreateDelegationTokenRequest.Builder(new CreateDelegationTokenRequestData())
    testForwardableApi(ApiKeys.CREATE_DELEGATION_TOKEN, requestBuilder)
  }

  @Test
  def testRenewDelegationTokenWithForwarding(): Unit = {
    val requestBuilder = new RenewDelegationTokenRequest.Builder(new RenewDelegationTokenRequestData())
    testForwardableApi(ApiKeys.RENEW_DELEGATION_TOKEN, requestBuilder)
  }

  @Test
  def testExpireDelegationTokenWithForwarding(): Unit = {
    val requestBuilder = new ExpireDelegationTokenRequest.Builder(new ExpireDelegationTokenRequestData())
    testForwardableApi(ApiKeys.EXPIRE_DELEGATION_TOKEN, requestBuilder)
  }

  @Test
  def testAlterPartitionReassignmentsWithForwarding(): Unit = {
    val requestBuilder = new AlterPartitionReassignmentsRequest.Builder(new AlterPartitionReassignmentsRequestData())
    testForwardableApi(ApiKeys.ALTER_PARTITION_REASSIGNMENTS, requestBuilder)
  }

  @Test
  def testCreatePartitionsWithForwarding(): Unit = {
    val requestBuilder = new CreatePartitionsRequest.Builder(new CreatePartitionsRequestData())
    testForwardableApi(ApiKeys.CREATE_PARTITIONS, requestBuilder)
  }

  @Test
  def testUpdateFeaturesWithForwarding(): Unit = {
    val requestBuilder = new UpdateFeaturesRequest.Builder(new UpdateFeaturesRequestData())
    testForwardableApi(ApiKeys.UPDATE_FEATURES, requestBuilder)
  }

  @Test
  def testDeleteTopicsWithForwarding(): Unit = {
    val requestBuilder = new DeleteTopicsRequest.Builder(new DeleteTopicsRequestData())
    testForwardableApi(ApiKeys.DELETE_TOPICS, requestBuilder)
  }

  @Test
  def testAlterScramWithForwarding(): Unit = {
    val requestBuilder = new AlterUserScramCredentialsRequest.Builder(new AlterUserScramCredentialsRequestData())
    testForwardableApi(ApiKeys.ALTER_USER_SCRAM_CREDENTIALS, requestBuilder)
  }

  @Test
  def testFindCoordinatorAutoTopicCreationForOffsetTopic(): Unit = {
    testFindCoordinatorWithTopicCreation(CoordinatorType.GROUP)
  }

  @Test
  def testFindCoordinatorAutoTopicCreationForTxnTopic(): Unit = {
    testFindCoordinatorWithTopicCreation(CoordinatorType.TRANSACTION)
  }

  @Test
  def testFindCoordinatorNotEnoughBrokersForOffsetTopic(): Unit = {
    testFindCoordinatorWithTopicCreation(CoordinatorType.GROUP, hasEnoughLiveBrokers = false)
  }

  @Test
  def testFindCoordinatorNotEnoughBrokersForTxnTopic(): Unit = {
    testFindCoordinatorWithTopicCreation(CoordinatorType.TRANSACTION, hasEnoughLiveBrokers = false)
  }

  @Test
  def testOldFindCoordinatorAutoTopicCreationForOffsetTopic(): Unit = {
    testFindCoordinatorWithTopicCreation(CoordinatorType.GROUP, version = 3)
  }

  @Test
  def testOldFindCoordinatorAutoTopicCreationForTxnTopic(): Unit = {
    testFindCoordinatorWithTopicCreation(CoordinatorType.TRANSACTION, version = 3)
  }

  @Test
  def testOldFindCoordinatorNotEnoughBrokersForOffsetTopic(): Unit = {
    testFindCoordinatorWithTopicCreation(CoordinatorType.GROUP, hasEnoughLiveBrokers = false, version = 3)
  }

  @Test
  def testOldFindCoordinatorNotEnoughBrokersForTxnTopic(): Unit = {
    testFindCoordinatorWithTopicCreation(CoordinatorType.TRANSACTION, hasEnoughLiveBrokers = false, version = 3)
  }

  private def testFindCoordinatorWithTopicCreation(coordinatorType: CoordinatorType,
                                                   hasEnoughLiveBrokers: Boolean = true,
                                                   version: Short = ApiKeys.FIND_COORDINATOR.latestVersion): Unit = {
    val authorizer: Authorizer = mock(classOf[Authorizer])

    val requestHeader = new RequestHeader(ApiKeys.FIND_COORDINATOR, version, clientId, 0)

    val numBrokersNeeded = 3

    setupBrokerMetadata(hasEnoughLiveBrokers, numBrokersNeeded)

    val requestTimeout = 10
    val topicConfigOverride = mutable.Map.empty[String, String]
    topicConfigOverride.put(KafkaConfig.RequestTimeoutMsProp, requestTimeout.toString)

    val groupId = "group"
    val topicName =
      coordinatorType match {
        case CoordinatorType.GROUP =>
          topicConfigOverride.put(KafkaConfig.OffsetsTopicPartitionsProp, numBrokersNeeded.toString)
          topicConfigOverride.put(KafkaConfig.OffsetsTopicReplicationFactorProp, numBrokersNeeded.toString)
          when(groupCoordinator.groupMetadataTopicConfigs).thenReturn(new Properties)
          authorizeResource(authorizer, AclOperation.DESCRIBE, ResourceType.GROUP,
            groupId, AuthorizationResult.ALLOWED)
          Topic.GROUP_METADATA_TOPIC_NAME
        case CoordinatorType.TRANSACTION =>
          topicConfigOverride.put(KafkaConfig.TransactionsTopicPartitionsProp, numBrokersNeeded.toString)
          topicConfigOverride.put(KafkaConfig.TransactionsTopicReplicationFactorProp, numBrokersNeeded.toString)
          when(txnCoordinator.transactionTopicConfigs).thenReturn(new Properties)
          authorizeResource(authorizer, AclOperation.DESCRIBE, ResourceType.TRANSACTIONAL_ID,
            groupId, AuthorizationResult.ALLOWED)
          Topic.TRANSACTION_STATE_TOPIC_NAME
        case _ =>
          throw new IllegalStateException(s"Unknown coordinator type $coordinatorType")
      }

    val findCoordinatorRequestBuilder = if (version >= 4) {
      new FindCoordinatorRequest.Builder(
        new FindCoordinatorRequestData()
          .setKeyType(coordinatorType.id())
          .setCoordinatorKeys(asList(groupId)))
    } else {
      new FindCoordinatorRequest.Builder(
        new FindCoordinatorRequestData()
          .setKeyType(coordinatorType.id())
          .setKey(groupId))
    }
    val request = buildRequest(findCoordinatorRequestBuilder.build(requestHeader.apiVersion))
    when(clientRequestQuotaManager.maybeRecordAndGetThrottleTimeMs(any[RequestChannel.Request](),
      any[Long])).thenReturn(0)

    val capturedRequest = verifyTopicCreation(topicName, true, true, request)
    kafkaApis = createKafkaApis(authorizer = Some(authorizer),
      overrideProperties = topicConfigOverride)
    kafkaApis.handleFindCoordinatorRequest(request)

    val response = verifyNoThrottling[FindCoordinatorResponse](request)
    if (version >= 4) {
      assertEquals(Errors.COORDINATOR_NOT_AVAILABLE.code, response.data.coordinators.get(0).errorCode)
      assertEquals(groupId, response.data.coordinators.get(0).key)
    } else {
      assertEquals(Errors.COORDINATOR_NOT_AVAILABLE.code, response.data.errorCode)
    }
    assertTrue(capturedRequest.getValue.isEmpty)
  }

  @Test
  def testMetadataAutoTopicCreationForOffsetTopic(): Unit = {
    testMetadataAutoTopicCreation(Topic.GROUP_METADATA_TOPIC_NAME, enableAutoTopicCreation = true,
      expectedError = Errors.UNKNOWN_TOPIC_OR_PARTITION)
  }

  @Test
  def testMetadataAutoTopicCreationForTxnTopic(): Unit = {
    testMetadataAutoTopicCreation(Topic.TRANSACTION_STATE_TOPIC_NAME, enableAutoTopicCreation = true,
      expectedError = Errors.UNKNOWN_TOPIC_OR_PARTITION)
  }

  @Test
  def testMetadataAutoTopicCreationForNonInternalTopic(): Unit = {
    testMetadataAutoTopicCreation("topic", enableAutoTopicCreation = true,
      expectedError = Errors.UNKNOWN_TOPIC_OR_PARTITION)
  }

  @Test
  def testMetadataAutoTopicCreationDisabledForOffsetTopic(): Unit = {
    testMetadataAutoTopicCreation(Topic.GROUP_METADATA_TOPIC_NAME, enableAutoTopicCreation = false,
      expectedError = Errors.UNKNOWN_TOPIC_OR_PARTITION)
  }

  @Test
  def testMetadataAutoTopicCreationDisabledForTxnTopic(): Unit = {
    testMetadataAutoTopicCreation(Topic.TRANSACTION_STATE_TOPIC_NAME, enableAutoTopicCreation = false,
      expectedError = Errors.UNKNOWN_TOPIC_OR_PARTITION)
  }

  @Test
  def testMetadataAutoTopicCreationDisabledForNonInternalTopic(): Unit = {
    testMetadataAutoTopicCreation("topic", enableAutoTopicCreation = false,
      expectedError = Errors.UNKNOWN_TOPIC_OR_PARTITION)
  }

  @Test
  def testMetadataAutoCreationDisabledForNonInternal(): Unit = {
    testMetadataAutoTopicCreation("topic", enableAutoTopicCreation = true,
      expectedError = Errors.UNKNOWN_TOPIC_OR_PARTITION)
  }

  private def testMetadataAutoTopicCreation(topicName: String,
                                            enableAutoTopicCreation: Boolean,
                                            expectedError: Errors): Unit = {
    val authorizer: Authorizer = mock(classOf[Authorizer])

    val requestHeader = new RequestHeader(ApiKeys.METADATA, ApiKeys.METADATA.latestVersion,
      clientId, 0)

    val numBrokersNeeded = 3
    addTopicToMetadataCache("some-topic", 1, 3)

    authorizeResource(authorizer, AclOperation.DESCRIBE, ResourceType.TOPIC,
      topicName, AuthorizationResult.ALLOWED)

    if (enableAutoTopicCreation)
      authorizeResource(authorizer, AclOperation.CREATE, ResourceType.CLUSTER,
        Resource.CLUSTER_NAME, AuthorizationResult.ALLOWED, logIfDenied = false)

    val topicConfigOverride = mutable.Map.empty[String, String]
    val isInternal =
      topicName match {
        case Topic.GROUP_METADATA_TOPIC_NAME =>
          topicConfigOverride.put(KafkaConfig.OffsetsTopicPartitionsProp, numBrokersNeeded.toString)
          topicConfigOverride.put(KafkaConfig.OffsetsTopicReplicationFactorProp, numBrokersNeeded.toString)
          when(groupCoordinator.groupMetadataTopicConfigs).thenReturn(new Properties)
          true

        case Topic.TRANSACTION_STATE_TOPIC_NAME =>
          topicConfigOverride.put(KafkaConfig.TransactionsTopicPartitionsProp, numBrokersNeeded.toString)
          topicConfigOverride.put(KafkaConfig.TransactionsTopicReplicationFactorProp, numBrokersNeeded.toString)
          when(txnCoordinator.transactionTopicConfigs).thenReturn(new Properties)
          true
        case _ =>
          topicConfigOverride.put(KafkaConfig.NumPartitionsProp, numBrokersNeeded.toString)
          topicConfigOverride.put(KafkaConfig.DefaultReplicationFactorProp, numBrokersNeeded.toString)
          false
      }

    val metadataRequest = new MetadataRequest.Builder(
      List(topicName).asJava, enableAutoTopicCreation
    ).build(requestHeader.apiVersion)
    val request = buildRequest(metadataRequest)

    when(clientRequestQuotaManager.maybeRecordAndGetThrottleTimeMs(any[RequestChannel.Request](),
      any[Long])).thenReturn(0)

    val capturedRequest = verifyTopicCreation(topicName, enableAutoTopicCreation, isInternal, request)
    kafkaApis = createKafkaApis(authorizer = Some(authorizer), enableForwarding = enableAutoTopicCreation,
      overrideProperties = topicConfigOverride)
    kafkaApis.handleTopicMetadataRequest(request)

    val response = verifyNoThrottling[MetadataResponse](request)
    val expectedMetadataResponse = util.Collections.singletonList(new TopicMetadata(
      expectedError,
      topicName,
      isInternal,
      util.Collections.emptyList()
    ))

    assertEquals(expectedMetadataResponse, response.topicMetadata())

    if (enableAutoTopicCreation) {
      assertTrue(capturedRequest.getValue.isDefined)
      assertEquals(request.context, capturedRequest.getValue.get)
    }
  }

  private def verifyTopicCreation(topicName: String,
                                  enableAutoTopicCreation: Boolean,
                                  isInternal: Boolean,
                                  request: RequestChannel.Request): ArgumentCaptor[Option[RequestContext]] = {
    val capturedRequest: ArgumentCaptor[Option[RequestContext]] = ArgumentCaptor.forClass(classOf[Option[RequestContext]])
    if (enableAutoTopicCreation) {
      when(clientControllerQuotaManager.newPermissiveQuotaFor(ArgumentMatchers.eq(request)))
        .thenReturn(UnboundedControllerMutationQuota)

      when(autoTopicCreationManager.createTopics(
        ArgumentMatchers.eq(Set(topicName)),
        ArgumentMatchers.eq(UnboundedControllerMutationQuota),
        capturedRequest.capture())).thenReturn(
        Seq(new MetadataResponseTopic()
        .setErrorCode(Errors.UNKNOWN_TOPIC_OR_PARTITION.code())
        .setIsInternal(isInternal)
        .setName(topicName))
      )
    }
    capturedRequest
  }

  private def setupBrokerMetadata(hasEnoughLiveBrokers: Boolean, numBrokersNeeded: Int): Unit = {
    addTopicToMetadataCache("some-topic", 1,
      if (hasEnoughLiveBrokers)
        numBrokersNeeded
      else
        numBrokersNeeded - 1)
  }

  @Test
  def testInvalidMetadataRequestReturnsError(): Unit = {
    // Construct invalid MetadataRequestTopics. We will try each one separately and ensure the error is thrown.
    val topics = List(new MetadataRequestData.MetadataRequestTopic().setName(null).setTopicId(Uuid.randomUuid()),
      new MetadataRequestData.MetadataRequestTopic().setName(null),
      new MetadataRequestData.MetadataRequestTopic().setTopicId(Uuid.randomUuid()),
      new MetadataRequestData.MetadataRequestTopic().setName("topic1").setTopicId(Uuid.randomUuid()))

    // if version is 10 or 11, the invalid topic metadata should return an error
    val invalidVersions = Set(10, 11)
    invalidVersions.foreach( version =>
      topics.foreach(topic => {
        val metadataRequestData = new MetadataRequestData().setTopics(Collections.singletonList(topic))
        val request = buildRequest(new MetadataRequest(metadataRequestData, version.toShort))
        val kafkaApis = createKafkaApis()
        try {
          val capturedResponse: ArgumentCaptor[AbstractResponse] = ArgumentCaptor.forClass(classOf[AbstractResponse])
          kafkaApis.handle(request, RequestLocal.withThreadConfinedCaching)
          verify(requestChannel).sendResponse(
            ArgumentMatchers.eq(request),
            capturedResponse.capture(),
            any()
          )
          val response = capturedResponse.getValue.asInstanceOf[MetadataResponse]
          assertEquals(1, response.topicMetadata.size)
          assertEquals(1, response.errorCounts.get(Errors.INVALID_REQUEST))
          response.data.topics.forEach(topic => assertNotEquals(null, topic.name))
          reset(requestChannel)
        } finally {
          kafkaApis.close()
        }
      })
    )
  }

  @Test
  def testHandleOffsetCommitRequest(): Unit = {
    addTopicToMetadataCache("foo", numPartitions = 1)

    val offsetCommitRequest = new OffsetCommitRequestData()
      .setGroupId("group")
      .setMemberId("member")
      .setTopics(List(
        new OffsetCommitRequestData.OffsetCommitRequestTopic()
          .setName("foo")
          .setPartitions(List(
            new OffsetCommitRequestData.OffsetCommitRequestPartition()
              .setPartitionIndex(0)
              .setCommittedOffset(10)).asJava)).asJava)

    val requestChannelRequest = buildRequest(new OffsetCommitRequest.Builder(offsetCommitRequest).build())

    val future = new CompletableFuture[OffsetCommitResponseData]()
    when(groupCoordinator.commitOffsets(
      requestChannelRequest.context,
      offsetCommitRequest,
      RequestLocal.NoCaching.bufferSupplier
    )).thenReturn(future)
    kafkaApis = createKafkaApis()
    kafkaApis.handle(
      requestChannelRequest,
      RequestLocal.NoCaching
    )

    // This is the response returned by the group coordinator.
    val offsetCommitResponse = new OffsetCommitResponseData()
      .setTopics(List(
        new OffsetCommitResponseData.OffsetCommitResponseTopic()
          .setName("foo")
          .setPartitions(List(
            new OffsetCommitResponseData.OffsetCommitResponsePartition()
              .setPartitionIndex(0)
              .setErrorCode(Errors.NONE.code)).asJava)).asJava)

    future.complete(offsetCommitResponse)
    val response = verifyNoThrottling[OffsetCommitResponse](requestChannelRequest)
    assertEquals(offsetCommitResponse, response.data)
  }

  @Test
  def testHandleOffsetCommitRequestFutureFailed(): Unit = {
    addTopicToMetadataCache("foo", numPartitions = 1)

    val offsetCommitRequest = new OffsetCommitRequestData()
      .setGroupId("group")
      .setMemberId("member")
      .setTopics(List(
        new OffsetCommitRequestData.OffsetCommitRequestTopic()
          .setName("foo")
          .setPartitions(List(
            new OffsetCommitRequestData.OffsetCommitRequestPartition()
              .setPartitionIndex(0)
              .setCommittedOffset(10)).asJava)).asJava)

    val requestChannelRequest = buildRequest(new OffsetCommitRequest.Builder(offsetCommitRequest).build())

    val future = new CompletableFuture[OffsetCommitResponseData]()
    when(groupCoordinator.commitOffsets(
      requestChannelRequest.context,
      offsetCommitRequest,
      RequestLocal.NoCaching.bufferSupplier
    )).thenReturn(future)

    kafkaApis = createKafkaApis()
    kafkaApis.handle(
      requestChannelRequest,
      RequestLocal.NoCaching
    )

    val expectedOffsetCommitResponse = new OffsetCommitResponseData()
      .setTopics(List(
        new OffsetCommitResponseData.OffsetCommitResponseTopic()
          .setName("foo")
          .setPartitions(List(
            new OffsetCommitResponseData.OffsetCommitResponsePartition()
              .setPartitionIndex(0)
              .setErrorCode(Errors.NOT_COORDINATOR.code)).asJava)).asJava)

    future.completeExceptionally(Errors.NOT_COORDINATOR.exception)
    val response = verifyNoThrottling[OffsetCommitResponse](requestChannelRequest)
    assertEquals(expectedOffsetCommitResponse, response.data)
  }

  @Test
  def testHandleOffsetCommitRequestTopicsAndPartitionsValidation(): Unit = {
    addTopicToMetadataCache("foo", numPartitions = 2)
    addTopicToMetadataCache("bar", numPartitions = 2)

    val offsetCommitRequest = new OffsetCommitRequestData()
      .setGroupId("group")
      .setMemberId("member")
      .setTopics(List(
        // foo exists but only has 2 partitions.
        new OffsetCommitRequestData.OffsetCommitRequestTopic()
          .setName("foo")
          .setPartitions(List(
            new OffsetCommitRequestData.OffsetCommitRequestPartition()
              .setPartitionIndex(0)
              .setCommittedOffset(10),
            new OffsetCommitRequestData.OffsetCommitRequestPartition()
              .setPartitionIndex(1)
              .setCommittedOffset(20),
            new OffsetCommitRequestData.OffsetCommitRequestPartition()
              .setPartitionIndex(2)
              .setCommittedOffset(30)).asJava),
        // bar exists.
        new OffsetCommitRequestData.OffsetCommitRequestTopic()
          .setName("bar")
          .setPartitions(List(
            new OffsetCommitRequestData.OffsetCommitRequestPartition()
              .setPartitionIndex(0)
              .setCommittedOffset(40),
            new OffsetCommitRequestData.OffsetCommitRequestPartition()
              .setPartitionIndex(1)
              .setCommittedOffset(50)).asJava),
        // zar does not exist.
        new OffsetCommitRequestData.OffsetCommitRequestTopic()
          .setName("zar")
          .setPartitions(List(
            new OffsetCommitRequestData.OffsetCommitRequestPartition()
              .setPartitionIndex(0)
              .setCommittedOffset(60),
            new OffsetCommitRequestData.OffsetCommitRequestPartition()
              .setPartitionIndex(1)
              .setCommittedOffset(70)).asJava)).asJava)

    val requestChannelRequest = buildRequest(new OffsetCommitRequest.Builder(offsetCommitRequest).build())

    // This is the request expected by the group coordinator.
    val expectedOffsetCommitRequest = new OffsetCommitRequestData()
      .setGroupId("group")
      .setMemberId("member")
      .setTopics(List(
        // foo exists but only has 2 partitions.
        new OffsetCommitRequestData.OffsetCommitRequestTopic()
          .setName("foo")
          .setPartitions(List(
            new OffsetCommitRequestData.OffsetCommitRequestPartition()
              .setPartitionIndex(0)
              .setCommittedOffset(10),
            new OffsetCommitRequestData.OffsetCommitRequestPartition()
              .setPartitionIndex(1)
              .setCommittedOffset(20)).asJava),
        new OffsetCommitRequestData.OffsetCommitRequestTopic()
          .setName("bar")
          .setPartitions(List(
            new OffsetCommitRequestData.OffsetCommitRequestPartition()
              .setPartitionIndex(0)
              .setCommittedOffset(40),
            new OffsetCommitRequestData.OffsetCommitRequestPartition()
              .setPartitionIndex(1)
              .setCommittedOffset(50)).asJava)).asJava)

    val future = new CompletableFuture[OffsetCommitResponseData]()
    when(groupCoordinator.commitOffsets(
      requestChannelRequest.context,
      expectedOffsetCommitRequest,
      RequestLocal.NoCaching.bufferSupplier
    )).thenReturn(future)
    kafkaApis = createKafkaApis()
    kafkaApis.handle(
      requestChannelRequest,
      RequestLocal.NoCaching
    )

    // This is the response returned by the group coordinator.
    val offsetCommitResponse = new OffsetCommitResponseData()
      .setTopics(List(
        new OffsetCommitResponseData.OffsetCommitResponseTopic()
          .setName("foo")
          .setPartitions(List(
            new OffsetCommitResponseData.OffsetCommitResponsePartition()
              .setPartitionIndex(0)
              .setErrorCode(Errors.NONE.code),
            new OffsetCommitResponseData.OffsetCommitResponsePartition()
              .setPartitionIndex(1)
              .setErrorCode(Errors.NONE.code)).asJava),
        new OffsetCommitResponseData.OffsetCommitResponseTopic()
          .setName("bar")
          .setPartitions(List(
            new OffsetCommitResponseData.OffsetCommitResponsePartition()
              .setPartitionIndex(0)
              .setErrorCode(Errors.NONE.code),
            new OffsetCommitResponseData.OffsetCommitResponsePartition()
              .setPartitionIndex(1)
              .setErrorCode(Errors.NONE.code)).asJava)).asJava)

    val expectedOffsetCommitResponse = new OffsetCommitResponseData()
      .setTopics(List(
        new OffsetCommitResponseData.OffsetCommitResponseTopic()
          .setName("foo")
          .setPartitions(List(
            // foo-2 is first because partitions failing the validation
            // are put in the response first.
            new OffsetCommitResponseData.OffsetCommitResponsePartition()
              .setPartitionIndex(2)
              .setErrorCode(Errors.UNKNOWN_TOPIC_OR_PARTITION.code),
            new OffsetCommitResponseData.OffsetCommitResponsePartition()
              .setPartitionIndex(0)
              .setErrorCode(Errors.NONE.code),
            new OffsetCommitResponseData.OffsetCommitResponsePartition()
              .setPartitionIndex(1)
              .setErrorCode(Errors.NONE.code)).asJava),
        // zar is before bar because topics failing the validation are
        // put in the response first.
        new OffsetCommitResponseData.OffsetCommitResponseTopic()
          .setName("zar")
          .setPartitions(List(
            new OffsetCommitResponseData.OffsetCommitResponsePartition()
              .setPartitionIndex(0)
              .setErrorCode(Errors.UNKNOWN_TOPIC_OR_PARTITION.code),
            new OffsetCommitResponseData.OffsetCommitResponsePartition()
              .setPartitionIndex(1)
              .setErrorCode(Errors.UNKNOWN_TOPIC_OR_PARTITION.code)).asJava),
        new OffsetCommitResponseData.OffsetCommitResponseTopic()
          .setName("bar")
          .setPartitions(List(
            new OffsetCommitResponseData.OffsetCommitResponsePartition()
              .setPartitionIndex(0)
              .setErrorCode(Errors.NONE.code),
            new OffsetCommitResponseData.OffsetCommitResponsePartition()
              .setPartitionIndex(1)
              .setErrorCode(Errors.NONE.code)).asJava)).asJava)

    future.complete(offsetCommitResponse)
    val response = verifyNoThrottling[OffsetCommitResponse](requestChannelRequest)
    assertEquals(expectedOffsetCommitResponse, response.data)
  }

  @Test
  def testOffsetCommitWithInvalidPartition(): Unit = {
    val topic = "topic"
    addTopicToMetadataCache(topic, numPartitions = 1)

    def checkInvalidPartition(invalidPartitionId: Int): Unit = {
      reset(replicaManager, clientRequestQuotaManager, requestChannel)

      val offsetCommitRequest = new OffsetCommitRequest.Builder(
        new OffsetCommitRequestData()
          .setGroupId("groupId")
          .setTopics(Collections.singletonList(
            new OffsetCommitRequestData.OffsetCommitRequestTopic()
              .setName(topic)
              .setPartitions(Collections.singletonList(
                new OffsetCommitRequestData.OffsetCommitRequestPartition()
                  .setPartitionIndex(invalidPartitionId)
                  .setCommittedOffset(15)
                  .setCommittedLeaderEpoch(RecordBatch.NO_PARTITION_LEADER_EPOCH)
                  .setCommittedMetadata(""))
              )
          ))).build()

      val request = buildRequest(offsetCommitRequest)
      when(clientRequestQuotaManager.maybeRecordAndGetThrottleTimeMs(any[RequestChannel.Request](),
        any[Long])).thenReturn(0)
      val kafkaApis = createKafkaApis()
      try {
        kafkaApis.handleOffsetCommitRequest(request, RequestLocal.withThreadConfinedCaching)

        val response = verifyNoThrottling[OffsetCommitResponse](request)
        assertEquals(Errors.UNKNOWN_TOPIC_OR_PARTITION,
          Errors.forCode(response.data.topics().get(0).partitions().get(0).errorCode))
      } finally {
        kafkaApis.close()
      }
    }

    checkInvalidPartition(-1)
    checkInvalidPartition(1) // topic has only one partition
  }

  @Test
  def testTxnOffsetCommitWithInvalidPartition(): Unit = {
    val topic = "topic"
    addTopicToMetadataCache(topic, numPartitions = 1)

    def checkInvalidPartition(invalidPartitionId: Int): Unit = {
      reset(replicaManager, clientRequestQuotaManager, requestChannel)

      val invalidTopicPartition = new TopicPartition(topic, invalidPartitionId)
      val partitionOffsetCommitData = new TxnOffsetCommitRequest.CommittedOffset(15L, "", Optional.empty())
      val offsetCommitRequest = new TxnOffsetCommitRequest.Builder(
        "txnId",
        "groupId",
        15L,
        0.toShort,
        Map(invalidTopicPartition -> partitionOffsetCommitData).asJava,
      ).build()
      val request = buildRequest(offsetCommitRequest)
      when(clientRequestQuotaManager.maybeRecordAndGetThrottleTimeMs(any[RequestChannel.Request](),
        any[Long])).thenReturn(0)
      val kafkaApis = createKafkaApis()
      try {
        kafkaApis.handleTxnOffsetCommitRequest(request, RequestLocal.withThreadConfinedCaching)

        val response = verifyNoThrottling[TxnOffsetCommitResponse](request)
        assertEquals(Errors.UNKNOWN_TOPIC_OR_PARTITION, response.errors().get(invalidTopicPartition))
      } finally {
        kafkaApis.close()
      }
    }

    checkInvalidPartition(-1)
    checkInvalidPartition(1) // topic has only one partition
  }

  @Test
  def testHandleTxnOffsetCommitRequest(): Unit = {
    addTopicToMetadataCache("foo", numPartitions = 1)

    val txnOffsetCommitRequest = new TxnOffsetCommitRequestData()
      .setGroupId("group")
      .setMemberId("member")
      .setGenerationId(10)
      .setProducerId(20)
      .setProducerEpoch(30)
      .setGroupInstanceId("instance-id")
      .setTransactionalId("transactional-id")
      .setTopics(List(
        new TxnOffsetCommitRequestData.TxnOffsetCommitRequestTopic()
          .setName("foo")
          .setPartitions(List(
            new TxnOffsetCommitRequestData.TxnOffsetCommitRequestPartition()
              .setPartitionIndex(0)
              .setCommittedOffset(10)).asJava)).asJava)

    val requestChannelRequest = buildRequest(new TxnOffsetCommitRequest.Builder(txnOffsetCommitRequest).build())

    val future = new CompletableFuture[TxnOffsetCommitResponseData]()
    when(txnCoordinator.partitionFor(txnOffsetCommitRequest.transactionalId)).thenReturn(0)
    when(groupCoordinator.commitTransactionalOffsets(
      requestChannelRequest.context,
      txnOffsetCommitRequest,
      RequestLocal.NoCaching.bufferSupplier
    )).thenReturn(future)
    kafkaApis = createKafkaApis()
    kafkaApis.handle(
      requestChannelRequest,
      RequestLocal.NoCaching
    )

    // This is the response returned by the group coordinator.
    val txnOffsetCommitResponse = new TxnOffsetCommitResponseData()
      .setTopics(List(
        new TxnOffsetCommitResponseData.TxnOffsetCommitResponseTopic()
          .setName("foo")
          .setPartitions(List(
            new TxnOffsetCommitResponseData.TxnOffsetCommitResponsePartition()
              .setPartitionIndex(0)
              .setErrorCode(Errors.NONE.code)).asJava)).asJava)

    future.complete(txnOffsetCommitResponse)
    val response = verifyNoThrottling[TxnOffsetCommitResponse](requestChannelRequest)
    assertEquals(txnOffsetCommitResponse, response.data)
  }

  @Test
  def testHandleTxnOffsetCommitRequestFutureFailed(): Unit = {
    addTopicToMetadataCache("foo", numPartitions = 1)

    val txnOffsetCommitRequest = new TxnOffsetCommitRequestData()
      .setGroupId("group")
      .setMemberId("member")
      .setTopics(List(
        new TxnOffsetCommitRequestData.TxnOffsetCommitRequestTopic()
          .setName("foo")
          .setPartitions(List(
            new TxnOffsetCommitRequestData.TxnOffsetCommitRequestPartition()
              .setPartitionIndex(0)
              .setCommittedOffset(10)).asJava)).asJava)

    val requestChannelRequest = buildRequest(new TxnOffsetCommitRequest.Builder(txnOffsetCommitRequest).build())

    val future = new CompletableFuture[TxnOffsetCommitResponseData]()
    when(txnCoordinator.partitionFor(txnOffsetCommitRequest.transactionalId)).thenReturn(0)
    when(groupCoordinator.commitTransactionalOffsets(
      requestChannelRequest.context,
      txnOffsetCommitRequest,
      RequestLocal.NoCaching.bufferSupplier
    )).thenReturn(future)
    kafkaApis = createKafkaApis()
    kafkaApis.handle(
      requestChannelRequest,
      RequestLocal.NoCaching
    )

    val expectedTxnOffsetCommitResponse = new TxnOffsetCommitResponseData()
      .setTopics(List(
        new TxnOffsetCommitResponseData.TxnOffsetCommitResponseTopic()
          .setName("foo")
          .setPartitions(List(
            new TxnOffsetCommitResponseData.TxnOffsetCommitResponsePartition()
              .setPartitionIndex(0)
              .setErrorCode(Errors.NOT_COORDINATOR.code)).asJava)).asJava)

    future.completeExceptionally(Errors.NOT_COORDINATOR.exception)
    val response = verifyNoThrottling[TxnOffsetCommitResponse](requestChannelRequest)
    assertEquals(expectedTxnOffsetCommitResponse, response.data)
  }

  @Test
  def testHandleTxnOffsetCommitRequestTopicsAndPartitionsValidation(): Unit = {
    addTopicToMetadataCache("foo", numPartitions = 2)
    addTopicToMetadataCache("bar", numPartitions = 2)

    val txnOffsetCommitRequest = new TxnOffsetCommitRequestData()
      .setGroupId("group")
      .setMemberId("member")
      .setTopics(List(
        // foo exists but only has 2 partitions.
        new TxnOffsetCommitRequestData.TxnOffsetCommitRequestTopic()
          .setName("foo")
          .setPartitions(List(
            new TxnOffsetCommitRequestData.TxnOffsetCommitRequestPartition()
              .setPartitionIndex(0)
              .setCommittedOffset(10),
            new TxnOffsetCommitRequestData.TxnOffsetCommitRequestPartition()
              .setPartitionIndex(1)
              .setCommittedOffset(20),
            new TxnOffsetCommitRequestData.TxnOffsetCommitRequestPartition()
              .setPartitionIndex(2)
              .setCommittedOffset(30)).asJava),
        // bar exists.
        new TxnOffsetCommitRequestData.TxnOffsetCommitRequestTopic()
          .setName("bar")
          .setPartitions(List(
            new TxnOffsetCommitRequestData.TxnOffsetCommitRequestPartition()
              .setPartitionIndex(0)
              .setCommittedOffset(40),
            new TxnOffsetCommitRequestData.TxnOffsetCommitRequestPartition()
              .setPartitionIndex(1)
              .setCommittedOffset(50)).asJava),
        // zar does not exist.
        new TxnOffsetCommitRequestData.TxnOffsetCommitRequestTopic()
          .setName("zar")
          .setPartitions(List(
            new TxnOffsetCommitRequestData.TxnOffsetCommitRequestPartition()
              .setPartitionIndex(0)
              .setCommittedOffset(60),
            new TxnOffsetCommitRequestData.TxnOffsetCommitRequestPartition()
              .setPartitionIndex(1)
              .setCommittedOffset(70)).asJava)).asJava)

    val requestChannelRequest = buildRequest(new TxnOffsetCommitRequest.Builder(txnOffsetCommitRequest).build())

    // This is the request expected by the group coordinator.
    val expectedTxnOffsetCommitRequest = new TxnOffsetCommitRequestData()
      .setGroupId("group")
      .setMemberId("member")
      .setTopics(List(
        // foo exists but only has 2 partitions.
        new TxnOffsetCommitRequestData.TxnOffsetCommitRequestTopic()
          .setName("foo")
          .setPartitions(List(
            new TxnOffsetCommitRequestData.TxnOffsetCommitRequestPartition()
              .setPartitionIndex(0)
              .setCommittedOffset(10),
            new TxnOffsetCommitRequestData.TxnOffsetCommitRequestPartition()
              .setPartitionIndex(1)
              .setCommittedOffset(20)).asJava),
        new TxnOffsetCommitRequestData.TxnOffsetCommitRequestTopic()
          .setName("bar")
          .setPartitions(List(
            new TxnOffsetCommitRequestData.TxnOffsetCommitRequestPartition()
              .setPartitionIndex(0)
              .setCommittedOffset(40),
            new TxnOffsetCommitRequestData.TxnOffsetCommitRequestPartition()
              .setPartitionIndex(1)
              .setCommittedOffset(50)).asJava)).asJava)

    val future = new CompletableFuture[TxnOffsetCommitResponseData]()
    when(txnCoordinator.partitionFor(expectedTxnOffsetCommitRequest.transactionalId)).thenReturn(0)
    when(groupCoordinator.commitTransactionalOffsets(
      requestChannelRequest.context,
      expectedTxnOffsetCommitRequest,
      RequestLocal.NoCaching.bufferSupplier
    )).thenReturn(future)
    kafkaApis = createKafkaApis()
    kafkaApis.handle(
      requestChannelRequest,
      RequestLocal.NoCaching
    )

    // This is the response returned by the group coordinator.
    val txnOffsetCommitResponse = new TxnOffsetCommitResponseData()
      .setTopics(List(
        new TxnOffsetCommitResponseData.TxnOffsetCommitResponseTopic()
          .setName("foo")
          .setPartitions(List(
            new TxnOffsetCommitResponseData.TxnOffsetCommitResponsePartition()
              .setPartitionIndex(0)
              .setErrorCode(Errors.NONE.code),
            new TxnOffsetCommitResponseData.TxnOffsetCommitResponsePartition()
              .setPartitionIndex(1)
              .setErrorCode(Errors.NONE.code)).asJava),
        new TxnOffsetCommitResponseData.TxnOffsetCommitResponseTopic()
          .setName("bar")
          .setPartitions(List(
            new TxnOffsetCommitResponseData.TxnOffsetCommitResponsePartition()
              .setPartitionIndex(0)
              .setErrorCode(Errors.NONE.code),
            new TxnOffsetCommitResponseData.TxnOffsetCommitResponsePartition()
              .setPartitionIndex(1)
              .setErrorCode(Errors.NONE.code)).asJava)).asJava)

    val expectedTxnOffsetCommitResponse = new TxnOffsetCommitResponseData()
      .setTopics(List(
        new TxnOffsetCommitResponseData.TxnOffsetCommitResponseTopic()
          .setName("foo")
          .setPartitions(List(
            // foo-2 is first because partitions failing the validation
            // are put in the response first.
            new TxnOffsetCommitResponseData.TxnOffsetCommitResponsePartition()
              .setPartitionIndex(2)
              .setErrorCode(Errors.UNKNOWN_TOPIC_OR_PARTITION.code),
            new TxnOffsetCommitResponseData.TxnOffsetCommitResponsePartition()
              .setPartitionIndex(0)
              .setErrorCode(Errors.NONE.code),
            new TxnOffsetCommitResponseData.TxnOffsetCommitResponsePartition()
              .setPartitionIndex(1)
              .setErrorCode(Errors.NONE.code)).asJava),
        // zar is before bar because topics failing the validation are
        // put in the response first.
        new TxnOffsetCommitResponseData.TxnOffsetCommitResponseTopic()
          .setName("zar")
          .setPartitions(List(
            new TxnOffsetCommitResponseData.TxnOffsetCommitResponsePartition()
              .setPartitionIndex(0)
              .setErrorCode(Errors.UNKNOWN_TOPIC_OR_PARTITION.code),
            new TxnOffsetCommitResponseData.TxnOffsetCommitResponsePartition()
              .setPartitionIndex(1)
              .setErrorCode(Errors.UNKNOWN_TOPIC_OR_PARTITION.code)).asJava),
        new TxnOffsetCommitResponseData.TxnOffsetCommitResponseTopic()
          .setName("bar")
          .setPartitions(List(
            new TxnOffsetCommitResponseData.TxnOffsetCommitResponsePartition()
              .setPartitionIndex(0)
              .setErrorCode(Errors.NONE.code),
            new TxnOffsetCommitResponseData.TxnOffsetCommitResponsePartition()
              .setPartitionIndex(1)
              .setErrorCode(Errors.NONE.code)).asJava)).asJava)

    future.complete(txnOffsetCommitResponse)
    val response = verifyNoThrottling[TxnOffsetCommitResponse](requestChannelRequest)
    assertEquals(expectedTxnOffsetCommitResponse, response.data)
  }

  @ParameterizedTest
  @ApiKeyVersionsSource(apiKey = ApiKeys.TXN_OFFSET_COMMIT)
  def shouldReplaceCoordinatorNotAvailableWithLoadInProcessInTxnOffsetCommitWithOlderClient(version: Short): Unit = {
    val topic = "topic"
    addTopicToMetadataCache(topic, numPartitions = 2)

    val topicPartition = new TopicPartition(topic, 1)
    val capturedResponse: ArgumentCaptor[TxnOffsetCommitResponse] = ArgumentCaptor.forClass(classOf[TxnOffsetCommitResponse])

    val partitionOffsetCommitData = new TxnOffsetCommitRequest.CommittedOffset(15L, "", Optional.empty())
    val groupId = "groupId"

    val producerId = 15L
    val epoch = 0.toShort

    val offsetCommitRequest = new TxnOffsetCommitRequest.Builder(
      "txnId",
      groupId,
      producerId,
      epoch,
      Map(topicPartition -> partitionOffsetCommitData).asJava,
    ).build(version)
    val request = buildRequest(offsetCommitRequest)

    val requestLocal = RequestLocal.withThreadConfinedCaching
    val future = new CompletableFuture[TxnOffsetCommitResponseData]()
    when(txnCoordinator.partitionFor(offsetCommitRequest.data.transactionalId)).thenReturn(0)
    when(groupCoordinator.commitTransactionalOffsets(
      request.context,
      offsetCommitRequest.data,
      requestLocal.bufferSupplier
    )).thenReturn(future)

    future.complete(new TxnOffsetCommitResponseData()
      .setTopics(List(
        new TxnOffsetCommitResponseData.TxnOffsetCommitResponseTopic()
          .setName(topicPartition.topic)
          .setPartitions(List(
            new TxnOffsetCommitResponseData.TxnOffsetCommitResponsePartition()
              .setPartitionIndex(topicPartition.partition)
              .setErrorCode(Errors.COORDINATOR_LOAD_IN_PROGRESS.code)
          ).asJava)
      ).asJava))
    kafkaApis = createKafkaApis()
    kafkaApis.handleTxnOffsetCommitRequest(request, requestLocal)

    verify(requestChannel).sendResponse(
      ArgumentMatchers.eq(request),
      capturedResponse.capture(),
      ArgumentMatchers.eq(None)
    )
    val response = capturedResponse.getValue

    if (version < 2) {
      assertEquals(Errors.COORDINATOR_NOT_AVAILABLE, response.errors().get(topicPartition))
    } else {
      assertEquals(Errors.COORDINATOR_LOAD_IN_PROGRESS, response.errors().get(topicPartition))
    }
  }

  @Test
  def shouldReplaceProducerFencedWithInvalidProducerEpochInInitProducerIdWithOlderClient(): Unit = {
    val topic = "topic"
    addTopicToMetadataCache(topic, numPartitions = 2)

    for (version <- ApiKeys.INIT_PRODUCER_ID.oldestVersion to ApiKeys.INIT_PRODUCER_ID.latestVersion) {

      reset(replicaManager, clientRequestQuotaManager, requestChannel, txnCoordinator)

      val capturedResponse: ArgumentCaptor[InitProducerIdResponse] = ArgumentCaptor.forClass(classOf[InitProducerIdResponse])
      val responseCallback: ArgumentCaptor[InitProducerIdResult => Unit] = ArgumentCaptor.forClass(classOf[InitProducerIdResult => Unit])

      val transactionalId = "txnId"
      val producerId = if (version < 3)
        RecordBatch.NO_PRODUCER_ID
      else
        15

      val epoch = if (version < 3)
        RecordBatch.NO_PRODUCER_EPOCH
      else
        0.toShort

      val txnTimeoutMs = TimeUnit.MINUTES.toMillis(15).toInt

      val initProducerIdRequest = new InitProducerIdRequest.Builder(
        new InitProducerIdRequestData()
          .setTransactionalId(transactionalId)
          .setTransactionTimeoutMs(txnTimeoutMs)
          .setProducerId(producerId)
          .setProducerEpoch(epoch)
      ).build(version.toShort)

      val request = buildRequest(initProducerIdRequest)

      val expectedProducerIdAndEpoch = if (version < 3)
        Option.empty
      else
        Option(new ProducerIdAndEpoch(producerId, epoch))

      val requestLocal = RequestLocal.withThreadConfinedCaching
      when(txnCoordinator.handleInitProducerId(
        ArgumentMatchers.eq(transactionalId),
        ArgumentMatchers.eq(txnTimeoutMs),
        ArgumentMatchers.eq(expectedProducerIdAndEpoch),
        responseCallback.capture(),
        ArgumentMatchers.eq(requestLocal)
      )).thenAnswer(_ => responseCallback.getValue.apply(InitProducerIdResult(producerId, epoch, Errors.PRODUCER_FENCED)))
      val kafkaApis = createKafkaApis()
      try {
        kafkaApis.handleInitProducerIdRequest(request, requestLocal)

        verify(requestChannel).sendResponse(
          ArgumentMatchers.eq(request),
          capturedResponse.capture(),
          ArgumentMatchers.eq(None)
        )
        val response = capturedResponse.getValue

        if (version < 4) {
          assertEquals(Errors.INVALID_PRODUCER_EPOCH.code, response.data.errorCode)
        } else {
          assertEquals(Errors.PRODUCER_FENCED.code, response.data.errorCode)
        }
      } finally {
        kafkaApis.close()
      }
    }
  }

  @Test
  def shouldReplaceProducerFencedWithInvalidProducerEpochInAddOffsetToTxnWithOlderClient(): Unit = {
    val topic = "topic"
    addTopicToMetadataCache(topic, numPartitions = 2)

    for (version <- ApiKeys.ADD_OFFSETS_TO_TXN.oldestVersion to ApiKeys.ADD_OFFSETS_TO_TXN.latestVersion) {

      reset(replicaManager, clientRequestQuotaManager, requestChannel, groupCoordinator, txnCoordinator)

      val capturedResponse: ArgumentCaptor[AddOffsetsToTxnResponse] = ArgumentCaptor.forClass(classOf[AddOffsetsToTxnResponse])
      val responseCallback: ArgumentCaptor[Errors => Unit] = ArgumentCaptor.forClass(classOf[Errors => Unit])

      val groupId = "groupId"
      val transactionalId = "txnId"
      val producerId = 15L
      val epoch = 0.toShort

      val addOffsetsToTxnRequest = new AddOffsetsToTxnRequest.Builder(
        new AddOffsetsToTxnRequestData()
          .setGroupId(groupId)
          .setTransactionalId(transactionalId)
          .setProducerId(producerId)
          .setProducerEpoch(epoch)
      ).build(version.toShort)
      val request = buildRequest(addOffsetsToTxnRequest)

      val partition = 1
      when(groupCoordinator.partitionFor(
        ArgumentMatchers.eq(groupId)
      )).thenReturn(partition)

      val requestLocal = RequestLocal.withThreadConfinedCaching
      when(txnCoordinator.handleAddPartitionsToTransaction(
        ArgumentMatchers.eq(transactionalId),
        ArgumentMatchers.eq(producerId),
        ArgumentMatchers.eq(epoch),
        ArgumentMatchers.eq(Set(new TopicPartition(Topic.GROUP_METADATA_TOPIC_NAME, partition))),
        responseCallback.capture(),
        ArgumentMatchers.eq(requestLocal)
      )).thenAnswer(_ => responseCallback.getValue.apply(Errors.PRODUCER_FENCED))
      val kafkaApis = createKafkaApis()
      try {
        kafkaApis.handleAddOffsetsToTxnRequest(request, requestLocal)

        verify(requestChannel).sendResponse(
          ArgumentMatchers.eq(request),
          capturedResponse.capture(),
          ArgumentMatchers.eq(None)
        )
        val response = capturedResponse.getValue

        if (version < 2) {
          assertEquals(Errors.INVALID_PRODUCER_EPOCH.code, response.data.errorCode)
        } else {
          assertEquals(Errors.PRODUCER_FENCED.code, response.data.errorCode)
        }
      } finally {
        kafkaApis.close()
      }
    }
  }

  @Test
  def shouldReplaceProducerFencedWithInvalidProducerEpochInAddPartitionToTxnWithOlderClient(): Unit = {
    val topic = "topic"
    addTopicToMetadataCache(topic, numPartitions = 2)

    for (version <- ApiKeys.ADD_PARTITIONS_TO_TXN.oldestVersion to 3) {

      reset(replicaManager, clientRequestQuotaManager, requestChannel, txnCoordinator)

      val capturedResponse: ArgumentCaptor[AddPartitionsToTxnResponse] = ArgumentCaptor.forClass(classOf[AddPartitionsToTxnResponse])
      val responseCallback: ArgumentCaptor[Errors => Unit] = ArgumentCaptor.forClass(classOf[Errors => Unit])

      val transactionalId = "txnId"
      val producerId = 15L
      val epoch = 0.toShort

      val partition = 1
      val topicPartition = new TopicPartition(topic, partition)

      val addPartitionsToTxnRequest = AddPartitionsToTxnRequest.Builder.forClient(
        transactionalId,
        producerId,
        epoch,
        Collections.singletonList(topicPartition)
      ).build(version.toShort)
      val request = buildRequest(addPartitionsToTxnRequest)

      val requestLocal = RequestLocal.withThreadConfinedCaching
      when(txnCoordinator.handleAddPartitionsToTransaction(
        ArgumentMatchers.eq(transactionalId),
        ArgumentMatchers.eq(producerId),
        ArgumentMatchers.eq(epoch),
        ArgumentMatchers.eq(Set(topicPartition)),
        responseCallback.capture(),
        ArgumentMatchers.eq(requestLocal)
      )).thenAnswer(_ => responseCallback.getValue.apply(Errors.PRODUCER_FENCED))
      val kafkaApis = createKafkaApis()
      try {
        kafkaApis.handleAddPartitionsToTxnRequest(request, requestLocal)

        verify(requestChannel).sendResponse(
          ArgumentMatchers.eq(request),
          capturedResponse.capture(),
          ArgumentMatchers.eq(None)
        )
        val response = capturedResponse.getValue

        if (version < 2) {
          assertEquals(Collections.singletonMap(topicPartition, Errors.INVALID_PRODUCER_EPOCH), response.errors().get(AddPartitionsToTxnResponse.V3_AND_BELOW_TXN_ID))
        } else {
          assertEquals(Collections.singletonMap(topicPartition, Errors.PRODUCER_FENCED), response.errors().get(AddPartitionsToTxnResponse.V3_AND_BELOW_TXN_ID))
        }
      } finally {
        kafkaApis.close()
      }
    }
  }

  @Test
  def testBatchedAddPartitionsToTxnRequest(): Unit = {
    val topic = "topic"
    addTopicToMetadataCache(topic, numPartitions = 2)

    val responseCallback: ArgumentCaptor[Errors => Unit] = ArgumentCaptor.forClass(classOf[Errors => Unit])
    val verifyPartitionsCallback: ArgumentCaptor[AddPartitionsToTxnResult => Unit] = ArgumentCaptor.forClass(classOf[AddPartitionsToTxnResult => Unit])

    val transactionalId1 = "txnId1"
    val transactionalId2 = "txnId2"
    val producerId = 15L
    val epoch = 0.toShort

    val tp0 = new TopicPartition(topic, 0)
    val tp1 = new TopicPartition(topic, 1)

    val addPartitionsToTxnRequest = AddPartitionsToTxnRequest.Builder.forBroker(
      new AddPartitionsToTxnTransactionCollection(
        List(new AddPartitionsToTxnTransaction()
          .setTransactionalId(transactionalId1)
          .setProducerId(producerId)
          .setProducerEpoch(epoch)
          .setVerifyOnly(false)
          .setTopics(new AddPartitionsToTxnTopicCollection(
            Collections.singletonList(new AddPartitionsToTxnTopic()
              .setName(tp0.topic)
              .setPartitions(Collections.singletonList(tp0.partition))
            ).iterator())
          ), new AddPartitionsToTxnTransaction()
          .setTransactionalId(transactionalId2)
          .setProducerId(producerId)
          .setProducerEpoch(epoch)
          .setVerifyOnly(true)
          .setTopics(new AddPartitionsToTxnTopicCollection(
            Collections.singletonList(new AddPartitionsToTxnTopic()
              .setName(tp1.topic)
              .setPartitions(Collections.singletonList(tp1.partition))
            ).iterator())
          )
        ).asJava.iterator()
      )
    ).build(4.toShort)
    val request = buildRequest(addPartitionsToTxnRequest)

    val requestLocal = RequestLocal.withThreadConfinedCaching
    when(txnCoordinator.handleAddPartitionsToTransaction(
      ArgumentMatchers.eq(transactionalId1),
      ArgumentMatchers.eq(producerId),
      ArgumentMatchers.eq(epoch),
      ArgumentMatchers.eq(Set(tp0)),
      responseCallback.capture(),
      ArgumentMatchers.eq(requestLocal)
    )).thenAnswer(_ => responseCallback.getValue.apply(Errors.NONE))

    when(txnCoordinator.handleVerifyPartitionsInTransaction(
      ArgumentMatchers.eq(transactionalId2),
      ArgumentMatchers.eq(producerId),
      ArgumentMatchers.eq(epoch),
      ArgumentMatchers.eq(Set(tp1)),
      verifyPartitionsCallback.capture(),
    )).thenAnswer(_ => verifyPartitionsCallback.getValue.apply(AddPartitionsToTxnResponse.resultForTransaction(transactionalId2, Map(tp1 -> Errors.PRODUCER_FENCED).asJava)))
    kafkaApis = createKafkaApis()
    kafkaApis.handleAddPartitionsToTxnRequest(request, requestLocal)

    val response = verifyNoThrottling[AddPartitionsToTxnResponse](request)

    val expectedErrors = Map(
      transactionalId1 -> Collections.singletonMap(tp0, Errors.NONE),
      transactionalId2 -> Collections.singletonMap(tp1, Errors.PRODUCER_FENCED)
    ).asJava

    assertEquals(expectedErrors, response.errors())
  }

  @ParameterizedTest
  @ApiKeyVersionsSource(apiKey = ApiKeys.ADD_PARTITIONS_TO_TXN)
  def testHandleAddPartitionsToTxnAuthorizationFailedAndMetrics(version: Short): Unit = {
    val requestMetrics = new RequestChannel.Metrics(Seq(ApiKeys.ADD_PARTITIONS_TO_TXN))
    try {
      val topic = "topic"

      val transactionalId = "txnId1"
      val producerId = 15L
      val epoch = 0.toShort

      val tp = new TopicPartition(topic, 0)

      val addPartitionsToTxnRequest =
        if (version < 4)
          AddPartitionsToTxnRequest.Builder.forClient(
            transactionalId,
            producerId,
            epoch,
            Collections.singletonList(tp)).build(version)
        else
          AddPartitionsToTxnRequest.Builder.forBroker(
            new AddPartitionsToTxnTransactionCollection(
              List(new AddPartitionsToTxnTransaction()
                .setTransactionalId(transactionalId)
                .setProducerId(producerId)
                .setProducerEpoch(epoch)
                .setVerifyOnly(true)
                .setTopics(new AddPartitionsToTxnTopicCollection(
                  Collections.singletonList(new AddPartitionsToTxnTopic()
                    .setName(tp.topic)
                    .setPartitions(Collections.singletonList(tp.partition))
                  ).iterator()))
              ).asJava.iterator())).build(version)

      val requestChannelRequest = buildRequest(addPartitionsToTxnRequest, requestMetrics = requestMetrics)

      val authorizer: Authorizer = mock(classOf[Authorizer])
      when(authorizer.authorize(any[RequestContext], any[util.List[Action]]))
        .thenReturn(Seq(AuthorizationResult.DENIED).asJava)
      kafkaApis = createKafkaApis(authorizer = Some(authorizer))
      kafkaApis.handle(
        requestChannelRequest,
        RequestLocal.NoCaching
      )

      val response = verifyNoThrottlingAndUpdateMetrics[AddPartitionsToTxnResponse](requestChannelRequest)
      val error = if (version < 4)
        response.errors().get(AddPartitionsToTxnResponse.V3_AND_BELOW_TXN_ID).get(tp)
      else
        Errors.forCode(response.data().errorCode)

      val expectedError = if (version < 4) Errors.TRANSACTIONAL_ID_AUTHORIZATION_FAILED else Errors.CLUSTER_AUTHORIZATION_FAILED
      assertEquals(expectedError, error)

      val metricName = if (version < 4) ApiKeys.ADD_PARTITIONS_TO_TXN.name else RequestMetrics.verifyPartitionsInTxnMetricName
      assertEquals(8, TestUtils.metersCount(metricName))
    } finally {
      requestMetrics.close()
    }
  }

  @ParameterizedTest
  @ApiKeyVersionsSource(apiKey = ApiKeys.ADD_PARTITIONS_TO_TXN)
  def testAddPartitionsToTxnOperationNotAttempted(version: Short): Unit = {
    val topic = "topic"
    addTopicToMetadataCache(topic, numPartitions = 1)

    val transactionalId = "txnId1"
    val producerId = 15L
    val epoch = 0.toShort

    val tp0 = new TopicPartition(topic, 0)
    val tp1 = new TopicPartition(topic, 1)

    val addPartitionsToTxnRequest = if (version < 4)
      AddPartitionsToTxnRequest.Builder.forClient(
        transactionalId,
        producerId,
        epoch,
        List(tp0, tp1).asJava).build(version)
    else
      AddPartitionsToTxnRequest.Builder.forBroker(
        new AddPartitionsToTxnTransactionCollection(
          List(new AddPartitionsToTxnTransaction()
            .setTransactionalId(transactionalId)
            .setProducerId(producerId)
            .setProducerEpoch(epoch)
            .setVerifyOnly(true)
            .setTopics(new AddPartitionsToTxnTopicCollection(
              Collections.singletonList(new AddPartitionsToTxnTopic()
                .setName(tp0.topic)
                .setPartitions(List[Integer](tp0.partition, tp1.partition()).asJava)
              ).iterator()))
          ).asJava.iterator())).build(version)

    val requestChannelRequest = buildRequest(addPartitionsToTxnRequest)
    kafkaApis = createKafkaApis()
    kafkaApis.handleAddPartitionsToTxnRequest(
      requestChannelRequest,
      RequestLocal.NoCaching
    )

    val response = verifyNoThrottling[AddPartitionsToTxnResponse](requestChannelRequest)

    def checkErrorForTp(tp: TopicPartition, expectedError: Errors): Unit = {
      val error = if (version < 4)
        response.errors().get(AddPartitionsToTxnResponse.V3_AND_BELOW_TXN_ID).get(tp)
      else
        response.errors().get(transactionalId).get(tp)

      assertEquals(expectedError, error)
    }

    checkErrorForTp(tp0, Errors.OPERATION_NOT_ATTEMPTED)
    checkErrorForTp(tp1, Errors.UNKNOWN_TOPIC_OR_PARTITION)
  }

  @Test
  def shouldReplaceProducerFencedWithInvalidProducerEpochInEndTxnWithOlderClient(): Unit = {
    val topic = "topic"
    addTopicToMetadataCache(topic, numPartitions = 2)

    for (version <- ApiKeys.END_TXN.oldestVersion to ApiKeys.END_TXN.latestVersion) {
      reset(replicaManager, clientRequestQuotaManager, requestChannel, txnCoordinator)

      val capturedResponse: ArgumentCaptor[EndTxnResponse] = ArgumentCaptor.forClass(classOf[EndTxnResponse])
      val responseCallback: ArgumentCaptor[Errors => Unit] = ArgumentCaptor.forClass(classOf[Errors => Unit])

      val transactionalId = "txnId"
      val producerId = 15L
      val epoch = 0.toShort

      val endTxnRequest = new EndTxnRequest.Builder(
        new EndTxnRequestData()
          .setTransactionalId(transactionalId)
          .setProducerId(producerId)
          .setProducerEpoch(epoch)
          .setCommitted(true)
      ).build(version.toShort)
      val request = buildRequest(endTxnRequest)

      val requestLocal = RequestLocal.withThreadConfinedCaching
      when(txnCoordinator.handleEndTransaction(
        ArgumentMatchers.eq(transactionalId),
        ArgumentMatchers.eq(producerId),
        ArgumentMatchers.eq(epoch),
        ArgumentMatchers.eq(TransactionResult.COMMIT),
        responseCallback.capture(),
        ArgumentMatchers.eq(requestLocal)
      )).thenAnswer(_ => responseCallback.getValue.apply(Errors.PRODUCER_FENCED))
      val kafkaApis = createKafkaApis()
      try {
        kafkaApis.handleEndTxnRequest(request, requestLocal)

        verify(requestChannel).sendResponse(
          ArgumentMatchers.eq(request),
          capturedResponse.capture(),
          ArgumentMatchers.eq(None)
        )
        val response = capturedResponse.getValue

        if (version < 2) {
          assertEquals(Errors.INVALID_PRODUCER_EPOCH.code, response.data.errorCode)
        } else {
          assertEquals(Errors.PRODUCER_FENCED.code, response.data.errorCode)
        }
      } finally {
        kafkaApis.close()
      }
    }
  }

  @Test
  def shouldReplaceProducerFencedWithInvalidProducerEpochInProduceResponse(): Unit = {
    val topic = "topic"
    addTopicToMetadataCache(topic, numPartitions = 2)

    for (version <- ApiKeys.PRODUCE.oldestVersion to ApiKeys.PRODUCE.latestVersion) {

      reset(replicaManager, clientQuotaManager, clientRequestQuotaManager, requestChannel, txnCoordinator)

      val responseCallback: ArgumentCaptor[Map[TopicPartition, PartitionResponse] => Unit] = ArgumentCaptor.forClass(classOf[Map[TopicPartition, PartitionResponse] => Unit])

      val tp = new TopicPartition("topic", 0)

      val produceRequest = ProduceRequest.forCurrentMagic(new ProduceRequestData()
        .setTopicData(new ProduceRequestData.TopicProduceDataCollection(
          Collections.singletonList(new ProduceRequestData.TopicProduceData()
            .setName(tp.topic).setPartitionData(Collections.singletonList(
            new ProduceRequestData.PartitionProduceData()
              .setIndex(tp.partition)
              .setRecords(MemoryRecords.withRecords(CompressionType.NONE, new SimpleRecord("test".getBytes))))))
            .iterator))
        .setAcks(1.toShort)
        .setTimeoutMs(5000))
        .build(version.toShort)
      val request = buildRequest(produceRequest)

      when(replicaManager.handleProduceAppend(anyLong,
        anyShort,
        ArgumentMatchers.eq(false),
        any(),
        any(),
        responseCallback.capture(),
        any(),
        any(),
        any(),
        any()
      )).thenAnswer(_ => responseCallback.getValue.apply(Map(tp -> new PartitionResponse(Errors.INVALID_PRODUCER_EPOCH))))

      when(clientRequestQuotaManager.maybeRecordAndGetThrottleTimeMs(any[RequestChannel.Request](),
        any[Long])).thenReturn(0)
      when(clientQuotaManager.maybeRecordAndGetThrottleTimeMs(
        any[RequestChannel.Request](), anyDouble, anyLong)).thenReturn(0)
      val kafkaApis = createKafkaApis()
      try {
        kafkaApis.handleProduceRequest(request, RequestLocal.withThreadConfinedCaching)

        val response = verifyNoThrottling[ProduceResponse](request)

        assertEquals(1, response.data.responses.size)
        val topicProduceResponse = response.data.responses.asScala.head
        assertEquals(1, topicProduceResponse.partitionResponses.size)
        val partitionProduceResponse = topicProduceResponse.partitionResponses.asScala.head
        assertEquals(Errors.INVALID_PRODUCER_EPOCH, Errors.forCode(partitionProduceResponse.errorCode))
      } finally {
        kafkaApis.close()
      }
    }
  }

  @Test
  def testProduceResponseContainsNewLeaderOnNotLeaderOrFollower(): Unit = {
    val topic = "topic"
    addTopicToMetadataCache(topic, numPartitions = 2, numBrokers = 3)

    for (version <- 10 to ApiKeys.PRODUCE.latestVersion) {

      reset(replicaManager, clientQuotaManager, clientRequestQuotaManager, requestChannel, txnCoordinator)

      val responseCallback: ArgumentCaptor[Map[TopicPartition, PartitionResponse] => Unit] = ArgumentCaptor.forClass(classOf[Map[TopicPartition, PartitionResponse] => Unit])

      val tp = new TopicPartition(topic, 0)
      val partition = mock(classOf[Partition])
      val newLeaderId = 2
      val newLeaderEpoch = 5

      val produceRequest = ProduceRequest.forCurrentMagic(new ProduceRequestData()
        .setTopicData(new ProduceRequestData.TopicProduceDataCollection(
          Collections.singletonList(new ProduceRequestData.TopicProduceData()
            .setName(tp.topic).setPartitionData(Collections.singletonList(
            new ProduceRequestData.PartitionProduceData()
              .setIndex(tp.partition)
              .setRecords(MemoryRecords.withRecords(CompressionType.NONE, new SimpleRecord("test".getBytes))))))
            .iterator))
        .setAcks(1.toShort)
        .setTimeoutMs(5000))
        .build(version.toShort)
      val request = buildRequest(produceRequest)

      when(replicaManager.handleProduceAppend(anyLong,
        anyShort,
        ArgumentMatchers.eq(false),
        any(),
        any(),
        responseCallback.capture(),
        any(),
        any(),
        any(),
        any())
      ).thenAnswer(_ => responseCallback.getValue.apply(Map(tp -> new PartitionResponse(Errors.NOT_LEADER_OR_FOLLOWER))))

      when(replicaManager.getPartitionOrError(tp)).thenAnswer(_ => Right(partition))
      when(partition.leaderReplicaIdOpt).thenAnswer(_ => Some(newLeaderId))
      when(partition.getLeaderEpoch).thenAnswer(_ => newLeaderEpoch)

      when(clientRequestQuotaManager.maybeRecordAndGetThrottleTimeMs(any[RequestChannel.Request](),
        any[Long])).thenReturn(0)
      when(clientQuotaManager.maybeRecordAndGetThrottleTimeMs(
        any[RequestChannel.Request](), anyDouble, anyLong)).thenReturn(0)
      kafkaApis = createKafkaApis()
      kafkaApis.handleProduceRequest(request, RequestLocal.withThreadConfinedCaching)

      val response = verifyNoThrottling[ProduceResponse](request)

      assertEquals(1, response.data.responses.size)
      val topicProduceResponse = response.data.responses.asScala.head
      assertEquals(1, topicProduceResponse.partitionResponses.size)
      val partitionProduceResponse = topicProduceResponse.partitionResponses.asScala.head
      assertEquals(Errors.NOT_LEADER_OR_FOLLOWER, Errors.forCode(partitionProduceResponse.errorCode))
      assertEquals(newLeaderId, partitionProduceResponse.currentLeader.leaderId())
      assertEquals(newLeaderEpoch, partitionProduceResponse.currentLeader.leaderEpoch())
      assertEquals(1, response.data.nodeEndpoints.size)
      val node = response.data.nodeEndpoints.asScala.head
      assertEquals(2, node.nodeId)
      assertEquals("broker2", node.host)
    }
  }

  @Test
  def testProduceResponseReplicaManagerLookupErrorOnNotLeaderOrFollower(): Unit = {
    val topic = "topic"
    addTopicToMetadataCache(topic, numPartitions = 2, numBrokers = 3)

    for (version <- 10 to ApiKeys.PRODUCE.latestVersion) {

      reset(replicaManager, clientQuotaManager, clientRequestQuotaManager, requestChannel, txnCoordinator)

      val responseCallback: ArgumentCaptor[Map[TopicPartition, PartitionResponse] => Unit] = ArgumentCaptor.forClass(classOf[Map[TopicPartition, PartitionResponse] => Unit])

      val tp = new TopicPartition(topic, 0)

      val produceRequest = ProduceRequest.forCurrentMagic(new ProduceRequestData()
        .setTopicData(new ProduceRequestData.TopicProduceDataCollection(
          Collections.singletonList(new ProduceRequestData.TopicProduceData()
            .setName(tp.topic).setPartitionData(Collections.singletonList(
            new ProduceRequestData.PartitionProduceData()
              .setIndex(tp.partition)
              .setRecords(MemoryRecords.withRecords(CompressionType.NONE, new SimpleRecord("test".getBytes))))))
            .iterator))
        .setAcks(1.toShort)
        .setTimeoutMs(5000))
        .build(version.toShort)
      val request = buildRequest(produceRequest)

      when(replicaManager.handleProduceAppend(anyLong,
        anyShort,
        ArgumentMatchers.eq(false),
        any(),
        any(),
        responseCallback.capture(),
        any(),
        any(),
        any(),
        any())
      ).thenAnswer(_ => responseCallback.getValue.apply(Map(tp -> new PartitionResponse(Errors.NOT_LEADER_OR_FOLLOWER))))

      when(replicaManager.getPartitionOrError(tp)).thenAnswer(_ => Left(Errors.UNKNOWN_TOPIC_OR_PARTITION))

      when(clientRequestQuotaManager.maybeRecordAndGetThrottleTimeMs(any[RequestChannel.Request](),
        any[Long])).thenReturn(0)
      when(clientQuotaManager.maybeRecordAndGetThrottleTimeMs(
        any[RequestChannel.Request](), anyDouble, anyLong)).thenReturn(0)
      kafkaApis = createKafkaApis()
      kafkaApis.handleProduceRequest(request, RequestLocal.withThreadConfinedCaching)

      val response = verifyNoThrottling[ProduceResponse](request)

      assertEquals(1, response.data.responses.size)
      val topicProduceResponse = response.data.responses.asScala.head
      assertEquals(1, topicProduceResponse.partitionResponses.size)
      val partitionProduceResponse = topicProduceResponse.partitionResponses.asScala.head
      assertEquals(Errors.NOT_LEADER_OR_FOLLOWER, Errors.forCode(partitionProduceResponse.errorCode))
      // LeaderId and epoch should be the same values inserted into the metadata cache
      assertEquals(0, partitionProduceResponse.currentLeader.leaderId())
      assertEquals(1, partitionProduceResponse.currentLeader.leaderEpoch())
      assertEquals(1, response.data.nodeEndpoints.size)
      val node = response.data.nodeEndpoints.asScala.head
      assertEquals(0, node.nodeId)
      assertEquals("broker0", node.host)
    }
  }

  @Test
  def testProduceResponseMetadataLookupErrorOnNotLeaderOrFollower(): Unit = {
    val topic = "topic"
    metadataCache = mock(classOf[ZkMetadataCache])

    for (version <- 10 to ApiKeys.PRODUCE.latestVersion) {

      reset(replicaManager, clientQuotaManager, clientRequestQuotaManager, requestChannel, txnCoordinator)

      val responseCallback: ArgumentCaptor[Map[TopicPartition, PartitionResponse] => Unit] = ArgumentCaptor.forClass(classOf[Map[TopicPartition, PartitionResponse] => Unit])

      val tp = new TopicPartition(topic, 0)

      val produceRequest = ProduceRequest.forCurrentMagic(new ProduceRequestData()
        .setTopicData(new ProduceRequestData.TopicProduceDataCollection(
          Collections.singletonList(new ProduceRequestData.TopicProduceData()
            .setName(tp.topic).setPartitionData(Collections.singletonList(
            new ProduceRequestData.PartitionProduceData()
              .setIndex(tp.partition)
              .setRecords(MemoryRecords.withRecords(CompressionType.NONE, new SimpleRecord("test".getBytes))))))
            .iterator))
        .setAcks(1.toShort)
        .setTimeoutMs(5000))
        .build(version.toShort)
      val request = buildRequest(produceRequest)

      when(replicaManager.handleProduceAppend(anyLong,
        anyShort,
        ArgumentMatchers.eq(false),
        any(),
        any(),
        responseCallback.capture(),
        any(),
        any(),
        any(),
        any())
      ).thenAnswer(_ => responseCallback.getValue.apply(Map(tp -> new PartitionResponse(Errors.NOT_LEADER_OR_FOLLOWER))))

      when(replicaManager.getPartitionOrError(tp)).thenAnswer(_ => Left(Errors.UNKNOWN_TOPIC_OR_PARTITION))

      when(clientRequestQuotaManager.maybeRecordAndGetThrottleTimeMs(any[RequestChannel.Request](),
        any[Long])).thenReturn(0)
      when(clientQuotaManager.maybeRecordAndGetThrottleTimeMs(
        any[RequestChannel.Request](), anyDouble, anyLong)).thenReturn(0)
      when(metadataCache.contains(tp)).thenAnswer(_ => true)
      when(metadataCache.getPartitionInfo(tp.topic(), tp.partition())).thenAnswer(_ => Option.empty)
      when(metadataCache.getAliveBrokerNode(any(), any())).thenReturn(Option.empty)
      kafkaApis = createKafkaApis()
      kafkaApis.handleProduceRequest(request, RequestLocal.withThreadConfinedCaching)

      val response = verifyNoThrottling[ProduceResponse](request)

      assertEquals(1, response.data.responses.size)
      val topicProduceResponse = response.data.responses.asScala.head
      assertEquals(1, topicProduceResponse.partitionResponses.size)
      val partitionProduceResponse = topicProduceResponse.partitionResponses.asScala.head
      assertEquals(Errors.NOT_LEADER_OR_FOLLOWER, Errors.forCode(partitionProduceResponse.errorCode))
      assertEquals(-1, partitionProduceResponse.currentLeader.leaderId())
      assertEquals(-1, partitionProduceResponse.currentLeader.leaderEpoch())
      assertEquals(0, response.data.nodeEndpoints.size)
    }
  }

  @Test
  def testTransactionalParametersSetCorrectly(): Unit = {
    val topic = "topic"
    val transactionalId = "txn1"

    addTopicToMetadataCache(topic, numPartitions = 2)

    for (version <- 3 to ApiKeys.PRODUCE.latestVersion) {

      reset(replicaManager, clientQuotaManager, clientRequestQuotaManager, requestChannel, txnCoordinator)

      val tp = new TopicPartition("topic", 0)

      val produceRequest = ProduceRequest.forCurrentMagic(new ProduceRequestData()
        .setTopicData(new ProduceRequestData.TopicProduceDataCollection(
          Collections.singletonList(new ProduceRequestData.TopicProduceData()
            .setName(tp.topic).setPartitionData(Collections.singletonList(
            new ProduceRequestData.PartitionProduceData()
              .setIndex(tp.partition)
              .setRecords(MemoryRecords.withTransactionalRecords(CompressionType.NONE, 0, 0, 0, new SimpleRecord("test".getBytes))))))
            .iterator))
        .setAcks(1.toShort)
        .setTransactionalId(transactionalId)
        .setTimeoutMs(5000))
        .build(version.toShort)
      val request = buildRequest(produceRequest)

      val kafkaApis = createKafkaApis()
      try {
        kafkaApis.handleProduceRequest(request, RequestLocal.withThreadConfinedCaching)

        verify(replicaManager).handleProduceAppend(anyLong,
          anyShort,
          ArgumentMatchers.eq(false),
          ArgumentMatchers.eq(transactionalId),
          any(),
          any(),
          any(),
          any(),
          any(),
          any())
      } finally {
        kafkaApis.close()
      }
    }
  }

  @Test
  def testAddPartitionsToTxnWithInvalidPartition(): Unit = {
    val topic = "topic"
    addTopicToMetadataCache(topic, numPartitions = 1)

    def checkInvalidPartition(invalidPartitionId: Int): Unit = {
      reset(replicaManager, clientRequestQuotaManager, requestChannel)

      val invalidTopicPartition = new TopicPartition(topic, invalidPartitionId)
      val addPartitionsToTxnRequest = AddPartitionsToTxnRequest.Builder.forClient(
        "txnlId", 15L, 0.toShort, List(invalidTopicPartition).asJava
      ).build()
      val request = buildRequest(addPartitionsToTxnRequest)

      when(clientRequestQuotaManager.maybeRecordAndGetThrottleTimeMs(any[RequestChannel.Request](),
        any[Long])).thenReturn(0)
      val kafkaApis = createKafkaApis()
      try {
        kafkaApis.handleAddPartitionsToTxnRequest(request, RequestLocal.withThreadConfinedCaching)

        val response = verifyNoThrottling[AddPartitionsToTxnResponse](request)
        assertEquals(Errors.UNKNOWN_TOPIC_OR_PARTITION, response.errors().get(AddPartitionsToTxnResponse.V3_AND_BELOW_TXN_ID).get(invalidTopicPartition))
      } finally {
        kafkaApis.close()
      }
    }

    checkInvalidPartition(-1)
    checkInvalidPartition(1) // topic has only one partition
  }

  @Test
  def shouldThrowUnsupportedVersionExceptionOnHandleAddOffsetToTxnRequestWhenInterBrokerProtocolNotSupported(): Unit = {
    kafkaApis = createKafkaApis(IBP_0_10_2_IV0)
    assertThrows(classOf[UnsupportedVersionException],
      () => kafkaApis.handleAddOffsetsToTxnRequest(null, RequestLocal.withThreadConfinedCaching))
  }

  @Test
  def shouldThrowUnsupportedVersionExceptionOnHandleAddPartitionsToTxnRequestWhenInterBrokerProtocolNotSupported(): Unit = {
    kafkaApis = createKafkaApis(IBP_0_10_2_IV0)
    assertThrows(classOf[UnsupportedVersionException],
      () => kafkaApis.handleAddPartitionsToTxnRequest(null, RequestLocal.withThreadConfinedCaching))
  }

  @Test
  def shouldThrowUnsupportedVersionExceptionOnHandleTxnOffsetCommitRequestWhenInterBrokerProtocolNotSupported(): Unit = {
    kafkaApis = createKafkaApis(IBP_0_10_2_IV0)
    assertThrows(classOf[UnsupportedVersionException],
      () => kafkaApis.handleAddPartitionsToTxnRequest(null, RequestLocal.withThreadConfinedCaching))
  }

  @Test
  def shouldThrowUnsupportedVersionExceptionOnHandleEndTxnRequestWhenInterBrokerProtocolNotSupported(): Unit = {
    kafkaApis = createKafkaApis(IBP_0_10_2_IV0)
    assertThrows(classOf[UnsupportedVersionException],
      () => kafkaApis.handleEndTxnRequest(null, RequestLocal.withThreadConfinedCaching))
  }

  @Test
  def shouldThrowUnsupportedVersionExceptionOnHandleWriteTxnMarkersRequestWhenInterBrokerProtocolNotSupported(): Unit = {
    kafkaApis = createKafkaApis(IBP_0_10_2_IV0)
    assertThrows(classOf[UnsupportedVersionException],
      () => kafkaApis.handleWriteTxnMarkersRequest(null, RequestLocal.withThreadConfinedCaching))
  }

  @Test
  def shouldRespondWithUnsupportedForMessageFormatOnHandleWriteTxnMarkersWhenMagicLowerThanRequired(): Unit = {
    val topicPartition = new TopicPartition("t", 0)
    val (_, request) = createWriteTxnMarkersRequest(asList(topicPartition))
    val expectedErrors = Map(topicPartition -> Errors.UNSUPPORTED_FOR_MESSAGE_FORMAT).asJava
    val capturedResponse: ArgumentCaptor[WriteTxnMarkersResponse] = ArgumentCaptor.forClass(classOf[WriteTxnMarkersResponse])

    when(replicaManager.getMagic(topicPartition))
      .thenReturn(Some(RecordBatch.MAGIC_VALUE_V1))
    kafkaApis = createKafkaApis()
    kafkaApis.handleWriteTxnMarkersRequest(request, RequestLocal.withThreadConfinedCaching)

    verify(requestChannel).sendResponse(
      ArgumentMatchers.eq(request),
      capturedResponse.capture(),
      ArgumentMatchers.eq(None)
    )
    val markersResponse = capturedResponse.getValue
    assertEquals(expectedErrors, markersResponse.errorsByProducerId.get(1L))
  }

  @Test
  def shouldRespondWithUnknownTopicWhenPartitionIsNotHosted(): Unit = {
    val topicPartition = new TopicPartition("t", 0)
    val (_, request) = createWriteTxnMarkersRequest(asList(topicPartition))
    val expectedErrors = Map(topicPartition -> Errors.UNKNOWN_TOPIC_OR_PARTITION).asJava
    val capturedResponse: ArgumentCaptor[WriteTxnMarkersResponse] = ArgumentCaptor.forClass(classOf[WriteTxnMarkersResponse])

    when(replicaManager.getMagic(topicPartition))
      .thenReturn(None)
    kafkaApis = createKafkaApis()
    kafkaApis.handleWriteTxnMarkersRequest(request, RequestLocal.withThreadConfinedCaching)

    verify(requestChannel).sendResponse(
      ArgumentMatchers.eq(request),
      capturedResponse.capture(),
      ArgumentMatchers.eq(None)
    )
    val markersResponse = capturedResponse.getValue
    assertEquals(expectedErrors, markersResponse.errorsByProducerId.get(1L))
  }

  @Test
  def shouldRespondWithUnsupportedMessageFormatForBadPartitionAndNoErrorsForGoodPartition(): Unit = {
    val tp1 = new TopicPartition("t", 0)
    val tp2 = new TopicPartition("t1", 0)
    val (_, request) = createWriteTxnMarkersRequest(asList(tp1, tp2))
    val expectedErrors = Map(tp1 -> Errors.UNSUPPORTED_FOR_MESSAGE_FORMAT, tp2 -> Errors.NONE).asJava

    val capturedResponse: ArgumentCaptor[WriteTxnMarkersResponse] = ArgumentCaptor.forClass(classOf[WriteTxnMarkersResponse])
    val responseCallback: ArgumentCaptor[Map[TopicPartition, PartitionResponse] => Unit] = ArgumentCaptor.forClass(classOf[Map[TopicPartition, PartitionResponse] => Unit])

    when(replicaManager.getMagic(tp1))
      .thenReturn(Some(RecordBatch.MAGIC_VALUE_V1))
    when(replicaManager.getMagic(tp2))
      .thenReturn(Some(RecordBatch.MAGIC_VALUE_V2))

    val requestLocal = RequestLocal.withThreadConfinedCaching
    when(replicaManager.appendRecords(anyLong,
      anyShort,
      ArgumentMatchers.eq(true),
      ArgumentMatchers.eq(AppendOrigin.COORDINATOR),
      any(),
      responseCallback.capture(),
      any(),
      any(),
      ArgumentMatchers.eq(requestLocal),
      any(),
      any()
    )).thenAnswer(_ => responseCallback.getValue.apply(Map(tp2 -> new PartitionResponse(Errors.NONE))))
    kafkaApis = createKafkaApis()
    kafkaApis.handleWriteTxnMarkersRequest(request, requestLocal)

    verify(requestChannel).sendResponse(
      ArgumentMatchers.eq(request),
      capturedResponse.capture(),
      ArgumentMatchers.eq(None)
    )
    val markersResponse = capturedResponse.getValue
    assertEquals(expectedErrors, markersResponse.errorsByProducerId.get(1L))
  }

  @Test
  def shouldResignCoordinatorsIfStopReplicaReceivedWithDeleteFlagAndLeaderEpoch(): Unit = {
    shouldResignCoordinatorsIfStopReplicaReceivedWithDeleteFlag(
      LeaderAndIsr.InitialLeaderEpoch + 2, deletePartition = true)
  }

  @Test
  def shouldResignCoordinatorsIfStopReplicaReceivedWithDeleteFlagAndDeleteSentinel(): Unit = {
    shouldResignCoordinatorsIfStopReplicaReceivedWithDeleteFlag(
      LeaderAndIsr.EpochDuringDelete, deletePartition = true)
  }

  @Test
  def shouldResignCoordinatorsIfStopReplicaReceivedWithDeleteFlagAndNoEpochSentinel(): Unit = {
    shouldResignCoordinatorsIfStopReplicaReceivedWithDeleteFlag(
      LeaderAndIsr.NoEpoch, deletePartition = true)
  }

  @Test
  def shouldNotResignCoordinatorsIfStopReplicaReceivedWithoutDeleteFlag(): Unit = {
    shouldResignCoordinatorsIfStopReplicaReceivedWithDeleteFlag(
      LeaderAndIsr.InitialLeaderEpoch + 2, deletePartition = false)
  }

  def shouldResignCoordinatorsIfStopReplicaReceivedWithDeleteFlag(leaderEpoch: Int,
                                                                  deletePartition: Boolean): Unit = {
    val controllerId = 0
    val controllerEpoch = 5
    val brokerEpoch = 230498320L

    val fooPartition = new TopicPartition("foo", 0)
    val groupMetadataPartition = new TopicPartition(Topic.GROUP_METADATA_TOPIC_NAME, 0)
    val txnStatePartition = new TopicPartition(Topic.TRANSACTION_STATE_TOPIC_NAME, 0)

    val topicStates = Seq(
      new StopReplicaTopicState()
        .setTopicName(groupMetadataPartition.topic)
        .setPartitionStates(Seq(new StopReplicaPartitionState()
          .setPartitionIndex(groupMetadataPartition.partition)
          .setLeaderEpoch(leaderEpoch)
          .setDeletePartition(deletePartition)).asJava),
      new StopReplicaTopicState()
        .setTopicName(txnStatePartition.topic)
        .setPartitionStates(Seq(new StopReplicaPartitionState()
          .setPartitionIndex(txnStatePartition.partition)
          .setLeaderEpoch(leaderEpoch)
          .setDeletePartition(deletePartition)).asJava),
      new StopReplicaTopicState()
        .setTopicName(fooPartition.topic)
        .setPartitionStates(Seq(new StopReplicaPartitionState()
          .setPartitionIndex(fooPartition.partition)
          .setLeaderEpoch(leaderEpoch)
          .setDeletePartition(deletePartition)).asJava)
    ).asJava

    val stopReplicaRequest = new StopReplicaRequest.Builder(
      ApiKeys.STOP_REPLICA.latestVersion,
      controllerId,
      controllerEpoch,
      brokerEpoch,
      false,
      topicStates
    ).build()
    val request = buildRequest(stopReplicaRequest)

    when(replicaManager.stopReplicas(
      ArgumentMatchers.eq(request.context.correlationId),
      ArgumentMatchers.eq(controllerId),
      ArgumentMatchers.eq(controllerEpoch),
      ArgumentMatchers.eq(stopReplicaRequest.partitionStates().asScala)
    )).thenReturn(
      (mutable.Map(
        groupMetadataPartition -> Errors.NONE,
        txnStatePartition -> Errors.NONE,
        fooPartition -> Errors.NONE
      ), Errors.NONE)
    )
    when(controller.brokerEpoch).thenReturn(brokerEpoch)
    kafkaApis = createKafkaApis()
    kafkaApis.handleStopReplicaRequest(request)

    if (deletePartition) {
      if (leaderEpoch >= 0) {
        verify(txnCoordinator).onResignation(txnStatePartition.partition, Some(leaderEpoch))
        verify(groupCoordinator).onResignation(groupMetadataPartition.partition, OptionalInt.of(leaderEpoch))
      } else {
        verify(txnCoordinator).onResignation(txnStatePartition.partition, None)
        verify(groupCoordinator).onResignation(groupMetadataPartition.partition, OptionalInt.empty)
      }
    }
  }

  @Test
  def shouldRespondWithUnknownTopicOrPartitionForBadPartitionAndNoErrorsForGoodPartition(): Unit = {
    val tp1 = new TopicPartition("t", 0)
    val tp2 = new TopicPartition("t1", 0)
    val (_, request) = createWriteTxnMarkersRequest(asList(tp1, tp2))
    val expectedErrors = Map(tp1 -> Errors.UNKNOWN_TOPIC_OR_PARTITION, tp2 -> Errors.NONE).asJava

    val capturedResponse: ArgumentCaptor[WriteTxnMarkersResponse] = ArgumentCaptor.forClass(classOf[WriteTxnMarkersResponse])
    val responseCallback: ArgumentCaptor[Map[TopicPartition, PartitionResponse] => Unit] = ArgumentCaptor.forClass(classOf[Map[TopicPartition, PartitionResponse] => Unit])

    when(replicaManager.getMagic(tp1))
      .thenReturn(None)
    when(replicaManager.getMagic(tp2))
      .thenReturn(Some(RecordBatch.MAGIC_VALUE_V2))

    val requestLocal = RequestLocal.withThreadConfinedCaching
    when(replicaManager.appendRecords(anyLong,
      anyShort,
      ArgumentMatchers.eq(true),
      ArgumentMatchers.eq(AppendOrigin.COORDINATOR),
      any(),
      responseCallback.capture(),
      any(),
      any(),
      ArgumentMatchers.eq(requestLocal),
      any(),
      any()
    )).thenAnswer(_ => responseCallback.getValue.apply(Map(tp2 -> new PartitionResponse(Errors.NONE))))
    kafkaApis = createKafkaApis()
    kafkaApis.handleWriteTxnMarkersRequest(request, requestLocal)
    verify(requestChannel).sendResponse(
      ArgumentMatchers.eq(request),
      capturedResponse.capture(),
      ArgumentMatchers.eq(None)
    )

    val markersResponse = capturedResponse.getValue
    assertEquals(expectedErrors, markersResponse.errorsByProducerId.get(1L))
  }

  @Test
  def shouldAppendToLogOnWriteTxnMarkersWhenCorrectMagicVersion(): Unit = {
    val topicPartition = new TopicPartition("t", 0)
    val request = createWriteTxnMarkersRequest(asList(topicPartition))._2
    when(replicaManager.getMagic(topicPartition))
      .thenReturn(Some(RecordBatch.MAGIC_VALUE_V2))

    val requestLocal = RequestLocal.withThreadConfinedCaching
    kafkaApis = createKafkaApis()
    kafkaApis.handleWriteTxnMarkersRequest(request, requestLocal)
    verify(replicaManager).appendRecords(anyLong,
      anyShort,
      ArgumentMatchers.eq(true),
      ArgumentMatchers.eq(AppendOrigin.COORDINATOR),
      any(),
      any(),
      any(),
      any(),
      ArgumentMatchers.eq(requestLocal),
      any(),
      any())
  }

  @Test
  def testHandleWriteTxnMarkersRequestWithNewGroupCoordinator(): Unit = {
    val offset0 = new TopicPartition(Topic.GROUP_METADATA_TOPIC_NAME, 0)
    val offset1 = new TopicPartition(Topic.GROUP_METADATA_TOPIC_NAME, 1)
    val foo0 = new TopicPartition("foo", 0)
    val foo1 = new TopicPartition("foo", 1)

    val allPartitions = List(
      offset0,
      offset1,
      foo0,
      foo1
    )

    val writeTxnMarkersRequest = new WriteTxnMarkersRequest.Builder(
      ApiKeys.WRITE_TXN_MARKERS.latestVersion(),
      List(
        new TxnMarkerEntry(
          1L,
          1.toShort,
          0,
          TransactionResult.COMMIT,
          List(offset0, foo0).asJava
        ),
        new TxnMarkerEntry(
          2L,
          1.toShort,
          0,
          TransactionResult.ABORT,
          List(offset1, foo1).asJava
        )
      ).asJava
    ).build()

    val requestChannelRequest = buildRequest(writeTxnMarkersRequest)

    allPartitions.foreach { tp =>
      when(replicaManager.getMagic(tp))
        .thenReturn(Some(RecordBatch.MAGIC_VALUE_V2))
    }

    when(groupCoordinator.completeTransaction(
      ArgumentMatchers.eq(offset0),
      ArgumentMatchers.eq(1L),
      ArgumentMatchers.eq(1.toShort),
      ArgumentMatchers.eq(0),
      ArgumentMatchers.eq(TransactionResult.COMMIT),
      ArgumentMatchers.eq(Duration.ofMillis(Defaults.REQUEST_TIMEOUT_MS))
    )).thenReturn(CompletableFuture.completedFuture[Void](null))

    when(groupCoordinator.completeTransaction(
      ArgumentMatchers.eq(offset1),
      ArgumentMatchers.eq(2L),
      ArgumentMatchers.eq(1.toShort),
      ArgumentMatchers.eq(0),
      ArgumentMatchers.eq(TransactionResult.ABORT),
      ArgumentMatchers.eq(Duration.ofMillis(Defaults.REQUEST_TIMEOUT_MS))
    )).thenReturn(CompletableFuture.completedFuture[Void](null))

    val entriesPerPartition: ArgumentCaptor[Map[TopicPartition, MemoryRecords]] =
      ArgumentCaptor.forClass(classOf[Map[TopicPartition, MemoryRecords]])
    val responseCallback: ArgumentCaptor[Map[TopicPartition, PartitionResponse] => Unit] =
      ArgumentCaptor.forClass(classOf[Map[TopicPartition, PartitionResponse] => Unit])

    when(replicaManager.appendRecords(
      ArgumentMatchers.eq(Defaults.REQUEST_TIMEOUT_MS.toLong),
      ArgumentMatchers.eq(-1),
      ArgumentMatchers.eq(true),
      ArgumentMatchers.eq(AppendOrigin.COORDINATOR),
      entriesPerPartition.capture(),
      responseCallback.capture(),
      any(),
      any(),
      ArgumentMatchers.eq(RequestLocal.NoCaching),
      any(),
      any()
    )).thenAnswer { _ =>
      responseCallback.getValue.apply(
        entriesPerPartition.getValue.keySet.map { tp =>
          tp -> new PartitionResponse(Errors.NONE)
        }.toMap
      )
    }
    kafkaApis = createKafkaApis(overrideProperties = Map(
      KafkaConfig.NewGroupCoordinatorEnableProp -> "true"
    ))
    kafkaApis.handleWriteTxnMarkersRequest(requestChannelRequest, RequestLocal.NoCaching)

    val expectedResponse = new WriteTxnMarkersResponseData()
      .setMarkers(List(
        new WriteTxnMarkersResponseData.WritableTxnMarkerResult()
          .setProducerId(1L)
          .setTopics(List(
            new WriteTxnMarkersResponseData.WritableTxnMarkerTopicResult()
              .setName(Topic.GROUP_METADATA_TOPIC_NAME)
              .setPartitions(List(
                new WriteTxnMarkersResponseData.WritableTxnMarkerPartitionResult()
                  .setPartitionIndex(0)
                  .setErrorCode(Errors.NONE.code)
              ).asJava),
            new WriteTxnMarkersResponseData.WritableTxnMarkerTopicResult()
              .setName("foo")
              .setPartitions(List(
                new WriteTxnMarkersResponseData.WritableTxnMarkerPartitionResult()
                  .setPartitionIndex(0)
                  .setErrorCode(Errors.NONE.code)
              ).asJava)
          ).asJava),
        new WriteTxnMarkersResponseData.WritableTxnMarkerResult()
          .setProducerId(2L)
          .setTopics(List(
            new WriteTxnMarkersResponseData.WritableTxnMarkerTopicResult()
              .setName(Topic.GROUP_METADATA_TOPIC_NAME)
              .setPartitions(List(
                new WriteTxnMarkersResponseData.WritableTxnMarkerPartitionResult()
                  .setPartitionIndex(1)
                  .setErrorCode(Errors.NONE.code)
              ).asJava),
            new WriteTxnMarkersResponseData.WritableTxnMarkerTopicResult()
              .setName("foo")
              .setPartitions(List(
                new WriteTxnMarkersResponseData.WritableTxnMarkerPartitionResult()
                  .setPartitionIndex(1)
                  .setErrorCode(Errors.NONE.code)
              ).asJava)
          ).asJava)
      ).asJava)

    val response = verifyNoThrottling[WriteTxnMarkersResponse](requestChannelRequest)
    assertEquals(normalize(expectedResponse), normalize(response.data))
  }

  @ParameterizedTest
  @EnumSource(value = classOf[Errors], names = Array(
    "COORDINATOR_NOT_AVAILABLE",
    "COORDINATOR_LOAD_IN_PROGRESS",
    "NOT_COORDINATOR",
    "REQUEST_TIMED_OUT"
  ))
  def testHandleWriteTxnMarkersRequestWithNewGroupCoordinatorErrorTranslation(error: Errors): Unit = {
    val offset0 = new TopicPartition(Topic.GROUP_METADATA_TOPIC_NAME, 0)

    val writeTxnMarkersRequest = new WriteTxnMarkersRequest.Builder(
      ApiKeys.WRITE_TXN_MARKERS.latestVersion(),
      List(
        new TxnMarkerEntry(
          1L,
          1.toShort,
          0,
          TransactionResult.COMMIT,
          List(offset0).asJava
        )
      ).asJava
    ).build()

    val requestChannelRequest = buildRequest(writeTxnMarkersRequest)

    when(replicaManager.getMagic(offset0))
      .thenReturn(Some(RecordBatch.MAGIC_VALUE_V2))

    when(groupCoordinator.completeTransaction(
      ArgumentMatchers.eq(offset0),
      ArgumentMatchers.eq(1L),
      ArgumentMatchers.eq(1.toShort),
      ArgumentMatchers.eq(0),
      ArgumentMatchers.eq(TransactionResult.COMMIT),
      ArgumentMatchers.eq(Duration.ofMillis(Defaults.REQUEST_TIMEOUT_MS))
    )).thenReturn(FutureUtils.failedFuture[Void](error.exception()))
    kafkaApis = createKafkaApis(overrideProperties = Map(
      KafkaConfig.NewGroupCoordinatorEnableProp -> "true"
    ))
    kafkaApis.handleWriteTxnMarkersRequest(requestChannelRequest, RequestLocal.NoCaching)

    val expectedError = error match {
      case Errors.COORDINATOR_NOT_AVAILABLE | Errors.COORDINATOR_LOAD_IN_PROGRESS | Errors.NOT_COORDINATOR =>
        Errors.NOT_LEADER_OR_FOLLOWER
      case error =>
        error
    }

    val expectedResponse = new WriteTxnMarkersResponseData()
      .setMarkers(List(
        new WriteTxnMarkersResponseData.WritableTxnMarkerResult()
          .setProducerId(1L)
          .setTopics(List(
            new WriteTxnMarkersResponseData.WritableTxnMarkerTopicResult()
              .setName(Topic.GROUP_METADATA_TOPIC_NAME)
              .setPartitions(List(
                new WriteTxnMarkersResponseData.WritableTxnMarkerPartitionResult()
                  .setPartitionIndex(0)
                  .setErrorCode(expectedError.code)
              ).asJava)
          ).asJava)
      ).asJava)

    val response = verifyNoThrottling[WriteTxnMarkersResponse](requestChannelRequest)
    assertEquals(normalize(expectedResponse), normalize(response.data))
  }

  private def normalize(
    response: WriteTxnMarkersResponseData
  ): WriteTxnMarkersResponseData = {
    val copy = response.duplicate()
    copy.markers.sort(
      Comparator.comparingLong[WriteTxnMarkersResponseData.WritableTxnMarkerResult](_.producerId)
    )
    copy.markers.forEach { marker =>
      marker.topics.sort((t1, t2) => t1.name.compareTo(t2.name))
      marker.topics.forEach { topic =>
        topic.partitions.sort(
          Comparator.comparingInt[WriteTxnMarkersResponseData.WritableTxnMarkerPartitionResult](_.partitionIndex)
        )
      }
    }
    copy
  }

  @Test
  def testLeaderReplicaIfLocalRaisesFencedLeaderEpoch(): Unit = {
    testListOffsetFailedGetLeaderReplica(Errors.FENCED_LEADER_EPOCH)
  }

  @Test
  def testLeaderReplicaIfLocalRaisesUnknownLeaderEpoch(): Unit = {
    testListOffsetFailedGetLeaderReplica(Errors.UNKNOWN_LEADER_EPOCH)
  }

  @Test
  def testLeaderReplicaIfLocalRaisesNotLeaderOrFollower(): Unit = {
    testListOffsetFailedGetLeaderReplica(Errors.NOT_LEADER_OR_FOLLOWER)
  }

  @Test
  def testLeaderReplicaIfLocalRaisesUnknownTopicOrPartition(): Unit = {
    testListOffsetFailedGetLeaderReplica(Errors.UNKNOWN_TOPIC_OR_PARTITION)
  }

  @Test
  def testHandleDeleteGroups(): Unit = {
    val deleteGroupsRequest = new DeleteGroupsRequestData().setGroupsNames(List(
      "group-1",
      "group-2",
      "group-3"
    ).asJava)

    val requestChannelRequest = buildRequest(new DeleteGroupsRequest.Builder(deleteGroupsRequest).build())

    val future = new CompletableFuture[DeleteGroupsResponseData.DeletableGroupResultCollection]()
    when(groupCoordinator.deleteGroups(
      requestChannelRequest.context,
      List("group-1", "group-2", "group-3").asJava,
      RequestLocal.NoCaching.bufferSupplier
    )).thenReturn(future)
    kafkaApis = createKafkaApis()
    kafkaApis.handleDeleteGroupsRequest(
      requestChannelRequest,
      RequestLocal.NoCaching
    )

    val results = new DeleteGroupsResponseData.DeletableGroupResultCollection(List(
      new DeleteGroupsResponseData.DeletableGroupResult()
        .setGroupId("group-1")
        .setErrorCode(Errors.NONE.code),
      new DeleteGroupsResponseData.DeletableGroupResult()
        .setGroupId("group-2")
        .setErrorCode(Errors.NOT_CONTROLLER.code),
      new DeleteGroupsResponseData.DeletableGroupResult()
        .setGroupId("group-3")
        .setErrorCode(Errors.UNKNOWN_SERVER_ERROR.code),
    ).iterator.asJava)

    future.complete(results)

    val expectedDeleteGroupsResponse = new DeleteGroupsResponseData()
      .setResults(results)

    val response = verifyNoThrottling[DeleteGroupsResponse](requestChannelRequest)
    assertEquals(expectedDeleteGroupsResponse, response.data)
  }

  @Test
  def testHandleDeleteGroupsFutureFailed(): Unit = {
    val deleteGroupsRequest = new DeleteGroupsRequestData().setGroupsNames(List(
      "group-1",
      "group-2",
      "group-3"
    ).asJava)

    val requestChannelRequest = buildRequest(new DeleteGroupsRequest.Builder(deleteGroupsRequest).build())

    val future = new CompletableFuture[DeleteGroupsResponseData.DeletableGroupResultCollection]()
    when(groupCoordinator.deleteGroups(
      requestChannelRequest.context,
      List("group-1", "group-2", "group-3").asJava,
      RequestLocal.NoCaching.bufferSupplier
    )).thenReturn(future)
    kafkaApis = createKafkaApis()
    kafkaApis.handleDeleteGroupsRequest(
      requestChannelRequest,
      RequestLocal.NoCaching
    )

    future.completeExceptionally(Errors.NOT_CONTROLLER.exception)

    val expectedDeleteGroupsResponse = new DeleteGroupsResponseData()
      .setResults(new DeleteGroupsResponseData.DeletableGroupResultCollection(List(
        new DeleteGroupsResponseData.DeletableGroupResult()
          .setGroupId("group-1")
          .setErrorCode(Errors.NOT_CONTROLLER.code),
        new DeleteGroupsResponseData.DeletableGroupResult()
          .setGroupId("group-2")
          .setErrorCode(Errors.NOT_CONTROLLER.code),
        new DeleteGroupsResponseData.DeletableGroupResult()
          .setGroupId("group-3")
          .setErrorCode(Errors.NOT_CONTROLLER.code),
      ).iterator.asJava))

    val response = verifyNoThrottling[DeleteGroupsResponse](requestChannelRequest)
    assertEquals(expectedDeleteGroupsResponse, response.data)
  }

  @Test
  def testHandleDeleteGroupsAuthenticationFailed(): Unit = {
    val deleteGroupsRequest = new DeleteGroupsRequestData().setGroupsNames(List(
      "group-1",
      "group-2",
      "group-3"
    ).asJava)

    val requestChannelRequest = buildRequest(new DeleteGroupsRequest.Builder(deleteGroupsRequest).build())

    val authorizer: Authorizer = mock(classOf[Authorizer])

    val acls = Map(
      "group-1" -> AuthorizationResult.DENIED,
      "group-2" -> AuthorizationResult.ALLOWED,
      "group-3" -> AuthorizationResult.ALLOWED
    )

    when(authorizer.authorize(
      any[RequestContext],
      any[util.List[Action]]
    )).thenAnswer { invocation =>
      val actions = invocation.getArgument(1, classOf[util.List[Action]])
      actions.asScala.map { action =>
        acls.getOrElse(action.resourcePattern.name, AuthorizationResult.DENIED)
      }.asJava
    }

    val future = new CompletableFuture[DeleteGroupsResponseData.DeletableGroupResultCollection]()
    when(groupCoordinator.deleteGroups(
      requestChannelRequest.context,
      List("group-2", "group-3").asJava,
      RequestLocal.NoCaching.bufferSupplier
    )).thenReturn(future)
    kafkaApis = createKafkaApis(authorizer = Some(authorizer))
    kafkaApis.handleDeleteGroupsRequest(
      requestChannelRequest,
      RequestLocal.NoCaching
    )

    future.complete(new DeleteGroupsResponseData.DeletableGroupResultCollection(List(
      new DeleteGroupsResponseData.DeletableGroupResult()
        .setGroupId("group-2")
        .setErrorCode(Errors.NONE.code),
      new DeleteGroupsResponseData.DeletableGroupResult()
        .setGroupId("group-3")
        .setErrorCode(Errors.NONE.code)
    ).iterator.asJava))

    val expectedDeleteGroupsResponse = new DeleteGroupsResponseData()
      .setResults(new DeleteGroupsResponseData.DeletableGroupResultCollection(List(
        new DeleteGroupsResponseData.DeletableGroupResult()
          .setGroupId("group-2")
          .setErrorCode(Errors.NONE.code),
        new DeleteGroupsResponseData.DeletableGroupResult()
          .setGroupId("group-3")
          .setErrorCode(Errors.NONE.code),
        new DeleteGroupsResponseData.DeletableGroupResult()
          .setGroupId("group-1")
          .setErrorCode(Errors.GROUP_AUTHORIZATION_FAILED.code)).iterator.asJava))

    val response = verifyNoThrottling[DeleteGroupsResponse](requestChannelRequest)
    assertEquals(expectedDeleteGroupsResponse, response.data)
  }

  @Test
  def testHandleDescribeGroups(): Unit = {
    val describeGroupsRequest = new DescribeGroupsRequestData().setGroups(List(
      "group-1",
      "group-2",
      "group-3"
    ).asJava)

    val requestChannelRequest = buildRequest(new DescribeGroupsRequest.Builder(describeGroupsRequest).build())

    val future = new CompletableFuture[util.List[DescribeGroupsResponseData.DescribedGroup]]()
    when(groupCoordinator.describeGroups(
      requestChannelRequest.context,
      describeGroupsRequest.groups
    )).thenReturn(future)
    kafkaApis = createKafkaApis()
    kafkaApis.handleDescribeGroupsRequest(requestChannelRequest)

    val groupResults = List(
      new DescribeGroupsResponseData.DescribedGroup()
        .setGroupId("group-1")
        .setProtocolType("consumer")
        .setProtocolData("range")
        .setGroupState("Stable")
        .setMembers(List(
          new DescribeGroupsResponseData.DescribedGroupMember()
            .setMemberId("member-1")).asJava),
      new DescribeGroupsResponseData.DescribedGroup()
        .setGroupId("group-2")
        .setErrorCode(Errors.NOT_COORDINATOR.code),
      new DescribeGroupsResponseData.DescribedGroup()
        .setGroupId("group-3")
        .setErrorCode(Errors.REQUEST_TIMED_OUT.code)
    ).asJava

    future.complete(groupResults)

    val expectedDescribeGroupsResponse = new DescribeGroupsResponseData().setGroups(groupResults)
    val response = verifyNoThrottling[DescribeGroupsResponse](requestChannelRequest)
    assertEquals(expectedDescribeGroupsResponse, response.data)
  }

  @Test
  def testHandleDescribeGroupsFutureFailed(): Unit = {
    val describeGroupsRequest = new DescribeGroupsRequestData().setGroups(List(
      "group-1",
      "group-2",
      "group-3"
    ).asJava)

    val requestChannelRequest = buildRequest(new DescribeGroupsRequest.Builder(describeGroupsRequest).build())

    val future = new CompletableFuture[util.List[DescribeGroupsResponseData.DescribedGroup]]()
    when(groupCoordinator.describeGroups(
      requestChannelRequest.context,
      describeGroupsRequest.groups
    )).thenReturn(future)
    kafkaApis = createKafkaApis()
    kafkaApis.handleDescribeGroupsRequest(requestChannelRequest)

    val expectedDescribeGroupsResponse = new DescribeGroupsResponseData().setGroups(List(
      new DescribeGroupsResponseData.DescribedGroup()
        .setGroupId("group-1")
        .setErrorCode(Errors.UNKNOWN_SERVER_ERROR.code),
      new DescribeGroupsResponseData.DescribedGroup()
        .setGroupId("group-2")
        .setErrorCode(Errors.UNKNOWN_SERVER_ERROR.code),
      new DescribeGroupsResponseData.DescribedGroup()
        .setGroupId("group-3")
        .setErrorCode(Errors.UNKNOWN_SERVER_ERROR.code)
    ).asJava)

    future.completeExceptionally(Errors.UNKNOWN_SERVER_ERROR.exception)

    val response = verifyNoThrottling[DescribeGroupsResponse](requestChannelRequest)
    assertEquals(expectedDescribeGroupsResponse, response.data)
  }

  @Test
  def testHandleDescribeGroupsAuthenticationFailed(): Unit = {
    val describeGroupsRequest = new DescribeGroupsRequestData().setGroups(List(
      "group-1",
      "group-2",
      "group-3"
    ).asJava)

    val requestChannelRequest = buildRequest(new DescribeGroupsRequest.Builder(describeGroupsRequest).build())

    val authorizer: Authorizer = mock(classOf[Authorizer])

    val acls = Map(
      "group-1" -> AuthorizationResult.DENIED,
      "group-2" -> AuthorizationResult.ALLOWED,
      "group-3" -> AuthorizationResult.DENIED
    )

    when(authorizer.authorize(
      any[RequestContext],
      any[util.List[Action]]
    )).thenAnswer { invocation =>
      val actions = invocation.getArgument(1, classOf[util.List[Action]])
      actions.asScala.map { action =>
        acls.getOrElse(action.resourcePattern.name, AuthorizationResult.DENIED)
      }.asJava
    }

    val future = new CompletableFuture[util.List[DescribeGroupsResponseData.DescribedGroup]]()
    when(groupCoordinator.describeGroups(
      requestChannelRequest.context,
      List("group-2").asJava
    )).thenReturn(future)
    kafkaApis = createKafkaApis(authorizer = Some(authorizer))
    kafkaApis.handleDescribeGroupsRequest(requestChannelRequest)

    future.complete(List(
      new DescribeGroupsResponseData.DescribedGroup()
        .setGroupId("group-2")
        .setErrorCode(Errors.NOT_COORDINATOR.code)
    ).asJava)

    val expectedDescribeGroupsResponse = new DescribeGroupsResponseData().setGroups(List(
      // group-1 and group-3 are first because unauthorized are put first into the response.
      new DescribeGroupsResponseData.DescribedGroup()
        .setGroupId("group-1")
        .setErrorCode(Errors.GROUP_AUTHORIZATION_FAILED.code),
      new DescribeGroupsResponseData.DescribedGroup()
        .setGroupId("group-3")
        .setErrorCode(Errors.GROUP_AUTHORIZATION_FAILED.code),
      new DescribeGroupsResponseData.DescribedGroup()
        .setGroupId("group-2")
        .setErrorCode(Errors.NOT_COORDINATOR.code)
    ).asJava)

    val response = verifyNoThrottling[DescribeGroupsResponse](requestChannelRequest)
    assertEquals(expectedDescribeGroupsResponse, response.data)
  }

  @Test
  def testOffsetDelete(): Unit = {
    val group = "groupId"
    addTopicToMetadataCache("topic-1", numPartitions = 2)
    addTopicToMetadataCache("topic-2", numPartitions = 2)

    val topics = new OffsetDeleteRequestTopicCollection()
    topics.add(new OffsetDeleteRequestTopic()
      .setName("topic-1")
      .setPartitions(Seq(
        new OffsetDeleteRequestPartition().setPartitionIndex(0),
        new OffsetDeleteRequestPartition().setPartitionIndex(1)).asJava))
    topics.add(new OffsetDeleteRequestTopic()
      .setName("topic-2")
      .setPartitions(Seq(
        new OffsetDeleteRequestPartition().setPartitionIndex(0),
        new OffsetDeleteRequestPartition().setPartitionIndex(1)).asJava))

    val offsetDeleteRequest = new OffsetDeleteRequest.Builder(
      new OffsetDeleteRequestData()
        .setGroupId(group)
        .setTopics(topics)
    ).build()
    val request = buildRequest(offsetDeleteRequest)

    val requestLocal = RequestLocal.withThreadConfinedCaching
    val future = new CompletableFuture[OffsetDeleteResponseData]()
    when(groupCoordinator.deleteOffsets(
      request.context,
      offsetDeleteRequest.data,
      requestLocal.bufferSupplier
    )).thenReturn(future)
    kafkaApis = createKafkaApis()
    kafkaApis.handleOffsetDeleteRequest(request, requestLocal)

    val offsetDeleteResponseData = new OffsetDeleteResponseData()
      .setTopics(new OffsetDeleteResponseData.OffsetDeleteResponseTopicCollection(List(
        new OffsetDeleteResponseData.OffsetDeleteResponseTopic()
          .setName("topic-1")
          .setPartitions(new OffsetDeleteResponseData.OffsetDeleteResponsePartitionCollection(List(
            new OffsetDeleteResponseData.OffsetDeleteResponsePartition()
              .setPartitionIndex(0)
              .setErrorCode(Errors.NONE.code),
            new OffsetDeleteResponseData.OffsetDeleteResponsePartition()
              .setPartitionIndex(1)
              .setErrorCode(Errors.NONE.code)
          ).asJava.iterator)),
        new OffsetDeleteResponseData.OffsetDeleteResponseTopic()
          .setName("topic-2")
          .setPartitions(new OffsetDeleteResponseData.OffsetDeleteResponsePartitionCollection(List(
            new OffsetDeleteResponseData.OffsetDeleteResponsePartition()
              .setPartitionIndex(0)
              .setErrorCode(Errors.NONE.code),
            new OffsetDeleteResponseData.OffsetDeleteResponsePartition()
              .setPartitionIndex(1)
              .setErrorCode(Errors.NONE.code)
          ).asJava.iterator))
      ).asJava.iterator()))

    future.complete(offsetDeleteResponseData)

    val response = verifyNoThrottling[OffsetDeleteResponse](request)
    assertEquals(offsetDeleteResponseData, response.data)
  }

  @Test
  def testOffsetDeleteTopicsAndPartitionsValidation(): Unit = {
    val group = "groupId"
    addTopicToMetadataCache("foo", numPartitions = 2)
    addTopicToMetadataCache("bar", numPartitions = 2)

    val offsetDeleteRequest = new OffsetDeleteRequestData()
      .setGroupId(group)
      .setTopics(new OffsetDeleteRequestTopicCollection(List(
        // foo exists but has only 2 partitions.
        new OffsetDeleteRequestTopic()
          .setName("foo")
          .setPartitions(List(
            new OffsetDeleteRequestPartition().setPartitionIndex(0),
            new OffsetDeleteRequestPartition().setPartitionIndex(1),
            new OffsetDeleteRequestPartition().setPartitionIndex(2)
          ).asJava),
        // bar exists.
        new OffsetDeleteRequestTopic()
          .setName("bar")
          .setPartitions(List(
            new OffsetDeleteRequestPartition().setPartitionIndex(0),
            new OffsetDeleteRequestPartition().setPartitionIndex(1)
          ).asJava),
        // zar does not exist.
        new OffsetDeleteRequestTopic()
          .setName("zar")
          .setPartitions(List(
            new OffsetDeleteRequestPartition().setPartitionIndex(0),
            new OffsetDeleteRequestPartition().setPartitionIndex(1)
          ).asJava),
      ).asJava.iterator))

    val requestChannelRequest = buildRequest(new OffsetDeleteRequest.Builder(offsetDeleteRequest).build())

    // This is the request expected by the group coordinator. It contains
    // only existing topic-partitions.
    val expectedOffsetDeleteRequest = new OffsetDeleteRequestData()
      .setGroupId(group)
      .setTopics(new OffsetDeleteRequestTopicCollection(List(
        new OffsetDeleteRequestTopic()
          .setName("foo")
          .setPartitions(List(
            new OffsetDeleteRequestPartition().setPartitionIndex(0),
            new OffsetDeleteRequestPartition().setPartitionIndex(1)
          ).asJava),
        new OffsetDeleteRequestTopic()
          .setName("bar")
          .setPartitions(List(
            new OffsetDeleteRequestPartition().setPartitionIndex(0),
            new OffsetDeleteRequestPartition().setPartitionIndex(1)
          ).asJava)
      ).asJava.iterator))

    val future = new CompletableFuture[OffsetDeleteResponseData]()
    when(groupCoordinator.deleteOffsets(
      requestChannelRequest.context,
      expectedOffsetDeleteRequest,
      RequestLocal.NoCaching.bufferSupplier
    )).thenReturn(future)
    kafkaApis = createKafkaApis()
    kafkaApis.handle(
      requestChannelRequest,
      RequestLocal.NoCaching
    )

    // This is the response returned by the group coordinator.
    val offsetDeleteResponse = new OffsetDeleteResponseData()
      .setTopics(new OffsetDeleteResponseTopicCollection(List(
        new OffsetDeleteResponseTopic()
          .setName("foo")
          .setPartitions(new OffsetDeleteResponsePartitionCollection(List(
            new OffsetDeleteResponsePartition()
              .setPartitionIndex(0)
              .setErrorCode(Errors.NONE.code),
            new OffsetDeleteResponsePartition()
              .setPartitionIndex(1)
              .setErrorCode(Errors.NONE.code)
          ).asJava.iterator)),
        new OffsetDeleteResponseTopic()
          .setName("bar")
          .setPartitions(new OffsetDeleteResponsePartitionCollection(List(
            new OffsetDeleteResponsePartition()
              .setPartitionIndex(0)
              .setErrorCode(Errors.NONE.code),
            new OffsetDeleteResponsePartition()
              .setPartitionIndex(1)
              .setErrorCode(Errors.NONE.code)
          ).asJava.iterator)),
      ).asJava.iterator))

    val expectedOffsetDeleteResponse = new OffsetDeleteResponseData()
      .setTopics(new OffsetDeleteResponseTopicCollection(List(
        new OffsetDeleteResponseTopic()
          .setName("foo")
          .setPartitions(new OffsetDeleteResponsePartitionCollection(List(
            // foo-2 is first because partitions failing the validation
            // are put in the response first.
            new OffsetDeleteResponsePartition()
              .setPartitionIndex(2)
              .setErrorCode(Errors.UNKNOWN_TOPIC_OR_PARTITION.code),
            new OffsetDeleteResponsePartition()
              .setPartitionIndex(0)
              .setErrorCode(Errors.NONE.code),
            new OffsetDeleteResponsePartition()
              .setPartitionIndex(1)
              .setErrorCode(Errors.NONE.code)
          ).asJava.iterator)),
        // zar is before bar because topics failing the validation are
        // put in the response first.
        new OffsetDeleteResponseTopic()
          .setName("zar")
          .setPartitions(new OffsetDeleteResponsePartitionCollection(List(
            new OffsetDeleteResponsePartition()
              .setPartitionIndex(0)
              .setErrorCode(Errors.UNKNOWN_TOPIC_OR_PARTITION.code),
            new OffsetDeleteResponsePartition()
              .setPartitionIndex(1)
              .setErrorCode(Errors.UNKNOWN_TOPIC_OR_PARTITION.code)
          ).asJava.iterator)),
        new OffsetDeleteResponseTopic()
          .setName("bar")
          .setPartitions(new OffsetDeleteResponsePartitionCollection(List(
            new OffsetDeleteResponsePartition()
              .setPartitionIndex(0)
              .setErrorCode(Errors.NONE.code),
            new OffsetDeleteResponsePartition()
              .setPartitionIndex(1)
              .setErrorCode(Errors.NONE.code)
          ).asJava.iterator)),
      ).asJava.iterator))

    future.complete(offsetDeleteResponse)
    val response = verifyNoThrottling[OffsetDeleteResponse](requestChannelRequest)
    assertEquals(expectedOffsetDeleteResponse, response.data)
  }

  @Test
  def testOffsetDeleteWithInvalidPartition(): Unit = {
    val group = "groupId"
    val topic = "topic"
    addTopicToMetadataCache(topic, numPartitions = 1)

    def checkInvalidPartition(invalidPartitionId: Int): Unit = {
      reset(groupCoordinator, replicaManager, clientRequestQuotaManager, requestChannel)

      val topics = new OffsetDeleteRequestTopicCollection()
      topics.add(new OffsetDeleteRequestTopic()
        .setName(topic)
        .setPartitions(Collections.singletonList(
          new OffsetDeleteRequestPartition().setPartitionIndex(invalidPartitionId))))
      val offsetDeleteRequest = new OffsetDeleteRequest.Builder(
        new OffsetDeleteRequestData()
          .setGroupId(group)
          .setTopics(topics)
      ).build()
      val request = buildRequest(offsetDeleteRequest)

      // The group coordinator is called even if there are no
      // topic-partitions left after the validation.
      when(groupCoordinator.deleteOffsets(
        request.context,
        new OffsetDeleteRequestData().setGroupId(group),
        RequestLocal.NoCaching.bufferSupplier
      )).thenReturn(CompletableFuture.completedFuture(
        new OffsetDeleteResponseData()
      ))
      val kafkaApis = createKafkaApis()
      try {
        kafkaApis.handleOffsetDeleteRequest(request, RequestLocal.NoCaching)

        val response = verifyNoThrottling[OffsetDeleteResponse](request)

        assertEquals(Errors.UNKNOWN_TOPIC_OR_PARTITION,
          Errors.forCode(response.data.topics.find(topic).partitions.find(invalidPartitionId).errorCode))
      } finally {
        kafkaApis.close()
      }
    }

    checkInvalidPartition(-1)
    checkInvalidPartition(1) // topic has only one partition
  }

  @Test
  def testOffsetDeleteWithInvalidGroup(): Unit = {
    val group = "groupId"
    val topic = "topic"
    addTopicToMetadataCache(topic, numPartitions = 1)

    val offsetDeleteRequest = new OffsetDeleteRequest.Builder(
      new OffsetDeleteRequestData().setGroupId(group)
    ).build()
    val request = buildRequest(offsetDeleteRequest)

    val future = new CompletableFuture[OffsetDeleteResponseData]()
    when(groupCoordinator.deleteOffsets(
      request.context,
      offsetDeleteRequest.data,
      RequestLocal.NoCaching.bufferSupplier
    )).thenReturn(future)
    kafkaApis = createKafkaApis()
    kafkaApis.handleOffsetDeleteRequest(request, RequestLocal.NoCaching)

    future.completeExceptionally(Errors.GROUP_ID_NOT_FOUND.exception)

    val response = verifyNoThrottling[OffsetDeleteResponse](request)

    assertEquals(Errors.GROUP_ID_NOT_FOUND, Errors.forCode(response.data.errorCode))
  }

  @Test
  def testOffsetDeleteWithInvalidGroupWithTopLevelError(): Unit = {
    val group = "groupId"
    val topic = "topic"
    addTopicToMetadataCache(topic, numPartitions = 1)

    val offsetDeleteRequest = new OffsetDeleteRequest.Builder(
      new OffsetDeleteRequestData()
        .setGroupId(group)
        .setTopics(new OffsetDeleteRequestTopicCollection(Collections.singletonList(new OffsetDeleteRequestTopic()
          .setName("topic-unknown")
          .setPartitions(Collections.singletonList(new OffsetDeleteRequestPartition()
            .setPartitionIndex(0)
          ))
        ).iterator()))
    ).build()
    val request = buildRequest(offsetDeleteRequest)

    val future = new CompletableFuture[OffsetDeleteResponseData]()
    when(groupCoordinator.deleteOffsets(
      request.context,
      new OffsetDeleteRequestData().setGroupId(group), // Nonexistent topics won't be passed to groupCoordinator.
      RequestLocal.NoCaching.bufferSupplier
    )).thenReturn(future)
    kafkaApis = createKafkaApis()
    kafkaApis.handleOffsetDeleteRequest(request, RequestLocal.NoCaching)

    future.complete(new OffsetDeleteResponseData()
      .setErrorCode(Errors.GROUP_ID_NOT_FOUND.code())
    )

    val response = verifyNoThrottling[OffsetDeleteResponse](request)

    assertEquals(Errors.GROUP_ID_NOT_FOUND, Errors.forCode(response.data.errorCode))
  }

  private def testListOffsetFailedGetLeaderReplica(error: Errors): Unit = {
    val tp = new TopicPartition("foo", 0)
    val isolationLevel = IsolationLevel.READ_UNCOMMITTED
    val currentLeaderEpoch = Optional.of[Integer](15)

    when(replicaManager.fetchOffsetForTimestamp(
      ArgumentMatchers.eq(tp),
      ArgumentMatchers.eq(ListOffsetsRequest.EARLIEST_TIMESTAMP),
      ArgumentMatchers.eq(Some(isolationLevel)),
      ArgumentMatchers.eq(currentLeaderEpoch),
      fetchOnlyFromLeader = ArgumentMatchers.eq(true))
    ).thenThrow(error.exception)

    val targetTimes = List(new ListOffsetsTopic()
      .setName(tp.topic)
      .setPartitions(List(new ListOffsetsPartition()
        .setPartitionIndex(tp.partition)
        .setTimestamp(ListOffsetsRequest.EARLIEST_TIMESTAMP)
        .setCurrentLeaderEpoch(currentLeaderEpoch.get)).asJava)).asJava
    val listOffsetRequest = ListOffsetsRequest.Builder.forConsumer(true, isolationLevel, false)
      .setTargetTimes(targetTimes).build()
    val request = buildRequest(listOffsetRequest)
    when(clientRequestQuotaManager.maybeRecordAndGetThrottleTimeMs(any[RequestChannel.Request](),
      any[Long])).thenReturn(0)
    kafkaApis = createKafkaApis()
    kafkaApis.handleListOffsetRequest(request)

    val response = verifyNoThrottling[ListOffsetsResponse](request)
    val partitionDataOptional = response.topics.asScala.find(_.name == tp.topic).get
      .partitions.asScala.find(_.partitionIndex == tp.partition)
    assertTrue(partitionDataOptional.isDefined)

    val partitionData = partitionDataOptional.get
    assertEquals(error.code, partitionData.errorCode)
    assertEquals(ListOffsetsResponse.UNKNOWN_OFFSET, partitionData.offset)
    assertEquals(ListOffsetsResponse.UNKNOWN_TIMESTAMP, partitionData.timestamp)
  }

  @Test
  def testReadUncommittedConsumerListOffsetLatest(): Unit = {
    testConsumerListOffsetLatest(IsolationLevel.READ_UNCOMMITTED)
  }

  @Test
  def testReadCommittedConsumerListOffsetLatest(): Unit = {
    testConsumerListOffsetLatest(IsolationLevel.READ_COMMITTED)
  }

  /**
   * Verifies that the metadata response is correct if the broker listeners are inconsistent (i.e. one broker has
   * more listeners than another) and the request is sent on the listener that exists in both brokers.
   */
  @Test
  def testMetadataRequestOnSharedListenerWithInconsistentListenersAcrossBrokers(): Unit = {
    val (plaintextListener, _) = updateMetadataCacheWithInconsistentListeners()
    val response = sendMetadataRequestWithInconsistentListeners(plaintextListener)
    assertEquals(Set(0, 1), response.brokers.asScala.map(_.id).toSet)
  }

  /**
   * Verifies that the metadata response is correct if the broker listeners are inconsistent (i.e. one broker has
   * more listeners than another) and the request is sent on the listener that exists in one broker.
   */
  @Test
  def testMetadataRequestOnDistinctListenerWithInconsistentListenersAcrossBrokers(): Unit = {
    val (_, anotherListener) = updateMetadataCacheWithInconsistentListeners()
    val response = sendMetadataRequestWithInconsistentListeners(anotherListener)
    assertEquals(Set(0), response.brokers.asScala.map(_.id).toSet)
  }


  /**
   * Metadata request to fetch all topics should not result in the followings:
   * 1) Auto topic creation
   * 2) UNKNOWN_TOPIC_OR_PARTITION
   *
   * This case is testing the case that a topic is being deleted from MetadataCache right after
   * authorization but before checking in MetadataCache.
   */
  @Test
  def testGetAllTopicMetadataShouldNotCreateTopicOrReturnUnknownTopicPartition(): Unit = {
    // Setup: authorizer authorizes 2 topics, but one got deleted in metadata cache
    metadataCache = mock(classOf[ZkMetadataCache])
    when(metadataCache.getAliveBrokerNodes(any())).thenReturn(List(new Node(brokerId,"localhost", 0)))
    when(metadataCache.getControllerId).thenReturn(None)

    // 2 topics returned for authorization in during handle
    val topicsReturnedFromMetadataCacheForAuthorization = Set("remaining-topic", "later-deleted-topic")
    when(metadataCache.getAllTopics()).thenReturn(topicsReturnedFromMetadataCacheForAuthorization)
    // 1 topic is deleted from metadata right at the time between authorization and the next getTopicMetadata() call
    when(metadataCache.getTopicMetadata(
      ArgumentMatchers.eq(topicsReturnedFromMetadataCacheForAuthorization),
      any[ListenerName],
      anyBoolean,
      anyBoolean
    )).thenReturn(Seq(
      new MetadataResponseTopic()
        .setErrorCode(Errors.NONE.code)
        .setName("remaining-topic")
        .setIsInternal(false)
    ))


    var createTopicIsCalled: Boolean = false
    // Specific mock on zkClient for this use case
    // Expect it's never called to do auto topic creation
    when(zkClient.setOrCreateEntityConfigs(
      ArgumentMatchers.eq(ConfigType.TOPIC),
      anyString,
      any[Properties]
    )).thenAnswer(_ => {
      createTopicIsCalled = true
    })
    // No need to use
    when(zkClient.getAllBrokersInCluster)
      .thenReturn(Seq(new Broker(
        brokerId, "localhost", 9902,
        ListenerName.forSecurityProtocol(SecurityProtocol.PLAINTEXT), SecurityProtocol.PLAINTEXT
      )))


    val (requestListener, _) = updateMetadataCacheWithInconsistentListeners()
    val response = sendMetadataRequestWithInconsistentListeners(requestListener)

    assertFalse(createTopicIsCalled)
    val responseTopics = response.topicMetadata().asScala.map { metadata => metadata.topic() }
    assertEquals(List("remaining-topic"), responseTopics)
    assertTrue(response.topicsByError(Errors.UNKNOWN_TOPIC_OR_PARTITION).isEmpty)
  }

  @Test
  def testUnauthorizedTopicMetadataRequest(): Unit = {
    // 1. Set up broker information
    val plaintextListener = ListenerName.forSecurityProtocol(SecurityProtocol.PLAINTEXT)
    val broker = new UpdateMetadataBroker()
      .setId(0)
      .setRack("rack")
      .setEndpoints(Seq(
        new UpdateMetadataEndpoint()
          .setHost("broker0")
          .setPort(9092)
          .setSecurityProtocol(SecurityProtocol.PLAINTEXT.id)
          .setListener(plaintextListener.value)
      ).asJava)

    // 2. Set up authorizer
    val authorizer: Authorizer = mock(classOf[Authorizer])
    val unauthorizedTopic = "unauthorized-topic"
    val authorizedTopic = "authorized-topic"

    val expectedActions = Seq(
      new Action(AclOperation.DESCRIBE, new ResourcePattern(ResourceType.TOPIC, unauthorizedTopic, PatternType.LITERAL), 1, true, true),
      new Action(AclOperation.DESCRIBE, new ResourcePattern(ResourceType.TOPIC, authorizedTopic, PatternType.LITERAL), 1, true, true)
    )

    // Here we need to use AuthHelperTest.matchSameElements instead of EasyMock.eq since the order of the request is unknown
    when(authorizer.authorize(any[RequestContext], argThat((t: java.util.List[Action]) => t.containsAll(expectedActions.asJava))))
      .thenAnswer { invocation =>
      val actions = invocation.getArgument(1).asInstanceOf[util.List[Action]].asScala
      actions.map { action =>
        if (action.resourcePattern().name().equals(authorizedTopic))
          AuthorizationResult.ALLOWED
        else
          AuthorizationResult.DENIED
      }.asJava
    }

    // 3. Set up MetadataCache
    val authorizedTopicId = Uuid.randomUuid()
    val unauthorizedTopicId = Uuid.randomUuid()

    val topicIds = new util.HashMap[String, Uuid]()
    topicIds.put(authorizedTopic, authorizedTopicId)
    topicIds.put(unauthorizedTopic, unauthorizedTopicId)

    def createDummyPartitionStates(topic: String) = {
      new UpdateMetadataPartitionState()
        .setTopicName(topic)
        .setPartitionIndex(0)
        .setControllerEpoch(0)
        .setLeader(0)
        .setLeaderEpoch(0)
        .setReplicas(Collections.singletonList(0))
        .setZkVersion(0)
        .setIsr(Collections.singletonList(0))
    }

    // Send UpdateMetadataReq to update MetadataCache
    val partitionStates = Seq(unauthorizedTopic, authorizedTopic).map(createDummyPartitionStates)

    val updateMetadataRequest = new UpdateMetadataRequest.Builder(ApiKeys.UPDATE_METADATA.latestVersion, 0,
      0, 0, partitionStates.asJava, Seq(broker).asJava, topicIds).build()
    metadataCache.asInstanceOf[ZkMetadataCache].updateMetadata(correlationId = 0, updateMetadataRequest)

    // 4. Send TopicMetadataReq using topicId
    val metadataReqByTopicId = new MetadataRequest.Builder(util.Arrays.asList(authorizedTopicId, unauthorizedTopicId)).build()
    val repByTopicId = buildRequest(metadataReqByTopicId, plaintextListener)
    when(clientRequestQuotaManager.maybeRecordAndGetThrottleTimeMs(any[RequestChannel.Request](),
      any[Long])).thenReturn(0)
    kafkaApis = createKafkaApis(authorizer = Some(authorizer))
    kafkaApis.handleTopicMetadataRequest(repByTopicId)
    val metadataByTopicIdResp = verifyNoThrottling[MetadataResponse](repByTopicId)

    val metadataByTopicId = metadataByTopicIdResp.data().topics().asScala.groupBy(_.topicId()).map(kv => (kv._1, kv._2.head))

    metadataByTopicId.foreach { case (topicId, metadataResponseTopic) =>
      if (topicId == unauthorizedTopicId) {
        // Return an TOPIC_AUTHORIZATION_FAILED on unauthorized error regardless of leaking the existence of topic id
        assertEquals(Errors.TOPIC_AUTHORIZATION_FAILED.code(), metadataResponseTopic.errorCode())
        // Do not return topic information on unauthorized error
        assertNull(metadataResponseTopic.name())
      } else {
        assertEquals(Errors.NONE.code(), metadataResponseTopic.errorCode())
        assertEquals(authorizedTopic, metadataResponseTopic.name())
      }
    }
    kafkaApis.close()

    // 4. Send TopicMetadataReq using topic name
    reset(clientRequestQuotaManager, requestChannel)
    val metadataReqByTopicName = new MetadataRequest.Builder(util.Arrays.asList(authorizedTopic, unauthorizedTopic), false).build()
    val repByTopicName = buildRequest(metadataReqByTopicName, plaintextListener)
    kafkaApis = createKafkaApis(authorizer = Some(authorizer))
    kafkaApis.handleTopicMetadataRequest(repByTopicName)
    val metadataByTopicNameResp = verifyNoThrottling[MetadataResponse](repByTopicName)

    val metadataByTopicName = metadataByTopicNameResp.data().topics().asScala.groupBy(_.name()).map(kv => (kv._1, kv._2.head))

    metadataByTopicName.foreach { case (topicName, metadataResponseTopic) =>
      if (topicName == unauthorizedTopic) {
        assertEquals(Errors.TOPIC_AUTHORIZATION_FAILED.code(), metadataResponseTopic.errorCode())
        // Do not return topic Id on unauthorized error
        assertEquals(Uuid.ZERO_UUID, metadataResponseTopic.topicId())
      } else {
        assertEquals(Errors.NONE.code(), metadataResponseTopic.errorCode())
        assertEquals(authorizedTopicId, metadataResponseTopic.topicId())
      }
    }
  }

    /**
   * Verifies that sending a fetch request with version 9 works correctly when
   * ReplicaManager.getLogConfig returns None.
   */
  @Test
  def testFetchRequestV9WithNoLogConfig(): Unit = {
    val tidp = new TopicIdPartition(Uuid.ZERO_UUID, new TopicPartition("foo", 0))
    val tp = tidp.topicPartition
    addTopicToMetadataCache(tp.topic, numPartitions = 1)
    val hw = 3
    val timestamp = 1000

    when(replicaManager.getLogConfig(ArgumentMatchers.eq(tp))).thenReturn(None)

    when(replicaManager.fetchMessages(
      any[FetchParams],
      any[Seq[(TopicIdPartition, FetchRequest.PartitionData)]],
      any[ReplicaQuota],
      any[Seq[(TopicIdPartition, FetchPartitionData)] => Unit]()
    )).thenAnswer(invocation => {
      val callback = invocation.getArgument(3).asInstanceOf[Seq[(TopicIdPartition, FetchPartitionData)] => Unit]
      val records = MemoryRecords.withRecords(CompressionType.NONE,
        new SimpleRecord(timestamp, "foo".getBytes(StandardCharsets.UTF_8)))
      callback(Seq(tidp -> new FetchPartitionData(Errors.NONE, hw, 0, records,
        Optional.empty(), OptionalLong.empty(), Optional.empty(), OptionalInt.empty(), false)))
    })

    val fetchData = Map(tidp -> new FetchRequest.PartitionData(Uuid.ZERO_UUID, 0, 0, 1000,
      Optional.empty())).asJava
    val fetchDataBuilder = Map(tp -> new FetchRequest.PartitionData(Uuid.ZERO_UUID, 0, 0, 1000,
      Optional.empty())).asJava
    val fetchMetadata = new JFetchMetadata(0, 0)
    val fetchContext = new FullFetchContext(time, new FetchSessionCache(1000, 100),
      fetchMetadata, fetchData, false, false)
    when(fetchManager.newContext(
      any[Short],
      any[JFetchMetadata],
      any[Boolean],
      any[util.Map[TopicIdPartition, FetchRequest.PartitionData]],
      any[util.List[TopicIdPartition]],
      any[util.Map[Uuid, String]])).thenReturn(fetchContext)

    when(clientQuotaManager.maybeRecordAndGetThrottleTimeMs(
      any[RequestChannel.Request](), anyDouble, anyLong)).thenReturn(0)

    val fetchRequest = new FetchRequest.Builder(9, 9, -1, -1, 100, 0, fetchDataBuilder)
      .build()
    val request = buildRequest(fetchRequest)
    kafkaApis = createKafkaApis()
    kafkaApis.handleFetchRequest(request)

    val response = verifyNoThrottling[FetchResponse](request)
    val responseData = response.responseData(metadataCache.topicIdsToNames(), 9)
    assertTrue(responseData.containsKey(tp))

    val partitionData = responseData.get(tp)
    assertEquals(Errors.NONE.code, partitionData.errorCode)
    assertEquals(hw, partitionData.highWatermark)
    assertEquals(-1, partitionData.lastStableOffset)
    assertEquals(0, partitionData.logStartOffset)
    assertEquals(timestamp, FetchResponse.recordsOrFail(partitionData).batches.iterator.next.maxTimestamp)
    assertNull(partitionData.abortedTransactions)
  }

  /**
   * Verifies that partitions with unknown topic ID errors are added to the erroneous set and there is not an attempt to fetch them.
   */
  @ParameterizedTest
  @ValueSource(ints = Array(-1, 0))
  def testFetchRequestErroneousPartitions(replicaId: Int): Unit = {
    val foo = new TopicIdPartition(Uuid.randomUuid(), new TopicPartition("foo", 0))
    val unresolvedFoo = new TopicIdPartition(foo.topicId, new TopicPartition(null, foo.partition))

    addTopicToMetadataCache(foo.topic, 1, topicId = foo.topicId)

    // We will never return a logConfig when the topic name is null. This is ok since we won't have any records to convert.
    when(replicaManager.getLogConfig(ArgumentMatchers.eq(unresolvedFoo.topicPartition))).thenReturn(None)

    // Simulate unknown topic ID in the context
    val fetchData = Map(new TopicIdPartition(foo.topicId, new TopicPartition(null, foo.partition)) ->
      new FetchRequest.PartitionData(foo.topicId, 0, 0, 1000, Optional.empty())).asJava
    val fetchDataBuilder = Map(foo.topicPartition -> new FetchRequest.PartitionData(foo.topicId, 0, 0, 1000,
      Optional.empty())).asJava
    val fetchMetadata = new JFetchMetadata(0, 0)
    val fetchContext = new FullFetchContext(time, new FetchSessionCache(1000, 100),
      fetchMetadata, fetchData, true, replicaId >= 0)
    // We expect to have the resolved partition, but we will simulate an unknown one with the fetchContext we return.
    when(fetchManager.newContext(
      ApiKeys.FETCH.latestVersion,
      fetchMetadata,
      replicaId >= 0,
      Collections.singletonMap(foo, new FetchRequest.PartitionData(foo.topicId, 0, 0, 1000, Optional.empty())),
      Collections.emptyList[TopicIdPartition],
      metadataCache.topicIdsToNames())
    ).thenReturn(fetchContext)

    when(clientQuotaManager.maybeRecordAndGetThrottleTimeMs(
      any[RequestChannel.Request](), anyDouble, anyLong)).thenReturn(0)

    // If replicaId is -1 we will build a consumer request. Any non-negative replicaId will build a follower request.
    val replicaEpoch = if (replicaId < 0) -1 else 1
    val fetchRequest = new FetchRequest.Builder(ApiKeys.FETCH.latestVersion, ApiKeys.FETCH.latestVersion,
      replicaId, replicaEpoch, 100, 0, fetchDataBuilder).metadata(fetchMetadata).build()
    val request = buildRequest(fetchRequest)
    kafkaApis = createKafkaApis()
    kafkaApis.handleFetchRequest(request)

    val response = verifyNoThrottling[FetchResponse](request)
    val responseData = response.responseData(metadataCache.topicIdsToNames(), ApiKeys.FETCH.latestVersion)
    assertTrue(responseData.containsKey(foo.topicPartition))

    val partitionData = responseData.get(foo.topicPartition)
    assertEquals(Errors.UNKNOWN_TOPIC_ID.code, partitionData.errorCode)
    assertEquals(-1, partitionData.highWatermark)
    assertEquals(-1, partitionData.lastStableOffset)
    assertEquals(-1, partitionData.logStartOffset)
    assertEquals(MemoryRecords.EMPTY, FetchResponse.recordsOrFail(partitionData))
  }

  @Test
  def testFetchResponseContainsNewLeaderOnNotLeaderOrFollower(): Unit = {
    val topicId = Uuid.randomUuid()
    val tidp = new TopicIdPartition(topicId, new TopicPartition("foo", 0))
    val tp = tidp.topicPartition
    addTopicToMetadataCache(tp.topic, numPartitions = 1, numBrokers = 3, topicId)

    when(replicaManager.getLogConfig(ArgumentMatchers.eq(tp))).thenReturn(Some(LogConfig.fromProps(
      Collections.emptyMap(),
      new Properties()
    )))

    val partition = mock(classOf[Partition])
    val newLeaderId = 2
    val newLeaderEpoch = 5

    when(replicaManager.getPartitionOrError(tp)).thenAnswer(_ => Right(partition))
    when(partition.leaderReplicaIdOpt).thenAnswer(_ => Some(newLeaderId))
    when(partition.getLeaderEpoch).thenAnswer(_ => newLeaderEpoch)

    when(replicaManager.fetchMessages(
      any[FetchParams],
      any[Seq[(TopicIdPartition, FetchRequest.PartitionData)]],
      any[ReplicaQuota],
      any[Seq[(TopicIdPartition, FetchPartitionData)] => Unit]()
    )).thenAnswer(invocation => {
      val callback = invocation.getArgument(3).asInstanceOf[Seq[(TopicIdPartition, FetchPartitionData)] => Unit]
      callback(Seq(tidp -> new FetchPartitionData(Errors.NOT_LEADER_OR_FOLLOWER, UnifiedLog.UnknownOffset, UnifiedLog.UnknownOffset, MemoryRecords.EMPTY,
        Optional.empty(), OptionalLong.empty(), Optional.empty(), OptionalInt.empty(), false)))
    })

    val fetchData = Map(tidp -> new FetchRequest.PartitionData(topicId, 0, 0, 1000,
      Optional.empty())).asJava
    val fetchDataBuilder = Map(tp -> new FetchRequest.PartitionData(topicId, 0, 0, 1000,
      Optional.empty())).asJava
    val fetchMetadata = new JFetchMetadata(0, 0)
    val fetchContext = new FullFetchContext(time, new FetchSessionCache(1000, 100),
      fetchMetadata, fetchData, true, false)
    when(fetchManager.newContext(
      any[Short],
      any[JFetchMetadata],
      any[Boolean],
      any[util.Map[TopicIdPartition, FetchRequest.PartitionData]],
      any[util.List[TopicIdPartition]],
      any[util.Map[Uuid, String]])).thenReturn(fetchContext)

    when(clientQuotaManager.maybeRecordAndGetThrottleTimeMs(
      any[RequestChannel.Request](), anyDouble, anyLong)).thenReturn(0)

    val fetchRequest = new FetchRequest.Builder(16, 16, -1, -1, 100, 0, fetchDataBuilder)
      .build()
    val request = buildRequest(fetchRequest)
    kafkaApis = createKafkaApis()
    kafkaApis.handleFetchRequest(request)

    val response = verifyNoThrottling[FetchResponse](request)
    val responseData = response.responseData(metadataCache.topicIdsToNames(), 16)

    val partitionData = responseData.get(tp)
    assertEquals(Errors.NOT_LEADER_OR_FOLLOWER.code, partitionData.errorCode)
    assertEquals(newLeaderId, partitionData.currentLeader.leaderId())
    assertEquals(newLeaderEpoch, partitionData.currentLeader.leaderEpoch())
    val node = response.data.nodeEndpoints.asScala.head
    assertEquals(2, node.nodeId)
    assertEquals("broker2", node.host)
  }

  private def expectedAcquiredRecords(baseOffset : Long, lastOffset : Long, deliveryCount : Int) : util.List[AcquiredRecords] = {
    val acquiredRecordsList : util.List[AcquiredRecords] = new util.ArrayList()
    acquiredRecordsList.add(new AcquiredRecords()
      .setBaseOffset(baseOffset)
      .setLastOffset(lastOffset)
      .setDeliveryCount(deliveryCount.toShort))
    acquiredRecordsList
  }

  private def memoryRecordsBuilder(numOfRecords : Int, startOffset : Long) : MemoryRecordsBuilder = {
    val builder : MemoryRecordsBuilder = MemoryRecords.builder(ByteBuffer.allocate(1024),
      CompressionType.NONE, TimestampType.CREATE_TIME, startOffset)
    for (i <- 0 until numOfRecords) {
      builder.appendWithOffset(startOffset + i, 0L, TestUtils.randomString(10).getBytes(), TestUtils.randomString(10).getBytes())
    }
    builder
  }

  private def memoryRecords(numOfRecords : Int, startOffset : Long) : MemoryRecords = {
    memoryRecordsBuilder(numOfRecords, startOffset).build()
  }

  @Test
  def testHandleShareFetchRequestSuccessWithoutAcknowledgements(): Unit = {
    val topicName = "foo"
    val topicId = Uuid.randomUuid()
    val partitionIndex = 0
    addTopicToMetadataCache(topicName, 1, topicId = topicId)
    val memberId : Uuid = Uuid.ZERO_UUID

    val records = memoryRecords(10, 0)

    when(replicaManager.fetchMessages(any(), any(), any(), any())).thenAnswer { invocation =>
      val callback: Seq[(TopicIdPartition, FetchPartitionData)] => Unit = invocation.getArgument(3)
      val responseCallbackParams : Seq[(TopicIdPartition, FetchPartitionData)] = Seq(
        new TopicIdPartition(topicId, new TopicPartition(topicName, partitionIndex)) ->
          new FetchPartitionData(Errors.NONE, 100, 0, records, Optional.empty(), OptionalLong.empty(), Optional.empty(), OptionalInt.empty(), false),
      )
      callback(responseCallbackParams)
    }

    when(clientQuotaManager.maybeRecordAndGetThrottleTimeMs(
      any[RequestChannel.Request](), anyDouble, anyLong)).thenReturn(0)

    val shareFetchRequestData = new ShareFetchRequestData().
      setGroupId("group").
      setMemberId(memberId.toString).
      setShareSessionEpoch(0).
      setTopics(List(new ShareFetchRequestData.FetchTopic().
        setTopicId(topicId).
        setPartitions(List(
          new ShareFetchRequestData.FetchPartition()
            .setPartitionIndex(0)
            .setPartitionMaxBytes(40000)).asJava)).asJava)

    val shareFetchRequest = new ShareFetchRequest.Builder(shareFetchRequestData).build(ApiKeys.SHARE_FETCH.latestVersion)
    val request = buildRequest(shareFetchRequest)
    kafkaApis = createKafkaApis(overrideProperties = Map(KafkaConfig.ShareGroupEnableProp -> "true"))
    kafkaApis.handleShareFetchRequest(request)
    val response = verifyNoThrottling[ShareFetchResponse](request)
    val responseData = response.data()
    val topicResponses = responseData.responses()

    assertEquals(Errors.NONE.code(), responseData.errorCode())
    assertEquals(1, topicResponses.size())
    assertEquals(topicId, topicResponses.get(0).topicId())
    assertEquals(1, topicResponses.get(0).partitions().size())
    assertEquals(partitionIndex, topicResponses.get(0).partitions().get(0).partitionIndex())
    assertEquals(Errors.NONE.code(), topicResponses.get(0).partitions().get(0).errorCode())
    assertEquals(records, topicResponses.get(0).partitions().get(0).records())
    assertArrayEquals(expectedAcquiredRecords(0, 9, 1).toArray(), topicResponses.get(0).partitions().get(0).acquiredRecords().toArray())
  }

  @Test
  def testHandleShareFetchRequestSuccessWithAcknowledgements() : Unit = {
    val topicName = "foo"
    val topicId = Uuid.randomUuid()
    val partitionIndex = 0
    addTopicToMetadataCache(topicName, 1, topicId = topicId)
    val memberId : Uuid = Uuid.ZERO_UUID

    val records1 = memoryRecords(10, 0)
    val records2 = memoryRecords(10, 10)

    when(replicaManager.fetchMessages(any(), any(), any(), any())).thenAnswer { invocation =>
      val callback: Seq[(TopicIdPartition, FetchPartitionData)] => Unit = invocation.getArgument(3)
      val responseCallbackParams : Seq[(TopicIdPartition, FetchPartitionData)] = Seq(
        new TopicIdPartition(topicId, new TopicPartition(topicName, partitionIndex)) ->
          new FetchPartitionData(Errors.NONE, 100, 0, records1, Optional.empty(), OptionalLong.empty(), Optional.empty(), OptionalInt.empty(), false),
      )
      callback(responseCallbackParams)
    }.thenAnswer { invocation =>
      val callback: Seq[(TopicIdPartition, FetchPartitionData)] => Unit = invocation.getArgument(3)
      val responseCallbackParams : Seq[(TopicIdPartition, FetchPartitionData)] = Seq(
        new TopicIdPartition(topicId, new TopicPartition(topicName, partitionIndex)) ->
          new FetchPartitionData(Errors.NONE, 100, 0, records2, Optional.empty(), OptionalLong.empty(), Optional.empty(), OptionalInt.empty(), false),
      )
      callback(responseCallbackParams)
    }

    when(clientQuotaManager.maybeRecordAndGetThrottleTimeMs(
      any[RequestChannel.Request](), anyDouble, anyLong)).thenReturn(0)

    var shareFetchRequestData = new ShareFetchRequestData().
      setGroupId("group").
      setMemberId(memberId.toString).
      setShareSessionEpoch(0).
      setTopics(List(new ShareFetchRequestData.FetchTopic().
        setTopicId(topicId).
        setPartitions(List(
          new ShareFetchRequestData.FetchPartition()
            .setPartitionIndex(0)
            .setPartitionMaxBytes(40000)).asJava)).asJava)

    var shareFetchRequest = new ShareFetchRequest.Builder(shareFetchRequestData).build(ApiKeys.SHARE_FETCH.latestVersion)
    var request = buildRequest(shareFetchRequest)
    kafkaApis = createKafkaApis(overrideProperties = Map(KafkaConfig.ShareGroupEnableProp -> "true"))
    kafkaApis.handleShareFetchRequest(request)
    var response = verifyNoThrottling[ShareFetchResponse](request)
    var responseData = response.data()
    var topicResponses = responseData.responses()

    assertEquals(Errors.NONE.code(), responseData.errorCode())
    assertEquals(1, topicResponses.size())
    assertEquals(topicId, topicResponses.get(0).topicId())
    assertEquals(1, topicResponses.get(0).partitions().size())
    assertEquals(partitionIndex, topicResponses.get(0).partitions().get(0).partitionIndex())
    assertEquals(Errors.NONE.code(), topicResponses.get(0).partitions().get(0).errorCode())
    assertEquals(records1, topicResponses.get(0).partitions().get(0).records())
    assertArrayEquals(expectedAcquiredRecords(0, 9, 1).toArray(), topicResponses.get(0).partitions().get(0).acquiredRecords().toArray())

    shareFetchRequestData = new ShareFetchRequestData().
      setGroupId("group").
      setMemberId(memberId.toString).
      setShareSessionEpoch(1).
      setTopics(List(new ShareFetchRequestData.FetchTopic().
        setTopicId(topicId).
        setPartitions(List(
          new ShareFetchRequestData.FetchPartition()
            .setPartitionIndex(0)
            .setPartitionMaxBytes(40000)
            .setAcknowledgementBatches(List(
              new AcknowledgementBatch()
                .setBaseOffset(0)
                .setLastOffset(9)
                .setAcknowledgeType(1)
            ).asJava)
        ).asJava)
      ).asJava)

    shareFetchRequest = new ShareFetchRequest.Builder(shareFetchRequestData).build(ApiKeys.SHARE_FETCH.latestVersion)
    request = buildRequest(shareFetchRequest)
    kafkaApis = createKafkaApis(overrideProperties = Map(KafkaConfig.ShareGroupEnableProp -> "true"))
    kafkaApis.handleShareFetchRequest(request)
    response = verifyNoThrottling[ShareFetchResponse](request)
    responseData = response.data()
    topicResponses = responseData.responses()

    assertEquals(Errors.NONE.code(), responseData.errorCode())
    assertEquals(1, topicResponses.size())
    assertEquals(topicId, topicResponses.get(0).topicId())
    assertEquals(1, topicResponses.get(0).partitions().size())
    assertEquals(partitionIndex, topicResponses.get(0).partitions().get(0).partitionIndex())
    assertEquals(Errors.NONE.code(), topicResponses.get(0).partitions().get(0).errorCode())
    assertEquals(Errors.NONE.code(), topicResponses.get(0).partitions().get(0).acknowledgeErrorCode())
    assertEquals(records2, topicResponses.get(0).partitions().get(0).records())
    assertArrayEquals(expectedAcquiredRecords(10, 19, 1).toArray(), topicResponses.get(0).partitions().get(0).acquiredRecords().toArray())
  }

  @Test def testHandleShareFetchRequestInvalidRequestOnInitialEpoch() : Unit = {
    val topicName = "foo"
    val topicId = Uuid.randomUuid()
    addTopicToMetadataCache(topicName, 1, topicId = topicId)
    val memberId : Uuid = Uuid.ZERO_UUID

    val partitionIndex = 0

    when(clientQuotaManager.maybeRecordAndGetThrottleTimeMs(
      any[RequestChannel.Request](), anyDouble, anyLong)).thenReturn(0)

    var shareFetchRequestData = new ShareFetchRequestData().
      setGroupId("group").
      setMemberId(memberId.toString).
      setShareSessionEpoch(0).
      setTopics(List(new ShareFetchRequestData.FetchTopic().
        setTopicId(topicId).
        setPartitions(List(
          new ShareFetchRequestData.FetchPartition()
            .setPartitionIndex(0)
            .setPartitionMaxBytes(40000)
            setAcknowledgementBatches(List(
            new AcknowledgementBatch()
              .setBaseOffset(0)
              .setLastOffset(9)
              .setAcknowledgeType(1)
          ).asJava)
        ).asJava)
      ).asJava)

    var shareFetchRequest = new ShareFetchRequest.Builder(shareFetchRequestData).build(ApiKeys.SHARE_FETCH.latestVersion)
    var request = buildRequest(shareFetchRequest)
    kafkaApis = createKafkaApis(overrideProperties = Map(KafkaConfig.ShareGroupEnableProp -> "true"))
    kafkaApis.handleShareFetchRequest(request)
    var response = verifyNoThrottling[ShareFetchResponse](request)
    var responseData = response.data()

    assertEquals(Errors.INVALID_REQUEST.code(), responseData.errorCode())

    val records1 = memoryRecords(10, 0)

    // Testing whether the subsequent request with the incremented share session epoch works or not
    shareFetchRequestData = new ShareFetchRequestData().
      setGroupId("group").
      setMemberId(memberId.toString).
      setShareSessionEpoch(1).
      setTopics(List(new ShareFetchRequestData.FetchTopic().
        setTopicId(topicId).
        setPartitions(List(
          new ShareFetchRequestData.FetchPartition()
            .setPartitionIndex(0)
            .setPartitionMaxBytes(40000)
        ).asJava)
      ).asJava)

    when(replicaManager.fetchMessages(any(), any(), any(), any())).thenAnswer { invocation =>
      val callback: Seq[(TopicIdPartition, FetchPartitionData)] => Unit = invocation.getArgument(3)
      val responseCallbackParams : Seq[(TopicIdPartition, FetchPartitionData)] = Seq(
        new TopicIdPartition(topicId, new TopicPartition(topicName, partitionIndex)) ->
          new FetchPartitionData(Errors.NONE, 100, 0, records1, Optional.empty(), OptionalLong.empty(), Optional.empty(), OptionalInt.empty(), false),
      )
      callback(responseCallbackParams)
    }

    shareFetchRequest = new ShareFetchRequest.Builder(shareFetchRequestData).build(ApiKeys.SHARE_FETCH.latestVersion)
    request = buildRequest(shareFetchRequest)
    kafkaApis = createKafkaApis(overrideProperties = Map(KafkaConfig.ShareGroupEnableProp -> "true"))
    kafkaApis.handleShareFetchRequest(request)
    response = verifyNoThrottling[ShareFetchResponse](request)
    responseData = response.data()
    val topicResponses = responseData.responses()

    assertEquals(Errors.NONE.code(), responseData.errorCode())
    assertEquals(1, topicResponses.size())
    assertEquals(topicId, topicResponses.get(0).topicId())
    assertEquals(1, topicResponses.get(0).partitions().size())
    assertEquals(partitionIndex, topicResponses.get(0).partitions().get(0).partitionIndex())
    assertEquals(Errors.NONE.code(), topicResponses.get(0).partitions().get(0).errorCode())
    assertEquals(records1, topicResponses.get(0).partitions().get(0).records())
    assertArrayEquals(expectedAcquiredRecords(0, 9, 1).toArray(), topicResponses.get(0).partitions().get(0).acquiredRecords().toArray())

  }

  @Test
  def testHandleShareFetchRequestInvalidRequestOnFinalEpoch() : Unit = {
    val topicName = "foo"
    val topicId = Uuid.randomUuid()
    val partitionIndex = 0
    addTopicToMetadataCache(topicName, 1, topicId = topicId)
    val memberId : Uuid = Uuid.ZERO_UUID

    val records1 = memoryRecords(10, 0)

    when(replicaManager.fetchMessages(any(), any(), any(), any())).thenAnswer { invocation =>
      val callback: Seq[(TopicIdPartition, FetchPartitionData)] => Unit = invocation.getArgument(3)
      val responseCallbackParams : Seq[(TopicIdPartition, FetchPartitionData)] = Seq(
        new TopicIdPartition(topicId, new TopicPartition(topicName, partitionIndex)) ->
          new FetchPartitionData(Errors.NONE, 100, 0, records1, Optional.empty(), OptionalLong.empty(), Optional.empty(), OptionalInt.empty(), false),
      )
      callback(responseCallbackParams)
    }

    when(clientQuotaManager.maybeRecordAndGetThrottleTimeMs(
      any[RequestChannel.Request](), anyDouble, anyLong)).thenReturn(0)

    var shareFetchRequestData = new ShareFetchRequestData().
      setGroupId("group").
      setMemberId(memberId.toString).
      setShareSessionEpoch(0).
      setTopics(List(new ShareFetchRequestData.FetchTopic().
        setTopicId(topicId).
        setPartitions(List(
          new ShareFetchRequestData.FetchPartition()
            .setPartitionIndex(0)
            .setPartitionMaxBytes(40000)).asJava)).asJava)

    var shareFetchRequest = new ShareFetchRequest.Builder(shareFetchRequestData).build(ApiKeys.SHARE_FETCH.latestVersion)
    var request = buildRequest(shareFetchRequest)
    kafkaApis = createKafkaApis(overrideProperties = Map(KafkaConfig.ShareGroupEnableProp -> "true"))
    kafkaApis.handleShareFetchRequest(request)
    var response = verifyNoThrottling[ShareFetchResponse](request)
    var responseData = response.data()
    val topicResponses = responseData.responses()

    assertEquals(Errors.NONE.code(), responseData.errorCode())
    assertEquals(1, topicResponses.size())
    assertEquals(topicId, topicResponses.get(0).topicId())
    assertEquals(1, topicResponses.get(0).partitions().size())
    assertEquals(partitionIndex, topicResponses.get(0).partitions().get(0).partitionIndex())
    assertEquals(Errors.NONE.code(), topicResponses.get(0).partitions().get(0).errorCode())
    assertEquals(records1, topicResponses.get(0).partitions().get(0).records())
    assertArrayEquals(expectedAcquiredRecords(0, 9, 1).toArray(), topicResponses.get(0).partitions().get(0).acquiredRecords().toArray())

    shareFetchRequestData = new ShareFetchRequestData().
      setGroupId("group").
      setMemberId(memberId.toString).
      setShareSessionEpoch(-1).
      setTopics(List(new ShareFetchRequestData.FetchTopic().
        setTopicId(topicId).
        setPartitions(List(
          new ShareFetchRequestData.FetchPartition()
            .setPartitionIndex(0)
            .setPartitionMaxBytes(4000)
            .setAcknowledgementBatches(List(
              new AcknowledgementBatch()
                .setBaseOffset(0)
                .setLastOffset(9)
                .setAcknowledgeType(1)
            ).asJava)
        ).asJava)
      ).asJava)

    shareFetchRequest = new ShareFetchRequest.Builder(shareFetchRequestData).build(ApiKeys.SHARE_FETCH.latestVersion)
    request = buildRequest(shareFetchRequest)
    kafkaApis = createKafkaApis(overrideProperties = Map(KafkaConfig.ShareGroupEnableProp -> "true"))
    kafkaApis.handleShareFetchRequest(request)
    response = verifyNoThrottling[ShareFetchResponse](request)
    responseData = response.data()

    assertEquals(Errors.INVALID_REQUEST.code(), responseData.errorCode())
  }

  @Test
  def testHandleShareFetchRequestErrorInReadingPartition() : Unit = {
    val topicName = "foo"
    val topicId = Uuid.randomUuid()
    val partitionIndex = 0
    addTopicToMetadataCache(topicName, 1, topicId = topicId)
    val memberId : Uuid = Uuid.ZERO_UUID

    val records1 = memoryRecords(0, 0)

    when(replicaManager.fetchMessages(any(), any(), any(), any())).thenAnswer { invocation =>
      val callback: Seq[(TopicIdPartition, FetchPartitionData)] => Unit = invocation.getArgument(3)
      val responseCallbackParams : Seq[(TopicIdPartition, FetchPartitionData)] = Seq(
        new TopicIdPartition(topicId, new TopicPartition(topicName, partitionIndex)) ->
          new FetchPartitionData(Errors.REPLICA_NOT_AVAILABLE, 100, 0, records1, Optional.empty(), OptionalLong.empty(), Optional.empty(), OptionalInt.empty(), false),
      )
      callback(responseCallbackParams)
    }

    when(clientQuotaManager.maybeRecordAndGetThrottleTimeMs(
      any[RequestChannel.Request](), anyDouble, anyLong)).thenReturn(0)

    val shareFetchRequestData = new ShareFetchRequestData().
      setGroupId("group").
      setMemberId(memberId.toString).
      setShareSessionEpoch(0).
      setTopics(List(new ShareFetchRequestData.FetchTopic().
        setTopicId(topicId).
        setPartitions(List(
          new ShareFetchRequestData.FetchPartition()
            .setPartitionIndex(0)
            .setPartitionMaxBytes(40000)).asJava)).asJava)

    val shareFetchRequest = new ShareFetchRequest.Builder(shareFetchRequestData).build(ApiKeys.SHARE_FETCH.latestVersion)
    val request = buildRequest(shareFetchRequest)
    kafkaApis = createKafkaApis(overrideProperties = Map(KafkaConfig.ShareGroupEnableProp -> "true"))
    kafkaApis.handleShareFetchRequest(request)
    val response = verifyNoThrottling[ShareFetchResponse](request)
    val responseData = response.data()
    val topicResponses = responseData.responses()

    assertEquals(Errors.NONE.code(), responseData.errorCode())
    assertEquals(1, topicResponses.size())
    assertEquals(topicId, topicResponses.get(0).topicId())
    assertEquals(1, topicResponses.get(0).partitions().size())
    assertEquals(partitionIndex, topicResponses.get(0).partitions().get(0).partitionIndex())
    assertEquals(Errors.REPLICA_NOT_AVAILABLE.code(), topicResponses.get(0).partitions().get(0).errorCode())
    assertEquals(records1, topicResponses.get(0).partitions().get(0).records())
    assertTrue(topicResponses.get(0).partitions().get(0).acquiredRecords().toArray().isEmpty)
    assertArrayEquals(Collections.emptyList().toArray(), topicResponses.get(0).partitions().get(0).acquiredRecords().toArray())
  }

  @Test
  def testHandleShareFetchRequestShareSessionNotFoundError() : Unit = {
    val topicName = "foo"
    val topicId = Uuid.randomUuid()
    val partitionIndex = 0
    addTopicToMetadataCache(topicName, 1, topicId = topicId)
    val memberId : Uuid = Uuid.ZERO_UUID

    val records = memoryRecords(10, 0)

    when(replicaManager.fetchMessages(any(), any(), any(), any())).thenAnswer { invocation =>
      val callback: Seq[(TopicIdPartition, FetchPartitionData)] => Unit = invocation.getArgument(3)
      val responseCallbackParams : Seq[(TopicIdPartition, FetchPartitionData)] = Seq(
        new TopicIdPartition(topicId, new TopicPartition(topicName, partitionIndex)) ->
          new FetchPartitionData(Errors.NONE, 100, 0, records, Optional.empty(), OptionalLong.empty(), Optional.empty(), OptionalInt.empty(), false),
      )
      callback(responseCallbackParams)
    }

    when(clientQuotaManager.maybeRecordAndGetThrottleTimeMs(
      any[RequestChannel.Request](), anyDouble, anyLong)).thenReturn(0)

    var shareFetchRequestData = new ShareFetchRequestData().
      setGroupId("group").
      setMemberId(memberId.toString).
      setShareSessionEpoch(0).
      setTopics(List(new ShareFetchRequestData.FetchTopic().
        setTopicId(topicId).
        setPartitions(List(
          new ShareFetchRequestData.FetchPartition()
            .setPartitionIndex(0)
            .setPartitionMaxBytes(40000)).asJava)).asJava)

    var shareFetchRequest = new ShareFetchRequest.Builder(shareFetchRequestData).build(ApiKeys.SHARE_FETCH.latestVersion)
    var request = buildRequest(shareFetchRequest)
    // First fetch request is to establish the share session with the broker
    kafkaApis = createKafkaApis(overrideProperties = Map(KafkaConfig.ShareGroupEnableProp -> "true"))
    kafkaApis.handleShareFetchRequest(request)
    var response = verifyNoThrottling[ShareFetchResponse](request)
    var responseData = response.data()
    val topicResponses = responseData.responses()

    assertEquals(Errors.NONE.code(), responseData.errorCode())
    assertEquals(1, topicResponses.size())
    assertEquals(topicId, topicResponses.get(0).topicId())
    assertEquals(1, topicResponses.get(0).partitions().size())
    assertEquals(partitionIndex, topicResponses.get(0).partitions().get(0).partitionIndex())
    assertEquals(Errors.NONE.code(), topicResponses.get(0).partitions().get(0).errorCode())
    assertEquals(records, topicResponses.get(0).partitions().get(0).records())
    assertArrayEquals(expectedAcquiredRecords(0, 9, 1).toArray(), topicResponses.get(0).partitions().get(0).acquiredRecords().toArray())

    val memberId2 = Uuid.randomUuid()

    // Using wrong member ID
    shareFetchRequestData = new ShareFetchRequestData().
      setGroupId("group").
      setMemberId(memberId2.toString).
      setShareSessionEpoch(1).
      setTopics(List(new ShareFetchRequestData.FetchTopic().
        setTopicId(topicId).
        setPartitions(List(
          new ShareFetchRequestData.FetchPartition()
            .setPartitionIndex(0)
            .setPartitionMaxBytes(40000)).asJava)).asJava)

    shareFetchRequest = new ShareFetchRequest.Builder(shareFetchRequestData).build(ApiKeys.SHARE_FETCH.latestVersion)
    request = buildRequest(shareFetchRequest)
    // First fetch request is to establish the share session with the broker
    kafkaApis = createKafkaApis(overrideProperties = Map(KafkaConfig.ShareGroupEnableProp -> "true"))
    kafkaApis.handleShareFetchRequest(request)
    response = verifyNoThrottling[ShareFetchResponse](request)
    responseData = response.data()

    assertEquals(Errors.SHARE_SESSION_NOT_FOUND.code(), responseData.errorCode())

    // Using wrong groupId ID
    shareFetchRequestData = new ShareFetchRequestData().
      setGroupId("group1").
      setMemberId(memberId.toString).
      setShareSessionEpoch(1).
      setTopics(List(new ShareFetchRequestData.FetchTopic().
        setTopicId(topicId).
        setPartitions(List(
          new ShareFetchRequestData.FetchPartition()
            .setPartitionIndex(0)
            .setPartitionMaxBytes(40000)).asJava)).asJava)

    shareFetchRequest = new ShareFetchRequest.Builder(shareFetchRequestData).build(ApiKeys.SHARE_FETCH.latestVersion)
    request = buildRequest(shareFetchRequest)
    // First fetch request is to establish the share session with the broker
    kafkaApis = createKafkaApis(overrideProperties = Map(KafkaConfig.ShareGroupEnableProp -> "true"))
    kafkaApis.handleShareFetchRequest(request)
    response = verifyNoThrottling[ShareFetchResponse](request)
    responseData = response.data()

    assertEquals(Errors.SHARE_SESSION_NOT_FOUND.code(), responseData.errorCode())
  }

  @Test
  def testHandleShareFetchRequestInvalidShareSessionError() : Unit = {
    val topicName = "foo"
    val topicId = Uuid.randomUuid()
    val partitionIndex = 0
    addTopicToMetadataCache(topicName, 1, topicId = topicId)
    val memberId: Uuid = Uuid.ZERO_UUID

    val records = memoryRecords(10, 0)

    when(replicaManager.fetchMessages(any(), any(), any(), any())).thenAnswer { invocation =>
      val callback: Seq[(TopicIdPartition, FetchPartitionData)] => Unit = invocation.getArgument(3)
      val responseCallbackParams: Seq[(TopicIdPartition, FetchPartitionData)] = Seq(
        new TopicIdPartition(topicId, new TopicPartition(topicName, partitionIndex)) ->
          new FetchPartitionData(Errors.NONE, 100, 0, records, Optional.empty(), OptionalLong.empty(), Optional.empty(), OptionalInt.empty(), false),
      )
      callback(responseCallbackParams)
    }

    when(clientQuotaManager.maybeRecordAndGetThrottleTimeMs(
      any[RequestChannel.Request](), anyDouble, anyLong)).thenReturn(0)

    var shareFetchRequestData = new ShareFetchRequestData().
      setGroupId("group").
      setMemberId(memberId.toString).
      setShareSessionEpoch(0).
      setTopics(List(new ShareFetchRequestData.FetchTopic().
        setTopicId(topicId).
        setPartitions(List(
          new ShareFetchRequestData.FetchPartition()
            .setPartitionIndex(0)
            .setPartitionMaxBytes(40000)).asJava)).asJava)

    var shareFetchRequest = new ShareFetchRequest.Builder(shareFetchRequestData).build(ApiKeys.SHARE_FETCH.latestVersion)
    var request = buildRequest(shareFetchRequest)
    // First fetch request is to establish the share session with the broker
    kafkaApis = createKafkaApis(overrideProperties = Map(KafkaConfig.ShareGroupEnableProp -> "true"))
    kafkaApis.handleShareFetchRequest(request)
    var response = verifyNoThrottling[ShareFetchResponse](request)
    var responseData = response.data()
    val topicResponses = responseData.responses()

    assertEquals(Errors.NONE.code(), responseData.errorCode())
    assertEquals(1, topicResponses.size())
    assertEquals(topicId, topicResponses.get(0).topicId())
    assertEquals(1, topicResponses.get(0).partitions().size())
    assertEquals(partitionIndex, topicResponses.get(0).partitions().get(0).partitionIndex())
    assertEquals(Errors.NONE.code(), topicResponses.get(0).partitions().get(0).errorCode())
    assertEquals(records, topicResponses.get(0).partitions().get(0).records())
    assertArrayEquals(expectedAcquiredRecords(0, 9, 1).toArray(), topicResponses.get(0).partitions().get(0).acquiredRecords().toArray())

    shareFetchRequestData = new ShareFetchRequestData().
      setGroupId("group").
      setMemberId(memberId.toString).
      setShareSessionEpoch(2). // Invalid share session epoch, should have 1 for the second request
      setTopics(List(new ShareFetchRequestData.FetchTopic().
        setTopicId(topicId).
        setPartitions(List(
          new ShareFetchRequestData.FetchPartition()
            .setPartitionIndex(0)
            .setPartitionMaxBytes(40000)).asJava)).asJava)

    shareFetchRequest = new ShareFetchRequest.Builder(shareFetchRequestData).build(ApiKeys.SHARE_FETCH.latestVersion)
    request = buildRequest(shareFetchRequest)
    // First fetch request is to establish the share session with the broker
    kafkaApis = createKafkaApis(overrideProperties = Map(KafkaConfig.ShareGroupEnableProp -> "true"))
    kafkaApis.handleShareFetchRequest(request)
    response = verifyNoThrottling[ShareFetchResponse](request)
    responseData = response.data()

    assertEquals(Errors.INVALID_SHARE_SESSION_EPOCH.code(), responseData.errorCode())
  }

  def compareResponsePartitions(
                                 expPartitionIndex : Int,
                                 expErrorCode : Short,
                                 expAckErrorCode : Short,
                                 expRecords : MemoryRecords,
                                 expAcquiredRecords : util.List[AcquiredRecords],
                                 partitionData : PartitionData
                               ) : Unit = {
    assertEquals(expPartitionIndex, partitionData.partitionIndex())
    assertEquals(expErrorCode, partitionData.errorCode())
    assertEquals(expAckErrorCode, partitionData.acknowledgeErrorCode())
    assertEquals(expRecords, partitionData.records())
    assertArrayEquals(expAcquiredRecords.toArray(), partitionData.acquiredRecords().toArray())
  }

  def compareResponsePartitionsFetchError(
                                 expPartitionIndex : Int,
                                 expErrorCode : Short,
                                 partitionData : PartitionData
                               ) : Unit = {
    assertEquals(expPartitionIndex, partitionData.partitionIndex())
    assertEquals(expErrorCode, partitionData.errorCode())
  }

  @Test
  def testHandleShareFetchRequestShareSessionSuccessfullyEstablished() : Unit = {
    val topicName = "foo"
    val topicId = Uuid.randomUuid()
    val partitionIndex = 0
    addTopicToMetadataCache(topicName, 1, topicId = topicId)
    val memberId: Uuid = Uuid.ZERO_UUID

    val records1 = memoryRecords(10, 0)
    val records2 = memoryRecords(10, 10)
    val records3 = memoryRecords(10, 20)

    when(replicaManager.fetchMessages(any(), any(), any(), any())).thenAnswer { invocation =>
      val callback: Seq[(TopicIdPartition, FetchPartitionData)] => Unit = invocation.getArgument(3)
      val responseCallbackParams: Seq[(TopicIdPartition, FetchPartitionData)] = Seq(
        new TopicIdPartition(topicId, new TopicPartition(topicName, partitionIndex)) ->
          new FetchPartitionData(Errors.NONE, 100, 0, records1, Optional.empty(), OptionalLong.empty(), Optional.empty(), OptionalInt.empty(), false),
      )
      callback(responseCallbackParams)
    }.thenAnswer { invocation =>
      val callback: Seq[(TopicIdPartition, FetchPartitionData)] => Unit = invocation.getArgument(3)
      val responseCallbackParams: Seq[(TopicIdPartition, FetchPartitionData)] = Seq(
        new TopicIdPartition(topicId, new TopicPartition(topicName, partitionIndex)) ->
          new FetchPartitionData(Errors.NONE, 200, 0, records2, Optional.empty(), OptionalLong.empty(), Optional.empty(), OptionalInt.empty(), false),
      )
      callback(responseCallbackParams)
    }.thenAnswer { invocation =>
      val callback: Seq[(TopicIdPartition, FetchPartitionData)] => Unit = invocation.getArgument(3)
      val responseCallbackParams: Seq[(TopicIdPartition, FetchPartitionData)] = Seq(
        new TopicIdPartition(topicId, new TopicPartition(topicName, partitionIndex)) ->
          new FetchPartitionData(Errors.NONE, 300, 0, records3, Optional.empty(), OptionalLong.empty(), Optional.empty(), OptionalInt.empty(), false),
      )
      callback(responseCallbackParams)
    }

    when(clientQuotaManager.maybeRecordAndGetThrottleTimeMs(
      any[RequestChannel.Request](), anyDouble, anyLong)).thenReturn(0)

    var shareFetchRequestData = new ShareFetchRequestData().
      setGroupId("group").
      setMemberId(memberId.toString).
      setShareSessionEpoch(0).
      setTopics(List(new ShareFetchRequestData.FetchTopic().
        setTopicId(topicId).
        setPartitions(List(
          new ShareFetchRequestData.FetchPartition()
            .setPartitionIndex(0)
            .setPartitionMaxBytes(40000)).asJava)).asJava)

    var shareFetchRequest = new ShareFetchRequest.Builder(shareFetchRequestData).build(ApiKeys.SHARE_FETCH.latestVersion)
    var request = buildRequest(shareFetchRequest)
    // First fetch request is to establish the share session with the broker
    kafkaApis = createKafkaApis(overrideProperties = Map(KafkaConfig.ShareGroupEnableProp -> "true"))
    kafkaApis.handleShareFetchRequest(request)
    var response = verifyNoThrottling[ShareFetchResponse](request)
    var responseData = response.data()
    var topicResponses = responseData.responses()

    assertEquals(Errors.NONE.code(), responseData.errorCode())
    assertEquals(1, topicResponses.size())
    assertEquals(topicId, topicResponses.get(0).topicId())
    assertEquals(1, topicResponses.get(0).partitions().size())

    compareResponsePartitions(
      partitionIndex,
      Errors.NONE.code(),
      Errors.NONE.code(),
      records1,
      expectedAcquiredRecords(0, 9, 1),
      topicResponses.get(0).partitions().get(0)
    )

    //Not sending any topic partitions list in the subsequent share fetch request
    shareFetchRequestData = new ShareFetchRequestData().
      setGroupId("group").
      setMemberId(memberId.toString).
      setShareSessionEpoch(1)

    shareFetchRequest = new ShareFetchRequest.Builder(shareFetchRequestData).build(ApiKeys.SHARE_FETCH.latestVersion)
    request = buildRequest(shareFetchRequest)
    // First fetch request is to establish the share session with the broker
    kafkaApis = createKafkaApis(overrideProperties = Map(KafkaConfig.ShareGroupEnableProp -> "true"))
    kafkaApis.handleShareFetchRequest(request)
    response = verifyNoThrottling[ShareFetchResponse](request)
    responseData = response.data()
    topicResponses = responseData.responses()

    assertEquals(Errors.NONE.code(), responseData.errorCode())
    assertEquals(1, topicResponses.size())
    assertEquals(topicId, topicResponses.get(0).topicId())
    assertEquals(1, topicResponses.get(0).partitions().size())

    compareResponsePartitions(
      partitionIndex,
      Errors.NONE.code(),
      Errors.NONE.code(),
      records2,
      expectedAcquiredRecords(10, 19, 1),
      topicResponses.get(0).partitions().get(0)
    )


    //Not sending any topic partitions list in the subsequent share fetch request
    shareFetchRequestData = new ShareFetchRequestData().
      setGroupId("group").
      setMemberId(memberId.toString).
      setShareSessionEpoch(2)

    shareFetchRequest = new ShareFetchRequest.Builder(shareFetchRequestData).build(ApiKeys.SHARE_FETCH.latestVersion)
    request = buildRequest(shareFetchRequest)
    // First fetch request is to establish the share session with the broker
    kafkaApis = createKafkaApis(overrideProperties = Map(KafkaConfig.ShareGroupEnableProp -> "true"))
    kafkaApis.handleShareFetchRequest(request)
    response = verifyNoThrottling[ShareFetchResponse](request)
    responseData = response.data()
    topicResponses = responseData.responses()

    assertEquals(Errors.NONE.code(), responseData.errorCode())
    assertEquals(1, topicResponses.size())
    assertEquals(topicId, topicResponses.get(0).topicId())
    assertEquals(1, topicResponses.get(0).partitions().size())

    compareResponsePartitions(
      partitionIndex,
      Errors.NONE.code(),
      Errors.NONE.code(),
      records3,
      expectedAcquiredRecords(20, 29, 1),
      topicResponses.get(0).partitions().get(0)
    )
  }

  @Test
  def testHandleShareFetchRequestSuccessfulShareSessionLifecycle() : Unit = {
    val topicName1 = "foo1"
    val topicId1 = Uuid.randomUuid()

    val topicName2 = "foo2"
    val topicId2 = Uuid.randomUuid()

    val topicName3 = "foo3"
    val topicId3 = Uuid.randomUuid()

    val topicName4 = "foo4"
    val topicId4 = Uuid.randomUuid()

    addTopicToMetadataCache(topicName1, 2, topicId = topicId1)
    addTopicToMetadataCache(topicName2, 2, topicId = topicId2)
    addTopicToMetadataCache(topicName3, 1, topicId = topicId3)
    addTopicToMetadataCache(topicName4, 1, topicId = topicId4)
    val memberId: Uuid = Uuid.ZERO_UUID

    val records_t1_p1_1 = memoryRecords(10, 0)
    val records_t1_p2_1 = memoryRecords(10, 10)

    val records_t2_p1_1 = memoryRecords(10, 43)
    val records_t2_p2_1 = memoryRecords(10, 17)

    val records_t3_p1_1 = memoryRecords(20, 54)
    val records_t3_p1_2 = memoryRecords(20, 74)

    val records_t4_p1_1 = memoryRecords(15, 10)

    when(replicaManager.fetchMessages(any(), any(), any(), any())).thenAnswer { invocation =>
      val callback: Seq[(TopicIdPartition, FetchPartitionData)] => Unit = invocation.getArgument(3)
      val responseCallbackParams: Seq[(TopicIdPartition, FetchPartitionData)] = Seq(
        new TopicIdPartition(topicId1, new TopicPartition(topicName1, 0)) ->
          new FetchPartitionData(Errors.NONE, 100, 0, records_t1_p1_1, Optional.empty(), OptionalLong.empty(), Optional.empty(), OptionalInt.empty(), false),
        new TopicIdPartition(topicId1, new TopicPartition(topicName1, 1)) ->
          new FetchPartitionData(Errors.NONE, 100, 0, records_t1_p2_1, Optional.empty(), OptionalLong.empty(), Optional.empty(), OptionalInt.empty(), false),
        new TopicIdPartition(topicId2, new TopicPartition(topicName2, 0)) ->
          new FetchPartitionData(Errors.NONE, 100, 0, records_t2_p1_1, Optional.empty(), OptionalLong.empty(), Optional.empty(), OptionalInt.empty(), false),
        new TopicIdPartition(topicId2, new TopicPartition(topicName2, 1)) ->
          new FetchPartitionData(Errors.NONE, 100, 0, records_t2_p2_1, Optional.empty(), OptionalLong.empty(), Optional.empty(), OptionalInt.empty(), false),
      )
      callback(responseCallbackParams)
    }.thenAnswer { invocation =>
      val callback: Seq[(TopicIdPartition, FetchPartitionData)] => Unit = invocation.getArgument(3)
      val responseCallbackParams: Seq[(TopicIdPartition, FetchPartitionData)] = Seq(
        new TopicIdPartition(topicId3, new TopicPartition(topicName3, 0)) ->
          new FetchPartitionData(Errors.NONE, 200, 0, records_t3_p1_1, Optional.empty(), OptionalLong.empty(), Optional.empty(), OptionalInt.empty(), false)
      )
      callback(responseCallbackParams)
    }.thenAnswer { invocation =>
      val callback: Seq[(TopicIdPartition, FetchPartitionData)] => Unit = invocation.getArgument(3)
      val responseCallbackParams: Seq[(TopicIdPartition, FetchPartitionData)] = Seq(
        new TopicIdPartition(topicId3, new TopicPartition(topicName3, 0)) ->
          new FetchPartitionData(Errors.NONE, 400, 0, records_t3_p1_2, Optional.empty(), OptionalLong.empty(), Optional.empty(), OptionalInt.empty(), false),
        new TopicIdPartition(topicId4, new TopicPartition(topicName4, 0)) ->
          new FetchPartitionData(Errors.NONE, 300, 0, records_t4_p1_1, Optional.empty(), OptionalLong.empty(), Optional.empty(), OptionalInt.empty(), false),
      )
      callback(responseCallbackParams)
    }

    when(clientQuotaManager.maybeRecordAndGetThrottleTimeMs(
      any[RequestChannel.Request](), anyDouble, anyLong)).thenReturn(0)

    var shareFetchRequestData = new ShareFetchRequestData().
      setGroupId("group").
      setMemberId(memberId.toString).
      setShareSessionEpoch(0).
      setTopics(List(
        new ShareFetchRequestData.FetchTopic().
        setTopicId(topicId1).
        setPartitions(List(
          new ShareFetchRequestData.FetchPartition()
            .setPartitionIndex(0)
            .setPartitionMaxBytes(40000),
          new ShareFetchRequestData.FetchPartition()
            .setPartitionIndex(1)
            .setPartitionMaxBytes(40000)
        ).asJava),
        new ShareFetchRequestData.FetchTopic().
          setTopicId(topicId2).
          setPartitions(List(
            new ShareFetchRequestData.FetchPartition()
              .setPartitionIndex(0)
              .setPartitionMaxBytes(40000),
            new ShareFetchRequestData.FetchPartition()
              .setPartitionIndex(1)
              .setPartitionMaxBytes(40000)
          ).asJava)
      ).asJava)

    var shareFetchRequest = new ShareFetchRequest.Builder(shareFetchRequestData).build(ApiKeys.SHARE_FETCH.latestVersion)
    var request = buildRequest(shareFetchRequest)
    // First fetch request is to establish the share session with the broker
    kafkaApis = createKafkaApis(overrideProperties = Map(KafkaConfig.ShareGroupEnableProp -> "true"))
    kafkaApis.handleShareFetchRequest(request)
    var response = verifyNoThrottling[ShareFetchResponse](request)
    var responseData = response.data()
    var topicResponses = responseData.responses()

    assertEquals(Errors.NONE.code(), responseData.errorCode())
    assertEquals(2, topicResponses.size())
    var topicResponsesScala = topicResponses.asScala.toList
    var topicResponsesMap: Map[Uuid, ShareFetchableTopicResponse] = topicResponsesScala.map(topic => topic.topicId -> topic).toMap
    assertTrue(topicResponsesMap.contains(topicId1))
    val topicIdResponse1 : ShareFetchableTopicResponse = topicResponsesMap.getOrElse(topicId1, null)
    assertEquals(2, topicIdResponse1.partitions().size())
    val partitionsScala1 = topicIdResponse1.partitions().asScala.toList
    val partitionsMap1: Map[Int, PartitionData] = partitionsScala1.map(partition => partition.partitionIndex() -> partition).toMap
    assertTrue(partitionsMap1.contains(0))
    val partition11 : PartitionData = partitionsMap1.getOrElse(0, null)

    compareResponsePartitions(
      0,
      Errors.NONE.code(),
      Errors.NONE.code(),
      records_t1_p1_1,
      expectedAcquiredRecords(0, 9, 1),
      partition11
    )

    assertTrue(partitionsMap1.contains(1))
    val partition12 : PartitionData = partitionsMap1.getOrElse(1, null)

    compareResponsePartitions(
      1,
      Errors.NONE.code(),
      Errors.NONE.code(),
      records_t1_p2_1,
      expectedAcquiredRecords(10, 19, 1),
      partition12
    )

    assertTrue(topicResponsesMap.contains(topicId2))
    val topicIdResponse2 : ShareFetchableTopicResponse = topicResponsesMap.getOrElse(topicId2, null)
    assertEquals(2, topicIdResponse2.partitions().size())
    val partitionsScala2 = topicIdResponse2.partitions().asScala.toList
    val partitionsMap2: Map[Int, PartitionData] = partitionsScala2.map(partition => partition.partitionIndex() -> partition).toMap
    assertTrue(partitionsMap2.contains(0))
    val partition21 : PartitionData = partitionsMap2.getOrElse(0, null)

    compareResponsePartitions(
      0,
      Errors.NONE.code(),
      Errors.NONE.code(),
      records_t2_p1_1,
      expectedAcquiredRecords(43, 52, 1),
      partition21
    )

    assertTrue(partitionsMap2.contains(1))
    val partition22 : PartitionData = partitionsMap2.getOrElse(1, null)

    compareResponsePartitions(
      1,
      Errors.NONE.code(),
      Errors.NONE.code(),
      records_t2_p2_1,
      expectedAcquiredRecords(17, 26, 1),
      partition22
    )

    shareFetchRequestData = new ShareFetchRequestData().
      setGroupId("group").
      setMemberId(memberId.toString).
      setShareSessionEpoch(1).
      setTopics(List(
        new ShareFetchRequestData.FetchTopic().
          setTopicId(topicId3).
          setPartitions(List(
            new ShareFetchRequestData.FetchPartition()
              .setPartitionIndex(0)
              .setPartitionMaxBytes(40000)
          ).asJava),
      ).asJava)

    shareFetchRequest = new ShareFetchRequest.Builder(shareFetchRequestData).build(ApiKeys.SHARE_FETCH.latestVersion)
    request = buildRequest(shareFetchRequest)
    // First fetch request is to establish the share session with the broker
    kafkaApis = createKafkaApis(overrideProperties = Map(KafkaConfig.ShareGroupEnableProp -> "true"))
    kafkaApis.handleShareFetchRequest(request)
    response = verifyNoThrottling[ShareFetchResponse](request)
    responseData = response.data()
    topicResponses = responseData.responses()

    assertEquals(Errors.NONE.code(), responseData.errorCode())
    assertEquals(1, topicResponses.size())
    assertEquals(topicId3, topicResponses.get(0).topicId())
    assertEquals(1, topicResponses.get(0).partitions().size())

    compareResponsePartitions(
      0,
      Errors.NONE.code(),
      Errors.NONE.code(),
      records_t3_p1_1,
      expectedAcquiredRecords(54, 73, 1),
      topicResponses.get(0).partitions().get(0)
    )

    shareFetchRequestData = new ShareFetchRequestData().
      setGroupId("group").
      setMemberId(memberId.toString).
      setShareSessionEpoch(2).
      setTopics(List(
        new ShareFetchRequestData.FetchTopic().
          setTopicId(topicId4).
          setPartitions(List(
            new ShareFetchRequestData.FetchPartition()
              .setPartitionIndex(0)
              .setPartitionMaxBytes(40000)
          ).asJava),
      ).asJava)
      .setForgottenTopicsData(List(
        new ForgottenTopic()
          .setTopicId(topicId1)
          .setPartitions(List(Integer.valueOf(0), Integer.valueOf(1)).asJava),
        new ForgottenTopic()
          .setTopicId(topicId2)
          .setPartitions(List(Integer.valueOf(0), Integer.valueOf(1)).asJava)
      ).asJava)

    shareFetchRequest = new ShareFetchRequest.Builder(shareFetchRequestData).build(ApiKeys.SHARE_FETCH.latestVersion)
    request = buildRequest(shareFetchRequest)
    // First fetch request is to establish the share session with the broker
    kafkaApis = createKafkaApis(overrideProperties = Map(KafkaConfig.ShareGroupEnableProp -> "true"))
    kafkaApis.handleShareFetchRequest(request)
    response = verifyNoThrottling[ShareFetchResponse](request)
    responseData = response.data()
    topicResponses = responseData.responses()

    assertEquals(Errors.NONE.code(), responseData.errorCode())
    assertEquals(2, topicResponses.size())
    topicResponsesScala = topicResponses.asScala.toList
    topicResponsesMap = topicResponsesScala.map(topic => topic.topicId -> topic).toMap
    assertTrue(topicResponsesMap.contains(topicId3))
    val topicIdResponse3 = topicResponsesMap.getOrElse(topicId3, null)
    assertEquals(1, topicIdResponse3.partitions().size())

    compareResponsePartitions(
      0,
      Errors.NONE.code(),
      Errors.NONE.code(),
      records_t3_p1_2,
      expectedAcquiredRecords(74, 93, 1),
      topicIdResponse3.partitions().get(0)
    )

    assertTrue(topicResponsesMap.contains(topicId4))
    val topicIdResponse4 = topicResponsesMap.getOrElse(topicId4, null)
    assertEquals(1, topicIdResponse4.partitions().size())

    compareResponsePartitions(
      0,
      Errors.NONE.code(),
      Errors.NONE.code(),
      records_t4_p1_1,
      expectedAcquiredRecords(10, 24, 1),
      topicIdResponse4.partitions().get(0)
    )

    // Final request with acknowledgements
    shareFetchRequestData = new ShareFetchRequestData().
      setGroupId("group").
      setMemberId(memberId.toString).
      setShareSessionEpoch(-1).
      setTopics(List(
        new ShareFetchRequestData.FetchTopic().
          setTopicId(topicId1).
          setPartitions(List(
            new ShareFetchRequestData.FetchPartition()
              .setPartitionIndex(0)
              .setPartitionMaxBytes(0)
              .setAcknowledgementBatches(List(
                new AcknowledgementBatch()
                  .setBaseOffset(0)
                  .setLastOffset(9)
                  .setAcknowledgeType(1),
              ).asJava),
            new ShareFetchRequestData.FetchPartition()
              .setPartitionIndex(1)
              .setPartitionMaxBytes(0)
              .setAcknowledgementBatches(List(
                new AcknowledgementBatch()
                  .setBaseOffset(10)
                  .setLastOffset(19)
                  .setAcknowledgeType(1),
              ).asJava)
          ).asJava),
        new ShareFetchRequestData.FetchTopic().
          setTopicId(topicId2).
          setPartitions(List(
            new ShareFetchRequestData.FetchPartition()
              .setPartitionIndex(0)
              .setPartitionMaxBytes(0)
              .setAcknowledgementBatches(List(
                new AcknowledgementBatch()
                  .setBaseOffset(43)
                  .setLastOffset(52)
                  .setAcknowledgeType(1),
              ).asJava),
            new ShareFetchRequestData.FetchPartition()
              .setPartitionIndex(1)
              .setPartitionMaxBytes(0)
              .setAcknowledgementBatches(List(
                new AcknowledgementBatch()
                  .setBaseOffset(17)
                  .setLastOffset(26)
                  .setAcknowledgeType(1),
              ).asJava)
          ).asJava),
        new ShareFetchRequestData.FetchTopic().
          setTopicId(topicId3).
          setPartitions(List(
            new ShareFetchRequestData.FetchPartition()
              .setPartitionIndex(0)
              .setPartitionMaxBytes(0)
              .setAcknowledgementBatches(List(
                new AcknowledgementBatch()
                  .setBaseOffset(54)
                  .setLastOffset(93)
                  .setAcknowledgeType(1),
              ).asJava),
          ).asJava),
        new ShareFetchRequestData.FetchTopic().
          setTopicId(topicId4).
          setPartitions(List(
            new ShareFetchRequestData.FetchPartition()
              .setPartitionIndex(0)
              .setPartitionMaxBytes(0)
              .setAcknowledgementBatches(List(
                new AcknowledgementBatch()
                  .setBaseOffset(10)
                  .setLastOffset(24)
                  .setAcknowledgeType(1),
              ).asJava),
          ).asJava),
      ).asJava)

    shareFetchRequest = new ShareFetchRequest.Builder(shareFetchRequestData).build(ApiKeys.SHARE_FETCH.latestVersion)
    request = buildRequest(shareFetchRequest)
    // First fetch request is to establish the share session with the broker
    kafkaApis = createKafkaApis(overrideProperties = Map(KafkaConfig.ShareGroupEnableProp -> "true"))
    kafkaApis.handleShareFetchRequest(request)
    response = verifyNoThrottling[ShareFetchResponse](request)
    responseData = response.data()
    topicResponses = responseData.responses()

    assertEquals(Errors.NONE.code(), responseData.errorCode())
  }

  @Test
  def testHandleFetchFromShareFetchRequestSuccess() : Unit = {
    val shareSessionEpoch = 0
    val topicName1 = "foo1"
    val topicName2 = "foo2"
    val topicId1 = Uuid.randomUuid()
    val topicId2 = Uuid.randomUuid()

    addTopicToMetadataCache(topicName1, 1, topicId = topicId1)
    addTopicToMetadataCache(topicName2, 2, topicId = topicId2)

    val memberId: Uuid = Uuid.ZERO_UUID
    val groupId : String = "group"

    val records_t1_p1 = memoryRecords(10, 0)
    val records_t2_p1 = memoryRecords(15, 0)
    val records_t2_p2 = memoryRecords(20, 0)

    when(replicaManager.fetchMessages(any(), any(), any(), any())).thenAnswer { invocation =>
      val callback: Seq[(TopicIdPartition, FetchPartitionData)] => Unit = invocation.getArgument(3)
      val responseCallbackParams: Seq[(TopicIdPartition, FetchPartitionData)] = Seq(
        new TopicIdPartition(topicId1, new TopicPartition(topicName1, 0)) ->
          new FetchPartitionData(Errors.NONE, 100, 0, records_t1_p1, Optional.empty(), OptionalLong.empty(), Optional.empty(), OptionalInt.empty(), false),
        new TopicIdPartition(topicId2, new TopicPartition(topicName2, 0)) ->
          new FetchPartitionData(Errors.NONE, 100, 0, records_t2_p1, Optional.empty(), OptionalLong.empty(), Optional.empty(), OptionalInt.empty(), false),
        new TopicIdPartition(topicId2, new TopicPartition(topicName2, 1)) ->
          new FetchPartitionData(Errors.NONE, 200, 0, records_t2_p2, Optional.empty(), OptionalLong.empty(), Optional.empty(), OptionalInt.empty(), false),
      )
      callback(responseCallbackParams)
    }

    val shareFetchData : util.Map[TopicIdPartition, ShareFetchRequest.SharePartitionData] = new util.HashMap()
    shareFetchData.put(
      new TopicIdPartition(topicId1, new TopicPartition(topicName1, 0)),
      new ShareFetchRequest.SharePartitionData(topicId1, 4000)
    )
    shareFetchData.put(
      new TopicIdPartition(topicId2, new TopicPartition(topicName2, 0)),
      new ShareFetchRequest.SharePartitionData(topicId2, 4000)
    )
    shareFetchData.put(
      new TopicIdPartition(topicId2, new TopicPartition(topicName2, 1)),
      new ShareFetchRequest.SharePartitionData(topicId2, 4000)
    )

    val erroneousPartitions : util.List[(TopicIdPartition, ShareFetchResponseData.PartitionData)] = new util.ArrayList()

    val validPartitions : util.List[(TopicIdPartition, ShareFetchRequest.SharePartitionData)] = new util.ArrayList()
    validPartitions.add(
      (
        new TopicIdPartition(topicId1, new TopicPartition(topicName1, 0)),
        new ShareFetchRequest.SharePartitionData(topicId1, 4000)
      )
    )
    validPartitions.add(
      (
        new TopicIdPartition(topicId2, new TopicPartition(topicName2, 0)),
        new ShareFetchRequest.SharePartitionData(topicId2, 4000)
      )
    )
    validPartitions.add(
      (
        new TopicIdPartition(topicId2, new TopicPartition(topicName2, 1)),
        new ShareFetchRequest.SharePartitionData(topicId2, 4000)
      )
    )

    val erroneousAndValidPartitionData : ErroneousAndValidPartitionData =
      new ErroneousAndValidPartitionData(erroneousPartitions, validPartitions)

    val topicNames : util.Map[Uuid, String] = new util.HashMap()
    topicNames.put(topicId1, topicName1)
    topicNames.put(topicId2, topicName2)

    val shareFetchContext : ShareFetchContext = sharePartitionManager.newContext(
      groupId,
      shareFetchData,
      Collections.emptyList(),
      new ShareFetchMetadata(memberId, shareSessionEpoch),
    )

    var authorizedTopics: Set[String] = Set.empty[String]
    authorizedTopics = authorizedTopics + topicName1
    authorizedTopics = authorizedTopics + topicName2

    val shareFetchRequestData = new ShareFetchRequestData().
      setGroupId(groupId).
      setMemberId(memberId.toString).
      setShareSessionEpoch(0).
      setTopics(List(
        new ShareFetchRequestData.FetchTopic().
          setTopicId(topicId1).
          setPartitions(List(
            new ShareFetchRequestData.FetchPartition()
              .setPartitionIndex(0)
              .setPartitionMaxBytes(40000)
          ).asJava),
        new ShareFetchRequestData.FetchTopic().
          setTopicId(topicId2).
          setPartitions(List(
            new ShareFetchRequestData.FetchPartition()
              .setPartitionIndex(0)
              .setPartitionMaxBytes(40000),
            new ShareFetchRequestData.FetchPartition()
              .setPartitionIndex(1)
              .setPartitionMaxBytes(40000)
          ).asJava),
      ).asJava)

    val shareFetchRequest = new ShareFetchRequest.Builder(shareFetchRequestData).build(ApiKeys.SHARE_FETCH.latestVersion)
    val request = buildRequest(shareFetchRequest)
    // First fetch request is to establish the share session with the broker
    kafkaApis = createKafkaApis(overrideProperties = Map(KafkaConfig.ShareGroupEnableProp -> "true"))
    val shareFetchResponse : ShareFetchResponse = kafkaApis.handleFetchFromShareFetchRequest(
      request,
      erroneousAndValidPartitionData,
      topicNames,
      sharePartitionManager,
      shareFetchContext,
      authorizedTopics
    )

    val shareFetchResponseData = shareFetchResponse.data()
    assertEquals(Errors.NONE.code(), shareFetchResponseData.errorCode())
    val topicResponses = shareFetchResponseData.responses()

    assertEquals(2, topicResponses.size())
    val topicResponsesScala = topicResponses.asScala.toList
    val topicResponsesMap: Map[Uuid, ShareFetchableTopicResponse] = topicResponsesScala.map(topic => topic.topicId -> topic).toMap
    assertTrue(topicResponsesMap.contains(topicId1))
    val topicIdResponse1 : ShareFetchableTopicResponse = topicResponsesMap.getOrElse(topicId1, null)
    assertEquals(1, topicIdResponse1.partitions().size())

    val partition11 : PartitionData = topicIdResponse1.partitions().get(0)

    compareResponsePartitions(
      0,
      Errors.NONE.code(),
      Errors.NONE.code(),
      records_t1_p1,
      expectedAcquiredRecords(0, 9, 1),
      partition11
    )

    assertTrue(topicResponsesMap.contains(topicId2))
    val topicIdResponse2 : ShareFetchableTopicResponse = topicResponsesMap.getOrElse(topicId2, null)
    assertEquals(2, topicIdResponse2.partitions().size())
    val partitionsScala2 = topicIdResponse2.partitions().asScala.toList
    val partitionsMap2: Map[Int, PartitionData] = partitionsScala2.map(partition => partition.partitionIndex() -> partition).toMap
    assertTrue(partitionsMap2.contains(0))
    val partition21 : PartitionData = partitionsMap2.getOrElse(0, null)

    compareResponsePartitions(
      0,
      Errors.NONE.code(),
      Errors.NONE.code(),
      records_t2_p1,
      expectedAcquiredRecords(0, 14, 1),
      partition21
    )

    assertTrue(partitionsMap2.contains(1))
    val partition22 : PartitionData = partitionsMap2.getOrElse(1, null)

    compareResponsePartitions(
      1,
      Errors.NONE.code(),
      Errors.NONE.code(),
      records_t2_p2,
      expectedAcquiredRecords(0, 19, 1),
      partition22
    )
  }

  @Test
  def testHandleFetchFromShareFetchRequestWithErroneousPartitions() : Unit = {
    val shareSessionEpoch = 0
    val topicName1 = "foo1"
    val topicName2 = "foo2"
    val topicId1 = Uuid.randomUuid()
    val topicId2 = Uuid.randomUuid()

    addTopicToMetadataCache(topicName1, 1, topicId = topicId1)
    addTopicToMetadataCache(topicName2, 2, topicId = topicId2)

    val memberId: Uuid = Uuid.ZERO_UUID
    val groupId : String = "group"

    val records_t1_p1 = memoryRecords(10, 0)

    when(replicaManager.fetchMessages(any(), any(), any(), any())).thenAnswer { invocation =>
      val callback: Seq[(TopicIdPartition, FetchPartitionData)] => Unit = invocation.getArgument(3)
      val responseCallbackParams: Seq[(TopicIdPartition, FetchPartitionData)] = Seq(
        new TopicIdPartition(topicId1, new TopicPartition(topicName1, 0)) ->
          new FetchPartitionData(Errors.NONE, 100, 0, records_t1_p1, Optional.empty(), OptionalLong.empty(), Optional.empty(), OptionalInt.empty(), false),
      )
      callback(responseCallbackParams)
    }

    val shareFetchData : util.Map[TopicIdPartition, ShareFetchRequest.SharePartitionData] = new util.HashMap()
    shareFetchData.put(
      new TopicIdPartition(topicId1, new TopicPartition(topicName1, 0)),
      new ShareFetchRequest.SharePartitionData(topicId1, 4000)
    )
    shareFetchData.put(
      new TopicIdPartition(topicId1, new TopicPartition(topicName1, 1)),
      new ShareFetchRequest.SharePartitionData(topicId1, 4000)
    )
    shareFetchData.put(
      new TopicIdPartition(topicId2, new TopicPartition(topicName2, 0)),
      new ShareFetchRequest.SharePartitionData(topicId1, 4000)
    )

    val erroneousPartitions : util.List[(TopicIdPartition, ShareFetchResponseData.PartitionData)] = new util.ArrayList()
    erroneousPartitions.add(
      (
        new TopicIdPartition(topicId1, new TopicPartition(topicName1, 1)),
        new ShareFetchResponseData.PartitionData()
          .setPartitionIndex(1)
          .setErrorCode(Errors.UNKNOWN_TOPIC_OR_PARTITION.code())
      )
    )
    erroneousPartitions.add(
      (
        new TopicIdPartition(topicId2, new TopicPartition(topicName2, 0)),
        new ShareFetchResponseData.PartitionData()
          .setPartitionIndex(0)
          .setErrorCode(Errors.UNKNOWN_TOPIC_OR_PARTITION.code())
      )
    )

    val validPartitions : util.List[(TopicIdPartition, ShareFetchRequest.SharePartitionData)] = new util.ArrayList()
    validPartitions.add(
      (
        new TopicIdPartition(topicId1, new TopicPartition(topicName1, 0)),
        new ShareFetchRequest.SharePartitionData(topicId1, 4000)
      )
    )

    val erroneousAndValidPartitionData : ErroneousAndValidPartitionData =
      new ErroneousAndValidPartitionData(erroneousPartitions, validPartitions)

    val topicNames : util.Map[Uuid, String] = new util.HashMap()
    topicNames.put(topicId1, topicName1)
    topicNames.put(topicId2, topicName2)

    val shareFetchContext : ShareFetchContext = sharePartitionManager.newContext(
      groupId,
      shareFetchData,
      Collections.emptyList(),
      new ShareFetchMetadata(memberId, shareSessionEpoch),
    )

    var authorizedTopics: Set[String] = Set.empty[String]
    authorizedTopics = authorizedTopics + topicName1
    authorizedTopics = authorizedTopics + topicName2

    val shareFetchRequestData = new ShareFetchRequestData().
      setGroupId(groupId).
      setMemberId(memberId.toString).
      setShareSessionEpoch(0).
      setTopics(List(
        new ShareFetchRequestData.FetchTopic().
          setTopicId(topicId1).
          setPartitions(List(
            new ShareFetchRequestData.FetchPartition()
              .setPartitionIndex(0)
              .setPartitionMaxBytes(4000),
            new ShareFetchRequestData.FetchPartition()
              .setPartitionIndex(1)
              .setPartitionMaxBytes(4000)
          ).asJava),
        new ShareFetchRequestData.FetchTopic().
          setTopicId(topicId2).
          setPartitions(List(
            new ShareFetchRequestData.FetchPartition()
              .setPartitionIndex(0)
              .setPartitionMaxBytes(4000),
          ).asJava),
      ).asJava)

    val shareFetchRequest = new ShareFetchRequest.Builder(shareFetchRequestData).build(ApiKeys.SHARE_FETCH.latestVersion)
    val request = buildRequest(shareFetchRequest)
    // First fetch request is to establish the share session with the broker
    kafkaApis = createKafkaApis(overrideProperties = Map(KafkaConfig.ShareGroupEnableProp -> "true"))
    val shareFetchResponse : ShareFetchResponse = kafkaApis.handleFetchFromShareFetchRequest(
      request,
      erroneousAndValidPartitionData,
      topicNames,
      sharePartitionManager,
      shareFetchContext,
      authorizedTopics
    )

    val shareFetchResponseData = shareFetchResponse.data()
    assertEquals(Errors.NONE.code(), shareFetchResponseData.errorCode())
    val topicResponses = shareFetchResponseData.responses()

    assertEquals(2, topicResponses.size())
    val topicResponsesScala = topicResponses.asScala.toList
    val topicResponsesMap: Map[Uuid, ShareFetchableTopicResponse] = topicResponsesScala.map(topic => topic.topicId -> topic).toMap
    assertTrue(topicResponsesMap.contains(topicId1))
    val topicIdResponse1 : ShareFetchableTopicResponse = topicResponsesMap.getOrElse(topicId1, null)
    assertEquals(2, topicIdResponse1.partitions().size())

    val partitionsScala1 = topicIdResponse1.partitions().asScala.toList
    val partitionsMap1: Map[Int, PartitionData] = partitionsScala1.map(partition => partition.partitionIndex() -> partition).toMap
    assertTrue(partitionsMap1.contains(0))
    val partition11 : PartitionData = partitionsMap1.getOrElse(0, null)

    compareResponsePartitions(
      0,
      Errors.NONE.code(),
      Errors.NONE.code(),
      records_t1_p1,
      expectedAcquiredRecords(0, 9, 1),
      partition11
    )

    assertTrue(partitionsMap1.contains(1))
    val partition12 : PartitionData = partitionsMap1.getOrElse(1, null)

    compareResponsePartitionsFetchError(
      1,
      Errors.UNKNOWN_TOPIC_OR_PARTITION.code(),
      partition12
    )

    assertTrue(topicResponsesMap.contains(topicId2))
    val topicIdResponse2 : ShareFetchableTopicResponse = topicResponsesMap.getOrElse(topicId2, null)
    assertEquals(1, topicIdResponse2.partitions().size())

    val partition21 = topicIdResponse2.partitions().get(0)
    compareResponsePartitionsFetchError(
      0,
      Errors.UNKNOWN_TOPIC_OR_PARTITION.code(),
      partition21
    )
  }


  @Test
  def testHandleFetchFromShareFetchRequestFetchMessagesReturnError() : Unit = {
    val shareSessionEpoch = 0
    val topicName1 = "foo1"
    val topicId1 = Uuid.randomUuid()

    addTopicToMetadataCache(topicName1, 1, topicId = topicId1)

    val memberId: Uuid = Uuid.ZERO_UUID
    val groupId : String = "group"

    val sharePartitionManagerMock = mock(classOf[SharePartitionManager])

    when(sharePartitionManagerMock.fetchMessages(any(), any(), any(), any(), any())).thenThrow(
      Errors.UNKNOWN_SERVER_ERROR.exception()
    )

    val shareFetchData : util.Map[TopicIdPartition, ShareFetchRequest.SharePartitionData] = new util.HashMap()
    shareFetchData.put(
      new TopicIdPartition(topicId1, new TopicPartition(topicName1, 0)),
      new ShareFetchRequest.SharePartitionData(topicId1, 4000)
    )

    val erroneousPartitions : util.List[(TopicIdPartition, ShareFetchResponseData.PartitionData)] = new util.ArrayList()


    val validPartitions : util.List[(TopicIdPartition, ShareFetchRequest.SharePartitionData)] = new util.ArrayList()
    validPartitions.add(
      (
        new TopicIdPartition(topicId1, new TopicPartition(topicName1, 0)),
        new ShareFetchRequest.SharePartitionData(topicId1, 4000)
      )
    )

    val erroneousAndValidPartitionData : ErroneousAndValidPartitionData =
      new ErroneousAndValidPartitionData(erroneousPartitions, validPartitions)

    val topicNames : util.Map[Uuid, String] = new util.HashMap()
    topicNames.put(topicId1, topicName1)

    val shareFetchContext : ShareFetchContext = sharePartitionManager.newContext(
      groupId,
      shareFetchData,
      Collections.emptyList(),
      new ShareFetchMetadata(memberId, shareSessionEpoch),
    )

    var authorizedTopics: Set[String] = Set.empty[String]
    authorizedTopics = authorizedTopics + topicName1

    val shareFetchRequestData = new ShareFetchRequestData().
      setGroupId(groupId).
      setMemberId(memberId.toString).
      setShareSessionEpoch(0).
      setTopics(List(
        new ShareFetchRequestData.FetchTopic().
          setTopicId(topicId1).
          setPartitions(List(
            new ShareFetchRequestData.FetchPartition()
              .setPartitionIndex(0)
              .setPartitionMaxBytes(4000),
          ).asJava),
      ).asJava)

    val shareFetchRequest = new ShareFetchRequest.Builder(shareFetchRequestData).build(ApiKeys.SHARE_FETCH.latestVersion)
    val request = buildRequest(shareFetchRequest)
    // First fetch request is to establish the share session with the broker
    kafkaApis = createKafkaApis(
      overrideProperties = Map(KafkaConfig.ShareGroupEnableProp -> "true"),
      sharePartitionManager = sharePartitionManagerMock
    )

    var response : ShareFetchResponse = null
    var errorThrown : Exception = null
    try {
      response = kafkaApis.handleFetchFromShareFetchRequest(
        request,
        erroneousAndValidPartitionData,
        topicNames,
        sharePartitionManagerMock,
        shareFetchContext,
        authorizedTopics
      )
    } catch {
      case e : Exception => errorThrown = e
    }

    assertNull(response); // Check if the response is null indicating an error occurred
    assertNotNull(errorThrown)
  }

  @Test
  def testHandleFetchFromShareFetchRequestFetchMessagesReturnErrorCode() : Unit = {
    val shareSessionEpoch = 0
    val topicName1 = "foo1"
    val topicName2 = "foo2"
    val topicId1 = Uuid.randomUuid()
    val topicId2 = Uuid.randomUuid()

    addTopicToMetadataCache(topicName1, 1, topicId = topicId1)
    addTopicToMetadataCache(topicName2, 2, topicId = topicId2)

    val memberId: Uuid = Uuid.ZERO_UUID
    val groupId : String = "group"

    val emptyRecords = memoryRecords(0, 0)

    when(replicaManager.fetchMessages(any(), any(), any(), any())).thenAnswer { invocation =>
      val callback: Seq[(TopicIdPartition, FetchPartitionData)] => Unit = invocation.getArgument(3)
      val responseCallbackParams: Seq[(TopicIdPartition, FetchPartitionData)] = Seq(
        new TopicIdPartition(topicId1, new TopicPartition(topicName1, 0)) ->
          new FetchPartitionData(Errors.UNKNOWN_SERVER_ERROR, 100, 0, emptyRecords, Optional.empty(), OptionalLong.empty(), Optional.empty(), OptionalInt.empty(), false),
        new TopicIdPartition(topicId2, new TopicPartition(topicName2, 0)) ->
          new FetchPartitionData(Errors.UNKNOWN_SERVER_ERROR, 100, 0, emptyRecords, Optional.empty(), OptionalLong.empty(), Optional.empty(), OptionalInt.empty(), false),
        new TopicIdPartition(topicId2, new TopicPartition(topicName2, 1)) ->
          new FetchPartitionData(Errors.UNKNOWN_SERVER_ERROR, 200, 0, emptyRecords, Optional.empty(), OptionalLong.empty(), Optional.empty(), OptionalInt.empty(), false),
      )
      callback(responseCallbackParams)
    }

    val shareFetchData : util.Map[TopicIdPartition, ShareFetchRequest.SharePartitionData] = new util.HashMap()
    shareFetchData.put(
      new TopicIdPartition(topicId1, new TopicPartition(topicName1, 0)),
      new ShareFetchRequest.SharePartitionData(topicId1, 4000)
    )
    shareFetchData.put(
      new TopicIdPartition(topicId2, new TopicPartition(topicName2, 0)),
      new ShareFetchRequest.SharePartitionData(topicId2, 4000)
    )
    shareFetchData.put(
      new TopicIdPartition(topicId2, new TopicPartition(topicName2, 1)),
      new ShareFetchRequest.SharePartitionData(topicId2, 4000)
    )

    val erroneousPartitions : util.List[(TopicIdPartition, ShareFetchResponseData.PartitionData)] = new util.ArrayList()

    val validPartitions : util.List[(TopicIdPartition, ShareFetchRequest.SharePartitionData)] = new util.ArrayList()
    validPartitions.add(
      (
        new TopicIdPartition(topicId1, new TopicPartition(topicName1, 0)),
        new ShareFetchRequest.SharePartitionData(topicId1, 4000)
      )
    )
    validPartitions.add(
      (
        new TopicIdPartition(topicId2, new TopicPartition(topicName2, 0)),
        new ShareFetchRequest.SharePartitionData(topicId2, 4000)
      )
    )
    validPartitions.add(
      (
        new TopicIdPartition(topicId2, new TopicPartition(topicName2, 1)),
        new ShareFetchRequest.SharePartitionData(topicId2, 4000)
      )
    )

    val erroneousAndValidPartitionData : ErroneousAndValidPartitionData =
      new ErroneousAndValidPartitionData(erroneousPartitions, validPartitions)

    val topicNames : util.Map[Uuid, String] = new util.HashMap()
    topicNames.put(topicId1, topicName1)
    topicNames.put(topicId2, topicName2)

    val shareFetchContext : ShareFetchContext = sharePartitionManager.newContext(
      groupId,
      shareFetchData,
      Collections.emptyList(),
      new ShareFetchMetadata(memberId, shareSessionEpoch),
    )

    var authorizedTopics: Set[String] = Set.empty[String]
    authorizedTopics = authorizedTopics + topicName1
    authorizedTopics = authorizedTopics + topicName2

    val shareFetchRequestData = new ShareFetchRequestData().
      setGroupId(groupId).
      setMemberId(memberId.toString).
      setShareSessionEpoch(0).
      setTopics(List(
        new ShareFetchRequestData.FetchTopic().
          setTopicId(topicId1).
          setPartitions(List(
            new ShareFetchRequestData.FetchPartition()
              .setPartitionIndex(0)
              .setPartitionMaxBytes(40000)
          ).asJava),
        new ShareFetchRequestData.FetchTopic().
          setTopicId(topicId2).
          setPartitions(List(
            new ShareFetchRequestData.FetchPartition()
              .setPartitionIndex(0)
              .setPartitionMaxBytes(40000),
            new ShareFetchRequestData.FetchPartition()
              .setPartitionIndex(1)
              .setPartitionMaxBytes(40000)
          ).asJava),
      ).asJava)

    val shareFetchRequest = new ShareFetchRequest.Builder(shareFetchRequestData).build(ApiKeys.SHARE_FETCH.latestVersion)
    val request = buildRequest(shareFetchRequest)
    // First fetch request is to establish the share session with the broker
    kafkaApis = createKafkaApis(overrideProperties = Map(KafkaConfig.ShareGroupEnableProp -> "true"))
    val shareFetchResponse : ShareFetchResponse = kafkaApis.handleFetchFromShareFetchRequest(
      request,
      erroneousAndValidPartitionData,
      topicNames,
      sharePartitionManager,
      shareFetchContext,
      authorizedTopics
    )

    val shareFetchResponseData = shareFetchResponse.data()
    assertEquals(Errors.NONE.code(), shareFetchResponseData.errorCode())
    val topicResponses = shareFetchResponseData.responses()

    assertEquals(2, topicResponses.size())
    val topicResponsesScala = topicResponses.asScala.toList
    val topicResponsesMap: Map[Uuid, ShareFetchableTopicResponse] = topicResponsesScala.map(topic => topic.topicId -> topic).toMap
    assertTrue(topicResponsesMap.contains(topicId1))
    val topicIdResponse1 : ShareFetchableTopicResponse = topicResponsesMap.getOrElse(topicId1, null)
    assertEquals(1, topicIdResponse1.partitions().size())

    val partition11 : PartitionData = topicIdResponse1.partitions().get(0)

    compareResponsePartitions(
      0,
      Errors.UNKNOWN_SERVER_ERROR.code(),
      Errors.NONE.code(),
      emptyRecords,
      Collections.emptyList[AcquiredRecords](),
      partition11
    )

    assertTrue(topicResponsesMap.contains(topicId2))
    val topicIdResponse2 : ShareFetchableTopicResponse = topicResponsesMap.getOrElse(topicId2, null)
    assertEquals(2, topicIdResponse2.partitions().size())
    val partitionsScala2 = topicIdResponse2.partitions().asScala.toList
    val partitionsMap2: Map[Int, PartitionData] = partitionsScala2.map(partition => partition.partitionIndex() -> partition).toMap
    assertTrue(partitionsMap2.contains(0))
    val partition21 : PartitionData = partitionsMap2.getOrElse(0, null)

    compareResponsePartitions(
      0,
      Errors.UNKNOWN_SERVER_ERROR.code(),
      Errors.NONE.code(),
      emptyRecords,
      Collections.emptyList[AcquiredRecords](),
      partition21
    )

    assertTrue(partitionsMap2.contains(1))
    val partition22 : PartitionData = partitionsMap2.getOrElse(1, null)

    compareResponsePartitions(
      1,
      Errors.UNKNOWN_SERVER_ERROR.code(),
      Errors.NONE.code(),
      emptyRecords,
      Collections.emptyList[AcquiredRecords](),
      partition22
    )
  }

  @Test
  def testHandleFetchFromShareFetchRequestErrorTopicsInRequest() : Unit = {
    val shareSessionEpoch = 0
    val topicName1 = "foo1"
    val topicName2 = "foo2"
    val topicName3 = "foo3"
    val topicId1 = Uuid.randomUuid()
    val topicId2 = Uuid.randomUuid()
    val topicId3 = Uuid.randomUuid()

    addTopicToMetadataCache(topicName1, 1, topicId = topicId1)
    addTopicToMetadataCache(topicName2, 2, topicId = topicId2)
    // topicName3 is not in the metadataCache

    val memberId: Uuid = Uuid.ZERO_UUID
    val groupId : String = "group"

    val records1 = memoryRecords(10, 0)
    val records2 = memoryRecords(20, 0)

    when(replicaManager.fetchMessages(any(), any(), any(), any())).thenAnswer { invocation =>
      val callback: Seq[(TopicIdPartition, FetchPartitionData)] => Unit = invocation.getArgument(3)
      val responseCallbackParams: Seq[(TopicIdPartition, FetchPartitionData)] = Seq(
        new TopicIdPartition(topicId2, new TopicPartition(topicName2, 0)) ->
          new FetchPartitionData(Errors.NONE, 100, 0, records1, Optional.empty(), OptionalLong.empty(), Optional.empty(), OptionalInt.empty(), false),
        new TopicIdPartition(topicId2, new TopicPartition(topicName2, 1)) ->
          new FetchPartitionData(Errors.NONE, 200, 0, records2, Optional.empty(), OptionalLong.empty(), Optional.empty(), OptionalInt.empty(), false),
      )
      callback(responseCallbackParams)
    }

    val shareFetchData : util.Map[TopicIdPartition, ShareFetchRequest.SharePartitionData] = new util.HashMap()
    shareFetchData.put(
      new TopicIdPartition(topicId1, new TopicPartition(topicName1, 0)),
      new ShareFetchRequest.SharePartitionData(topicId1, 4000)
    )
    shareFetchData.put(
      new TopicIdPartition(topicId2, new TopicPartition(topicName2, 0)),
      new ShareFetchRequest.SharePartitionData(topicId2, 4000)
    )
    shareFetchData.put(
      new TopicIdPartition(topicId2, new TopicPartition(topicName2, 1)),
      new ShareFetchRequest.SharePartitionData(topicId2, 4000)
    )
    shareFetchData.put(
      new TopicIdPartition(topicId3, new TopicPartition(topicName3, 0)),
      new ShareFetchRequest.SharePartitionData(topicId3, 4000)
    )

    val erroneousPartitions : util.List[(TopicIdPartition, ShareFetchResponseData.PartitionData)] = new util.ArrayList()

    val validPartitions : util.List[(TopicIdPartition, ShareFetchRequest.SharePartitionData)] = new util.ArrayList()
    validPartitions.add(
      (
        new TopicIdPartition(topicId1, new TopicPartition(topicName1, 0)),
        new ShareFetchRequest.SharePartitionData(topicId1, 4000)
      )
    )
    validPartitions.add(
      (
        new TopicIdPartition(topicId2, new TopicPartition(topicName2, 0)),
        new ShareFetchRequest.SharePartitionData(topicId2, 4000)
      )
    )
    validPartitions.add(
      (
        new TopicIdPartition(topicId2, new TopicPartition(topicName2, 1)),
        new ShareFetchRequest.SharePartitionData(topicId2, 4000)
      )
    )
    validPartitions.add(
      (
        new TopicIdPartition(topicId3, new TopicPartition(topicName3, 0)),
        new ShareFetchRequest.SharePartitionData(topicId3, 4000)
      )
    )

    val erroneousAndValidPartitionData : ErroneousAndValidPartitionData =
      new ErroneousAndValidPartitionData(erroneousPartitions, validPartitions)

    val topicNames : util.Map[Uuid, String] = new util.HashMap()
    topicNames.put(topicId1, topicName1)
    topicNames.put(topicId2, topicName2)
    topicNames.put(topicId3, topicName3)

    val shareFetchContext : ShareFetchContext = sharePartitionManager.newContext(
      groupId,
      shareFetchData,
      Collections.emptyList(),
      new ShareFetchMetadata(memberId, shareSessionEpoch),
    )

    var authorizedTopics: Set[String] = Set.empty[String]
    // topicName1 is not in authorizedTopic
    authorizedTopics = authorizedTopics + topicName2
    authorizedTopics = authorizedTopics + topicName3

    val shareFetchRequestData = new ShareFetchRequestData().
      setGroupId(groupId).
      setMemberId(memberId.toString).
      setShareSessionEpoch(0).
      setTopics(List(
        new ShareFetchRequestData.FetchTopic().
          setTopicId(topicId1).
          setPartitions(List(
            new ShareFetchRequestData.FetchPartition()
              .setPartitionIndex(0)
              .setPartitionMaxBytes(40000)
          ).asJava),
        new ShareFetchRequestData.FetchTopic().
          setTopicId(topicId2).
          setPartitions(List(
            new ShareFetchRequestData.FetchPartition()
              .setPartitionIndex(0)
              .setPartitionMaxBytes(40000),
            new ShareFetchRequestData.FetchPartition()
              .setPartitionIndex(1)
              .setPartitionMaxBytes(40000)
          ).asJava),
        new ShareFetchRequestData.FetchTopic().
          setTopicId(topicId3).
          setPartitions(List(
            new ShareFetchRequestData.FetchPartition()
              .setPartitionIndex(0)
              .setPartitionMaxBytes(40000)
          ).asJava),
      ).asJava)

    val shareFetchRequest = new ShareFetchRequest.Builder(shareFetchRequestData).build(ApiKeys.SHARE_FETCH.latestVersion)
    val request = buildRequest(shareFetchRequest)
    // First fetch request is to establish the share session with the broker
    kafkaApis = createKafkaApis(overrideProperties = Map(KafkaConfig.ShareGroupEnableProp -> "true"))
    val shareFetchResponse : ShareFetchResponse = kafkaApis.handleFetchFromShareFetchRequest(
      request,
      erroneousAndValidPartitionData,
      topicNames,
      sharePartitionManager,
      shareFetchContext,
      authorizedTopics
    )

    val shareFetchResponseData = shareFetchResponse.data()
    assertEquals(Errors.NONE.code(), shareFetchResponseData.errorCode())
    val topicResponses = shareFetchResponseData.responses()

    assertEquals(3, topicResponses.size())
    val topicResponsesScala = topicResponses.asScala.toList
    val topicResponsesMap: Map[Uuid, ShareFetchableTopicResponse] = topicResponsesScala.map(topic => topic.topicId -> topic).toMap
    assertTrue(topicResponsesMap.contains(topicId1))
    val topicIdResponse1 : ShareFetchableTopicResponse = topicResponsesMap.getOrElse(topicId1, null)
    assertEquals(1, topicIdResponse1.partitions().size())

    val partition11 : PartitionData = topicIdResponse1.partitions().get(0)

    compareResponsePartitions(
      0,
      Errors.TOPIC_AUTHORIZATION_FAILED.code(),
      Errors.NONE.code(),
      memoryRecords(0, 0),
      Collections.emptyList[AcquiredRecords](),
      partition11
    )

    assertTrue(topicResponsesMap.contains(topicId2))
    val topicIdResponse2 : ShareFetchableTopicResponse = topicResponsesMap.getOrElse(topicId2, null)
    assertEquals(2, topicIdResponse2.partitions().size())
    val partitionsScala2 = topicIdResponse2.partitions().asScala.toList
    val partitionsMap2: Map[Int, PartitionData] = partitionsScala2.map(partition => partition.partitionIndex() -> partition).toMap
    assertTrue(partitionsMap2.contains(0))
    val partition21 : PartitionData = partitionsMap2.getOrElse(0, null)

    compareResponsePartitions(
      0,
      Errors.NONE.code(),
      Errors.NONE.code(),
      records1,
      expectedAcquiredRecords(0, 9, 1),
      partition21
    )

    assertTrue(partitionsMap2.contains(1))
    val partition22 : PartitionData = partitionsMap2.getOrElse(1, null)

    compareResponsePartitions(
      1,
      Errors.NONE.code(),
      Errors.NONE.code(),
      records2,
      expectedAcquiredRecords(0, 19, 1),
      partition22
    )

    val topicIdResponse3 : ShareFetchableTopicResponse = topicResponsesMap.getOrElse(topicId3, null)
    assertEquals(1, topicIdResponse3.partitions().size())

    val partition31 : PartitionData = topicIdResponse3.partitions().get(0)

    compareResponsePartitions(
      0,
      Errors.UNKNOWN_TOPIC_OR_PARTITION.code(),
      Errors.NONE.code(),
      memoryRecords(0, 0),
      Collections.emptyList[AcquiredRecords](),
      partition31
    )
  }

  def compareAcknowledgementResponsePartitions(
                                                ackErrorCode : Short,
                                                partitionIndex : Int,
                                                partitionData : ShareAcknowledgeResponseData.PartitionData
                                              ) : Unit = {
    assertEquals(partitionIndex, partitionData.partitionIndex())
    assertEquals(ackErrorCode, partitionData.errorCode())
  }

  @Test
  def testHandleAcknowledgeFromShareFetchRequestSuccess() : Unit = {

    val topicName1 = "foo1"
    val topicName2 = "foo2"
    val topicId1 = Uuid.randomUuid()
    val topicId2 = Uuid.randomUuid()

    val tp1 = new TopicIdPartition(topicId1, new TopicPartition(topicName1, 0))
    val tp2 = new TopicIdPartition(topicId2, new TopicPartition(topicName2, 0))
    val tp3 = new TopicIdPartition(topicId2, new TopicPartition(topicName2, 1))

    addTopicToMetadataCache(topicName1, 2, topicId = topicId1)
    addTopicToMetadataCache(topicName2, 1, topicId = topicId2)
    val memberId: Uuid = Uuid.ZERO_UUID
    val groupId : String = "group"

    val topicNames : util.Map[Uuid, String] = new util.HashMap()
    topicNames.put(topicId1, topicName1)
    topicNames.put(topicId2, topicName2)

    val sharePartitionManagerMock = mock(classOf[SharePartitionManager])

    when(sharePartitionManagerMock.acknowledge(
          anyString(),
          anyString(),
          any()
        )).thenReturn(CompletableFuture.completedFuture(Map[TopicIdPartition, ShareAcknowledgeResponseData.PartitionData](
          new TopicIdPartition(topicId1, new TopicPartition(topicName1, 0)) ->
            new ShareAcknowledgeResponseData.PartitionData()
              .setPartitionIndex(0)
              .setErrorCode(Errors.NONE.code()),
          new TopicIdPartition(topicId2, new TopicPartition(topicName2, 0)) ->
            new ShareAcknowledgeResponseData.PartitionData()
              .setPartitionIndex(0)
              .setErrorCode(Errors.NONE.code()),
          new TopicIdPartition(topicId2, new TopicPartition(topicName2, 1)) ->
            new ShareAcknowledgeResponseData.PartitionData()
              .setPartitionIndex(1)
              .setErrorCode(Errors.NONE.code())
        ).asJava))

    var authorizedTopics: Set[String] = Set.empty[String]
    authorizedTopics = authorizedTopics + topicName1
    authorizedTopics = authorizedTopics + topicName2

    val shareFetchRequestData = new ShareFetchRequestData().
      setGroupId(groupId).
      setMemberId(memberId.toString).
      setShareSessionEpoch(0).
      setTopics(List(
        new ShareFetchRequestData.FetchTopic().
          setTopicId(topicId1).
          setPartitions(List(
            new ShareFetchRequestData.FetchPartition()
              .setPartitionIndex(0)
              .setPartitionMaxBytes(0)
              .setAcknowledgementBatches(List(
                new AcknowledgementBatch()
                  .setBaseOffset(0)
                  .setLastOffset(14)
                  .setAcknowledgeType(1),
              ).asJava),
            new ShareFetchRequestData.FetchPartition()
              .setPartitionIndex(1)
              .setPartitionMaxBytes(0)
              .setAcknowledgementBatches(List(
                new AcknowledgementBatch()
                  .setBaseOffset(45)
                  .setLastOffset(54)
                  .setAcknowledgeType(2),
              ).asJava)
          ).asJava),
        new ShareFetchRequestData.FetchTopic().
          setTopicId(topicId2).
          setPartitions(List(
            new ShareFetchRequestData.FetchPartition()
              .setPartitionIndex(0)
              .setPartitionMaxBytes(0)
              .setAcknowledgementBatches(List(
                new AcknowledgementBatch()
                  .setBaseOffset(56)
                  .setLastOffset(67)
                  .setAcknowledgeType(3),
              ).asJava),
          ).asJava),
      ).asJava)

    val shareFetchRequest = new ShareFetchRequest.Builder(shareFetchRequestData).build(ApiKeys.SHARE_FETCH.latestVersion)
    val request = buildRequest(shareFetchRequest)

    kafkaApis = createKafkaApis(overrideProperties = Map(KafkaConfig.ShareGroupEnableProp -> "true"),
      sharePartitionManager = sharePartitionManagerMock)
    val ackResult = kafkaApis.handleAcknowledgeFromShareFetchRequest(
      request,
      topicNames,
      sharePartitionManagerMock,
      authorizedTopics
    )

    assertEquals(3, ackResult.size)
    assertTrue(ackResult.contains(tp1))
    assertTrue(ackResult.contains(tp2))
    assertTrue(ackResult.contains(tp3))
    compareAcknowledgementResponsePartitions(Errors.NONE.code(), 0, ackResult.getOrElse(tp1, null))
    compareAcknowledgementResponsePartitions(Errors.NONE.code(), 0, ackResult.getOrElse(tp2, null))
    compareAcknowledgementResponsePartitions(Errors.NONE.code(), 1, ackResult.getOrElse(tp3, null))
  }

  @Test
  def testHandleAcknowledgeFromShareFetchRequestErrorTopicPartitions() : Unit = {

    val topicName1 : String = null
    val topicName2 = "foo2"
    val topicName3 = "foo3"
    val topicName4 = "foo4"
    val topicId1 = Uuid.randomUuid()
    val topicId2 = Uuid.randomUuid()
    val topicId3 = Uuid.randomUuid()
    val topicId4 = Uuid.randomUuid()

    val tp1 = new TopicIdPartition(topicId1, new TopicPartition(topicName1, 0))
    val tp2 = new TopicIdPartition(topicId2, new TopicPartition(topicName2, 0))
    val tp3 = new TopicIdPartition(topicId2, new TopicPartition(topicName2, 1))
    val tp4 = new TopicIdPartition(topicId3, new TopicPartition(topicName3, 0))
    val tp5 = new TopicIdPartition(topicId4, new TopicPartition(topicName4, 0))

    addTopicToMetadataCache(topicName1, 1, topicId = topicId1)
    addTopicToMetadataCache(topicName2, 2, topicId = topicId2)
    addTopicToMetadataCache(topicName3, 1, topicId = topicId3)
    // topicId4 is not present in metadataCache
    val memberId: Uuid = Uuid.ZERO_UUID
    val groupId : String = "group"

    val topicNames : util.Map[Uuid, String] = new util.HashMap()
    // topicName1 is not present here
    topicNames.put(topicId2, topicName2)
    topicNames.put(topicId3, topicName3)
    topicNames.put(topicId4, topicName4)

    val sharePartitionManagerMock = mock(classOf[SharePartitionManager])

    when(sharePartitionManagerMock.acknowledge(
      anyString(),
      anyString(),
      any()
    )).thenReturn(CompletableFuture.completedFuture(Map[TopicIdPartition, ShareAcknowledgeResponseData.PartitionData](
      new TopicIdPartition(topicId2, new TopicPartition(topicName2, 0)) ->
        new ShareAcknowledgeResponseData.PartitionData()
          .setPartitionIndex(0)
          .setErrorCode(Errors.NONE.code()),
      new TopicIdPartition(topicId2, new TopicPartition(topicName2, 1)) ->
        new ShareAcknowledgeResponseData.PartitionData()
          .setPartitionIndex(1)
          .setErrorCode(Errors.NONE.code()),
    ).asJava))

    var authorizedTopics: Set[String] = Set.empty[String]
    authorizedTopics = authorizedTopics + topicName1
    authorizedTopics = authorizedTopics + topicName2
    authorizedTopics = authorizedTopics + topicName4
    // authorizedTopics does not contain topicName3

    val shareFetchRequestData = new ShareFetchRequestData().
      setGroupId(groupId).
      setMemberId(memberId.toString).
      setShareSessionEpoch(0).
      setTopics(List(
        new ShareFetchRequestData.FetchTopic().
          setTopicId(topicId1).
          setPartitions(List(
            new ShareFetchRequestData.FetchPartition()
              .setPartitionIndex(0)
              .setPartitionMaxBytes(0)
              .setAcknowledgementBatches(List(
                new AcknowledgementBatch()
                  .setBaseOffset(0)
                  .setLastOffset(14)
                  .setAcknowledgeType(1),
              ).asJava),
          ).asJava),
        new ShareFetchRequestData.FetchTopic().
          setTopicId(topicId2).
          setPartitions(List(
            new ShareFetchRequestData.FetchPartition()
              .setPartitionIndex(0)
              .setPartitionMaxBytes(0)
              .setAcknowledgementBatches(List(
                new AcknowledgementBatch()
                  .setBaseOffset(56)
                  .setLastOffset(67)
                  .setAcknowledgeType(3),
              ).asJava),
            new ShareFetchRequestData.FetchPartition()
              .setPartitionIndex(1)
              .setPartitionMaxBytes(0)
              .setAcknowledgementBatches(List(
                new AcknowledgementBatch()
                  .setBaseOffset(36)
                  .setLastOffset(52)
                  .setAcknowledgeType(2),
              ).asJava),
          ).asJava),
        new ShareFetchRequestData.FetchTopic().
          setTopicId(topicId3).
          setPartitions(List(
            new ShareFetchRequestData.FetchPartition()
              .setPartitionIndex(0)
              .setPartitionMaxBytes(0)
              .setAcknowledgementBatches(List(
                new AcknowledgementBatch()
                  .setBaseOffset(3)
                  .setLastOffset(15)
                  .setAcknowledgeType(1),
              ).asJava),
          ).asJava),
        new ShareFetchRequestData.FetchTopic().
          setTopicId(topicId4).
          setPartitions(List(
            new ShareFetchRequestData.FetchPartition()
              .setPartitionIndex(0)
              .setPartitionMaxBytes(0)
              .setAcknowledgementBatches(List(
                new AcknowledgementBatch()
                  .setBaseOffset(36)
                  .setLastOffset(78)
                  .setAcknowledgeType(1),
              ).asJava),
          ).asJava),
      ).asJava)

    val shareFetchRequest = new ShareFetchRequest.Builder(shareFetchRequestData).build(ApiKeys.SHARE_FETCH.latestVersion)
    val request = buildRequest(shareFetchRequest)

    kafkaApis = createKafkaApis(overrideProperties = Map(KafkaConfig.ShareGroupEnableProp -> "true"),
      sharePartitionManager = sharePartitionManagerMock)
    val ackResult = kafkaApis.handleAcknowledgeFromShareFetchRequest(
      request,
      topicNames,
      sharePartitionManagerMock,
      authorizedTopics
    )

    assertEquals(5, ackResult.size)
    assertTrue(ackResult.contains(tp1))
    assertTrue(ackResult.contains(tp2))
    assertTrue(ackResult.contains(tp3))
    assertTrue(ackResult.contains(tp4))
    assertTrue(ackResult.contains(tp5))
    compareAcknowledgementResponsePartitions(Errors.UNKNOWN_TOPIC_ID.code(), 0, ackResult.getOrElse(tp1, null))
    compareAcknowledgementResponsePartitions(Errors.NONE.code(), 0, ackResult.getOrElse(tp2, null))
    compareAcknowledgementResponsePartitions(Errors.NONE.code(), 1, ackResult.getOrElse(tp3, null))
    compareAcknowledgementResponsePartitions(Errors.TOPIC_AUTHORIZATION_FAILED.code(), 0, ackResult.getOrElse(tp4, null))
    compareAcknowledgementResponsePartitions(Errors.UNKNOWN_TOPIC_OR_PARTITION.code(), 0, ackResult.getOrElse(tp5, null))
  }

  @Test
  def testHandleAcknowledgeFromShareFetchRequestInvalidAcknowledgementData(): Unit = {
    val topicName_1 = "foo"
    val topicId_1 = Uuid.randomUuid()
    val topicName_2 = "bar"
    val topicId_2 = Uuid.randomUuid()

    val tp1 = new TopicIdPartition(topicId_1, new TopicPartition(topicName_1, 0))
    val tp2 = new TopicIdPartition(topicId_2, new TopicPartition(topicName_2, 0))
    val tp3 = new TopicIdPartition(topicId_2, new TopicPartition(topicName_2, 1))

    addTopicToMetadataCache(topicName_1, 1, topicId = topicId_1)
    addTopicToMetadataCache(topicName_2, 2, topicId = topicId_2)

    val topicNames: util.Map[Uuid, String] = new util.HashMap[Uuid, String]()
    topicNames.put(topicId_1, topicName_1)
    topicNames.put(topicId_2, topicName_2)

    val authorizedTopics: Set[String] = Set(topicName_1, topicName_2)

    val shareFetchRequestData = new ShareFetchRequestData().
      setGroupId("group").
      setMemberId(Uuid.randomUuid().toString).
      setShareSessionEpoch(1).
      setTopics(List(
        new ShareFetchRequestData.FetchTopic().
          setTopicId(topicId_1).
          setPartitions(List(
            new ShareFetchRequestData.FetchPartition()
              .setPartitionIndex(0)
              .setPartitionMaxBytes(40000)
              .setAcknowledgementBatches(List(
                new ShareFetchRequestData.AcknowledgementBatch()
                  .setBaseOffset(11)
                  .setLastOffset(20)
                  .setAcknowledgeTypes(util.Arrays.asList(1.toByte)),
                new ShareFetchRequestData.AcknowledgementBatch()
                  .setBaseOffset(28)
                  .setLastOffset(38)
                  .setAcknowledgeTypes(util.Arrays.asList(1.toByte)),
              ).asJava)
          ).asJava),
        new ShareFetchRequestData.FetchTopic().
          setTopicId(topicId_2).
          setPartitions(List(
            new ShareFetchRequestData.FetchPartition()
              .setPartitionIndex(0)
              .setPartitionMaxBytes(40000)
              .setAcknowledgementBatches(List(
                new ShareFetchRequestData.AcknowledgementBatch()
                  .setBaseOffset(21)
                  .setLastOffset(11)
                  .setAcknowledgeTypes(util.Arrays.asList(1.toByte))
              ).asJava),
            new ShareFetchRequestData.FetchPartition()
              .setPartitionIndex(1)
              .setPartitionMaxBytes(40000)
              .setAcknowledgementBatches(List(
                new ShareFetchRequestData.AcknowledgementBatch()
                  .setBaseOffset(24)
                  .setLastOffset(34),
                new ShareFetchRequestData.AcknowledgementBatch()
                  .setBaseOffset(64)
                  .setLastOffset(54)
                  .setAcknowledgeTypes(util.Arrays.asList(1.toByte)),
                new ShareFetchRequestData.AcknowledgementBatch()
                  .setBaseOffset(82)
                  .setLastOffset(92)
              ).asJava)
          ).asJava)
      ).asJava)

    val sharePartitionManagerMock = mock(classOf[SharePartitionManager])

    when(sharePartitionManagerMock.acknowledge(
      anyString(),
      anyString(),
      any()
    )).thenReturn(CompletableFuture.completedFuture(Map[TopicIdPartition, ShareAcknowledgeResponseData.PartitionData](
      new TopicIdPartition(topicId_1, new TopicPartition(topicName_1, 0)) ->
        new ShareAcknowledgeResponseData.PartitionData()
          .setPartitionIndex(0)
          .setErrorCode(Errors.NONE.code())
    ).asJava))

    val shareFetchRequest = buildRequest(new ShareFetchRequest.Builder(shareFetchRequestData).build(ApiKeys.SHARE_FETCH.latestVersion))
    kafkaApis = createKafkaApis(overrideProperties = Map(KafkaConfig.ShareGroupEnableProp -> "true"),
      sharePartitionManager = sharePartitionManagerMock)

    val shareAcknowledgeResponse = kafkaApis.handleAcknowledgeFromShareFetchRequest(
      shareFetchRequest,
      topicNames,
      sharePartitionManagerMock,
      authorizedTopics
    )

    assertEquals(Errors.NONE.code(), shareAcknowledgeResponse.getOrElse(tp1, null).errorCode())
    assertEquals(Errors.INVALID_REQUEST.code(), shareAcknowledgeResponse.getOrElse(tp2, null).errorCode())
    assertEquals(Errors.INVALID_REQUEST.code(), shareAcknowledgeResponse.getOrElse(tp3, null).errorCode())
  }

  @ParameterizedTest
  @ApiKeyVersionsSource(apiKey = ApiKeys.JOIN_GROUP)
  def testHandleJoinGroupRequest(version: Short): Unit = {
    val joinGroupRequest = new JoinGroupRequestData()
      .setGroupId("group")
      .setMemberId("member")
      .setProtocolType("consumer")
      .setRebalanceTimeoutMs(1000)
      .setSessionTimeoutMs(2000)

    val requestChannelRequest = buildRequest(new JoinGroupRequest.Builder(joinGroupRequest).build(version))

    val expectedJoinGroupRequest = new JoinGroupRequestData()
      .setGroupId(joinGroupRequest.groupId)
      .setMemberId(joinGroupRequest.memberId)
      .setProtocolType(joinGroupRequest.protocolType)
      .setRebalanceTimeoutMs(if (version >= 1) joinGroupRequest.rebalanceTimeoutMs else joinGroupRequest.sessionTimeoutMs)
      .setSessionTimeoutMs(joinGroupRequest.sessionTimeoutMs)

    val future = new CompletableFuture[JoinGroupResponseData]()
    when(groupCoordinator.joinGroup(
      requestChannelRequest.context,
      expectedJoinGroupRequest,
      RequestLocal.NoCaching.bufferSupplier
    )).thenReturn(future)
    kafkaApis = createKafkaApis()
    kafkaApis.handleJoinGroupRequest(
      requestChannelRequest,
      RequestLocal.NoCaching
    )

    val expectedJoinGroupResponse = new JoinGroupResponseData()
      .setMemberId("member")
      .setGenerationId(0)
      .setLeader("leader")
      .setProtocolType(if (version >= 7) "consumer" else null)
      .setProtocolName("range")

    future.complete(expectedJoinGroupResponse)
    val response = verifyNoThrottling[JoinGroupResponse](requestChannelRequest)
    assertEquals(expectedJoinGroupResponse, response.data)
  }

  @ParameterizedTest
  @ApiKeyVersionsSource(apiKey = ApiKeys.JOIN_GROUP)
  def testJoinGroupProtocolNameBackwardCompatibility(version: Short): Unit = {
    val joinGroupRequest = new JoinGroupRequestData()
      .setGroupId("group")
      .setMemberId("member")
      .setProtocolType("consumer")
      .setRebalanceTimeoutMs(1000)
      .setSessionTimeoutMs(2000)

    val requestChannelRequest = buildRequest(new JoinGroupRequest.Builder(joinGroupRequest).build(version))

    val expectedJoinGroupRequest = new JoinGroupRequestData()
      .setGroupId(joinGroupRequest.groupId)
      .setMemberId(joinGroupRequest.memberId)
      .setProtocolType(joinGroupRequest.protocolType)
      .setRebalanceTimeoutMs(if (version >= 1) joinGroupRequest.rebalanceTimeoutMs else joinGroupRequest.sessionTimeoutMs)
      .setSessionTimeoutMs(joinGroupRequest.sessionTimeoutMs)

    val future = new CompletableFuture[JoinGroupResponseData]()
    when(groupCoordinator.joinGroup(
      requestChannelRequest.context,
      expectedJoinGroupRequest,
      RequestLocal.NoCaching.bufferSupplier
    )).thenReturn(future)
    kafkaApis = createKafkaApis()
    kafkaApis.handleJoinGroupRequest(
      requestChannelRequest,
      RequestLocal.NoCaching
    )

    val joinGroupResponse = new JoinGroupResponseData()
      .setErrorCode(Errors.INCONSISTENT_GROUP_PROTOCOL.code)
      .setMemberId("member")
      .setProtocolName(null)

    val expectedJoinGroupResponse = new JoinGroupResponseData()
      .setErrorCode(Errors.INCONSISTENT_GROUP_PROTOCOL.code)
      .setMemberId("member")
      .setProtocolName(if (version >= 7) null else kafka.coordinator.group.GroupCoordinator.NoProtocol)

    future.complete(joinGroupResponse)
    val response = verifyNoThrottling[JoinGroupResponse](requestChannelRequest)
    assertEquals(expectedJoinGroupResponse, response.data)
  }

  @Test
  def testHandleJoinGroupRequestFutureFailed(): Unit = {
    val joinGroupRequest = new JoinGroupRequestData()
      .setGroupId("group")
      .setMemberId("member")
      .setProtocolType("consumer")
      .setRebalanceTimeoutMs(1000)
      .setSessionTimeoutMs(2000)

    val requestChannelRequest = buildRequest(new JoinGroupRequest.Builder(joinGroupRequest).build())

    val future = new CompletableFuture[JoinGroupResponseData]()
    when(groupCoordinator.joinGroup(
      requestChannelRequest.context,
      joinGroupRequest,
      RequestLocal.NoCaching.bufferSupplier
    )).thenReturn(future)
    kafkaApis = createKafkaApis()
    kafkaApis.handleJoinGroupRequest(
      requestChannelRequest,
      RequestLocal.NoCaching
    )

    future.completeExceptionally(Errors.REQUEST_TIMED_OUT.exception)
    val response = verifyNoThrottling[JoinGroupResponse](requestChannelRequest)
    assertEquals(Errors.REQUEST_TIMED_OUT, response.error)
  }

  @Test
  def testHandleJoinGroupRequestAuthorizationFailed(): Unit = {
    val joinGroupRequest = new JoinGroupRequestData()
      .setGroupId("group")
      .setMemberId("member")
      .setProtocolType("consumer")
      .setRebalanceTimeoutMs(1000)
      .setSessionTimeoutMs(2000)

    val requestChannelRequest = buildRequest(new JoinGroupRequest.Builder(joinGroupRequest).build())

    val authorizer: Authorizer = mock(classOf[Authorizer])
    when(authorizer.authorize(any[RequestContext], any[util.List[Action]]))
      .thenReturn(Seq(AuthorizationResult.DENIED).asJava)
    kafkaApis = createKafkaApis(authorizer = Some(authorizer))
    kafkaApis.handleJoinGroupRequest(
      requestChannelRequest,
      RequestLocal.NoCaching
    )

    val response = verifyNoThrottling[JoinGroupResponse](requestChannelRequest)
    assertEquals(Errors.GROUP_AUTHORIZATION_FAILED, response.error)
  }

  @Test
  def testHandleJoinGroupRequestUnexpectedException(): Unit = {
    val joinGroupRequest = new JoinGroupRequestData()
      .setGroupId("group")
      .setMemberId("member")
      .setProtocolType("consumer")
      .setRebalanceTimeoutMs(1000)
      .setSessionTimeoutMs(2000)

    val requestChannelRequest = buildRequest(new JoinGroupRequest.Builder(joinGroupRequest).build())

    val future = new CompletableFuture[JoinGroupResponseData]()
    when(groupCoordinator.joinGroup(
      requestChannelRequest.context,
      joinGroupRequest,
      RequestLocal.NoCaching.bufferSupplier
    )).thenReturn(future)

    var response: JoinGroupResponse = null
    when(requestChannel.sendResponse(any(), any(), any())).thenAnswer { _ =>
      throw new Exception("Something went wrong")
    }.thenAnswer { invocation =>
      response = invocation.getArgument(1, classOf[JoinGroupResponse])
    }
    kafkaApis = createKafkaApis()
    kafkaApis.handle(
      requestChannelRequest,
      RequestLocal.NoCaching
    )

    future.completeExceptionally(Errors.NOT_COORDINATOR.exception)

    // The exception expected here is the one thrown by `sendResponse`. As
    // `Exception` is not a Kafka errors, `UNKNOWN_SERVER_ERROR` is returned.
    assertEquals(Errors.UNKNOWN_SERVER_ERROR, response.error)
  }

  @ParameterizedTest
  @ApiKeyVersionsSource(apiKey = ApiKeys.SYNC_GROUP)
  def testHandleSyncGroupRequest(version: Short): Unit = {
    val syncGroupRequest = new SyncGroupRequestData()
      .setGroupId("group")
      .setMemberId("member")
      .setProtocolType("consumer")
      .setProtocolName("range")

    val requestChannelRequest = buildRequest(new SyncGroupRequest.Builder(syncGroupRequest).build(version))

    val expectedSyncGroupRequest = new SyncGroupRequestData()
      .setGroupId("group")
      .setMemberId("member")
      .setProtocolType(if (version >= 5) "consumer" else null)
      .setProtocolName(if (version >= 5) "range" else null)

    val future = new CompletableFuture[SyncGroupResponseData]()
    when(groupCoordinator.syncGroup(
      requestChannelRequest.context,
      expectedSyncGroupRequest,
      RequestLocal.NoCaching.bufferSupplier
    )).thenReturn(future)
    kafkaApis = createKafkaApis()
    kafkaApis.handleSyncGroupRequest(
      requestChannelRequest,
      RequestLocal.NoCaching
    )

    val expectedSyncGroupResponse = new SyncGroupResponseData()
      .setProtocolType(if (version >= 5 ) "consumer" else null)
      .setProtocolName(if (version >= 5 ) "range" else null)

    future.complete(expectedSyncGroupResponse)
    val response = verifyNoThrottling[SyncGroupResponse](requestChannelRequest)
    assertEquals(expectedSyncGroupResponse, response.data)
  }

  @Test
  def testHandleSyncGroupRequestFutureFailed(): Unit = {
    val syncGroupRequest = new SyncGroupRequestData()
      .setGroupId("group")
      .setMemberId("member")
      .setProtocolType("consumer")
      .setProtocolName("range")

    val requestChannelRequest = buildRequest(new SyncGroupRequest.Builder(syncGroupRequest).build())

    val expectedSyncGroupRequest = new SyncGroupRequestData()
      .setGroupId("group")
      .setMemberId("member")
      .setProtocolType("consumer")
      .setProtocolName("range")

    val future = new CompletableFuture[SyncGroupResponseData]()
    when(groupCoordinator.syncGroup(
      requestChannelRequest.context,
      expectedSyncGroupRequest,
      RequestLocal.NoCaching.bufferSupplier
    )).thenReturn(future)
    kafkaApis = createKafkaApis()
    kafkaApis.handleSyncGroupRequest(
      requestChannelRequest,
      RequestLocal.NoCaching
    )

    future.completeExceptionally(Errors.UNKNOWN_SERVER_ERROR.exception)
    val response = verifyNoThrottling[SyncGroupResponse](requestChannelRequest)
    assertEquals(Errors.UNKNOWN_SERVER_ERROR, response.error)
  }

  @Test
  def testHandleSyncGroupRequestAuthenticationFailed(): Unit = {
    val syncGroupRequest = new SyncGroupRequestData()
      .setGroupId("group")
      .setMemberId("member")
      .setProtocolType("consumer")
      .setProtocolName("range")

    val requestChannelRequest = buildRequest(new SyncGroupRequest.Builder(syncGroupRequest).build())

    val authorizer: Authorizer = mock(classOf[Authorizer])
    when(authorizer.authorize(any[RequestContext], any[util.List[Action]]))
      .thenReturn(Seq(AuthorizationResult.DENIED).asJava)
    kafkaApis = createKafkaApis(authorizer = Some(authorizer))
    kafkaApis.handleSyncGroupRequest(
      requestChannelRequest,
      RequestLocal.NoCaching
    )

    val response = verifyNoThrottling[SyncGroupResponse](requestChannelRequest)
    assertEquals(Errors.GROUP_AUTHORIZATION_FAILED, response.error)
  }

  @ParameterizedTest
  @ApiKeyVersionsSource(apiKey = ApiKeys.SYNC_GROUP)
  def testSyncGroupProtocolTypeAndNameAreMandatorySinceV5(version: Short): Unit = {
    val syncGroupRequest = new SyncGroupRequestData()
      .setGroupId("group")
      .setMemberId("member")

    val requestChannelRequest = buildRequest(new SyncGroupRequest.Builder(syncGroupRequest).build(version))

    val expectedSyncGroupRequest = new SyncGroupRequestData()
      .setGroupId("group")
      .setMemberId("member")

    val future = new CompletableFuture[SyncGroupResponseData]()
    when(groupCoordinator.syncGroup(
      requestChannelRequest.context,
      expectedSyncGroupRequest,
      RequestLocal.NoCaching.bufferSupplier
    )).thenReturn(future)
    kafkaApis = createKafkaApis()
    kafkaApis.handleSyncGroupRequest(
      requestChannelRequest,
      RequestLocal.NoCaching
    )

    if (version < 5) {
      future.complete(new SyncGroupResponseData()
        .setProtocolType("consumer")
        .setProtocolName("range"))
    }

    val response = verifyNoThrottling[SyncGroupResponse](requestChannelRequest)

    if (version < 5) {
      assertEquals(Errors.NONE, response.error)
    } else {
      assertEquals(Errors.INCONSISTENT_GROUP_PROTOCOL, response.error)
    }
  }

  @ParameterizedTest
  @ApiKeyVersionsSource(apiKey = ApiKeys.HEARTBEAT)
  def testHandleHeartbeatRequest(version: Short): Unit = {
    val heartbeatRequest = new HeartbeatRequestData()
      .setGroupId("group")
      .setMemberId("member")
      .setGenerationId(0)

    val requestChannelRequest = buildRequest(new HeartbeatRequest.Builder(heartbeatRequest).build(version))

    val expectedHeartbeatRequest = new HeartbeatRequestData()
      .setGroupId("group")
      .setMemberId("member")
      .setGenerationId(0)

    val future = new CompletableFuture[HeartbeatResponseData]()
    when(groupCoordinator.heartbeat(
      requestChannelRequest.context,
      expectedHeartbeatRequest
    )).thenReturn(future)
    kafkaApis = createKafkaApis()
    kafkaApis.handleHeartbeatRequest(requestChannelRequest)

    val expectedHeartbeatResponse = new HeartbeatResponseData()
    future.complete(expectedHeartbeatResponse)
    val response = verifyNoThrottling[HeartbeatResponse](requestChannelRequest)
    assertEquals(expectedHeartbeatResponse, response.data)
  }

  @Test
  def testHandleHeartbeatRequestFutureFailed(): Unit = {
    val heartbeatRequest = new HeartbeatRequestData()
      .setGroupId("group")
      .setMemberId("member")
      .setGenerationId(0)

    val requestChannelRequest = buildRequest(new HeartbeatRequest.Builder(heartbeatRequest).build())

    val expectedHeartbeatRequest = new HeartbeatRequestData()
      .setGroupId("group")
      .setMemberId("member")
      .setGenerationId(0)

    val future = new CompletableFuture[HeartbeatResponseData]()
    when(groupCoordinator.heartbeat(
      requestChannelRequest.context,
      expectedHeartbeatRequest
    )).thenReturn(future)
    kafkaApis = createKafkaApis()
    kafkaApis.handleHeartbeatRequest(requestChannelRequest)

    future.completeExceptionally(Errors.UNKNOWN_SERVER_ERROR.exception)
    val response = verifyNoThrottling[HeartbeatResponse](requestChannelRequest)
    assertEquals(Errors.UNKNOWN_SERVER_ERROR, response.error)
  }

  @Test
  def testHandleHeartbeatRequestAuthenticationFailed(): Unit = {
    val heartbeatRequest = new HeartbeatRequestData()
      .setGroupId("group")
      .setMemberId("member")
      .setGenerationId(0)

    val requestChannelRequest = buildRequest(new HeartbeatRequest.Builder(heartbeatRequest).build())

    val authorizer: Authorizer = mock(classOf[Authorizer])
    when(authorizer.authorize(any[RequestContext], any[util.List[Action]]))
      .thenReturn(Seq(AuthorizationResult.DENIED).asJava)
    kafkaApis = createKafkaApis(authorizer = Some(authorizer))
    kafkaApis.handleHeartbeatRequest(
      requestChannelRequest
    )

    val response = verifyNoThrottling[HeartbeatResponse](requestChannelRequest)
    assertEquals(Errors.GROUP_AUTHORIZATION_FAILED, response.error)
  }

  @Test
  def rejectJoinGroupRequestWhenStaticMembershipNotSupported(): Unit = {
    val joinGroupRequest = new JoinGroupRequest.Builder(
      new JoinGroupRequestData()
        .setGroupId("test")
        .setMemberId("test")
        .setGroupInstanceId("instanceId")
        .setProtocolType("consumer")
        .setProtocols(new JoinGroupRequestData.JoinGroupRequestProtocolCollection)
    ).build()

    val requestChannelRequest = buildRequest(joinGroupRequest)
    kafkaApis = createKafkaApis(IBP_2_2_IV1)
    kafkaApis.handleJoinGroupRequest(requestChannelRequest, RequestLocal.withThreadConfinedCaching)

    val response = verifyNoThrottling[JoinGroupResponse](requestChannelRequest)
    assertEquals(Errors.UNSUPPORTED_VERSION, response.error())
  }

  @Test
  def rejectSyncGroupRequestWhenStaticMembershipNotSupported(): Unit = {
    val syncGroupRequest = new SyncGroupRequest.Builder(
      new SyncGroupRequestData()
        .setGroupId("test")
        .setMemberId("test")
        .setGroupInstanceId("instanceId")
        .setGenerationId(1)
    ).build()

    val requestChannelRequest = buildRequest(syncGroupRequest)
    kafkaApis = createKafkaApis(IBP_2_2_IV1)
    kafkaApis.handleSyncGroupRequest(requestChannelRequest, RequestLocal.withThreadConfinedCaching)

    val response = verifyNoThrottling[SyncGroupResponse](requestChannelRequest)
    assertEquals(Errors.UNSUPPORTED_VERSION, response.error)
  }

  @Test
  def rejectHeartbeatRequestWhenStaticMembershipNotSupported(): Unit = {
    val heartbeatRequest = new HeartbeatRequest.Builder(
      new HeartbeatRequestData()
        .setGroupId("test")
        .setMemberId("test")
        .setGroupInstanceId("instanceId")
        .setGenerationId(1)
    ).build()
    val requestChannelRequest = buildRequest(heartbeatRequest)
    kafkaApis = createKafkaApis(IBP_2_2_IV1)
    kafkaApis.handleHeartbeatRequest(requestChannelRequest)

    val response = verifyNoThrottling[HeartbeatResponse](requestChannelRequest)
    assertEquals(Errors.UNSUPPORTED_VERSION, response.error())
  }

  @Test
  def rejectOffsetCommitRequestWhenStaticMembershipNotSupported(): Unit = {
    val offsetCommitRequest = new OffsetCommitRequest.Builder(
      new OffsetCommitRequestData()
        .setGroupId("test")
        .setMemberId("test")
        .setGroupInstanceId("instanceId")
        .setGenerationIdOrMemberEpoch(100)
        .setTopics(Collections.singletonList(
          new OffsetCommitRequestData.OffsetCommitRequestTopic()
            .setName("test")
            .setPartitions(Collections.singletonList(
              new OffsetCommitRequestData.OffsetCommitRequestPartition()
                .setPartitionIndex(0)
                .setCommittedOffset(100)
                .setCommittedLeaderEpoch(RecordBatch.NO_PARTITION_LEADER_EPOCH)
                .setCommittedMetadata("")
            ))
        ))
    ).build()

    val requestChannelRequest = buildRequest(offsetCommitRequest)
    kafkaApis = createKafkaApis(IBP_2_2_IV1)
    kafkaApis.handleOffsetCommitRequest(requestChannelRequest, RequestLocal.withThreadConfinedCaching)

    val expectedTopicErrors = Collections.singletonList(
      new OffsetCommitResponseData.OffsetCommitResponseTopic()
        .setName("test")
        .setPartitions(Collections.singletonList(
          new OffsetCommitResponseData.OffsetCommitResponsePartition()
            .setPartitionIndex(0)
            .setErrorCode(Errors.UNSUPPORTED_VERSION.code)
        ))
    )
    val response = verifyNoThrottling[OffsetCommitResponse](requestChannelRequest)
    assertEquals(expectedTopicErrors, response.data.topics())
  }

  @ParameterizedTest
  @ApiKeyVersionsSource(apiKey = ApiKeys.LEAVE_GROUP)
  def testHandleLeaveGroupWithMultipleMembers(version: Short): Unit = {
    def makeRequest(version: Short): RequestChannel.Request = {
      buildRequest(new LeaveGroupRequest.Builder(
        "group",
        List(
          new MemberIdentity()
            .setMemberId("member-1")
            .setGroupInstanceId("instance-1"),
          new MemberIdentity()
            .setMemberId("member-2")
            .setGroupInstanceId("instance-2")
        ).asJava
      ).build(version))
    }

    if (version < 3) {
      // Request version earlier than version 3 do not support batching members.
      assertThrows(classOf[UnsupportedVersionException], () => makeRequest(version))
    } else {
      val requestChannelRequest = makeRequest(version)

      val expectedLeaveGroupRequest = new LeaveGroupRequestData()
        .setGroupId("group")
        .setMembers(List(
          new MemberIdentity()
            .setMemberId("member-1")
            .setGroupInstanceId("instance-1"),
          new MemberIdentity()
            .setMemberId("member-2")
            .setGroupInstanceId("instance-2")
        ).asJava)

      val future = new CompletableFuture[LeaveGroupResponseData]()
      when(groupCoordinator.leaveGroup(
        requestChannelRequest.context,
        expectedLeaveGroupRequest
      )).thenReturn(future)
      kafkaApis = createKafkaApis()
      kafkaApis.handleLeaveGroupRequest(requestChannelRequest)

      val expectedLeaveResponse = new LeaveGroupResponseData()
        .setErrorCode(Errors.NONE.code)
        .setMembers(List(
          new LeaveGroupResponseData.MemberResponse()
            .setMemberId("member-1")
            .setGroupInstanceId("instance-1"),
          new LeaveGroupResponseData.MemberResponse()
            .setMemberId("member-2")
            .setGroupInstanceId("instance-2"),
        ).asJava)

      future.complete(expectedLeaveResponse)
      val response = verifyNoThrottling[LeaveGroupResponse](requestChannelRequest)
      assertEquals(expectedLeaveResponse, response.data)
    }
  }

  @ParameterizedTest
  @ApiKeyVersionsSource(apiKey = ApiKeys.LEAVE_GROUP)
  def testHandleLeaveGroupWithSingleMember(version: Short): Unit = {
    val requestChannelRequest = buildRequest(new LeaveGroupRequest.Builder(
      "group",
      List(
        new MemberIdentity()
          .setMemberId("member-1")
          .setGroupInstanceId("instance-1")
      ).asJava
    ).build(version))

    val expectedLeaveGroupRequest = new LeaveGroupRequestData()
      .setGroupId("group")
      .setMembers(List(
        new MemberIdentity()
          .setMemberId("member-1")
          .setGroupInstanceId(if (version >= 3) "instance-1" else null)
      ).asJava)

    val future = new CompletableFuture[LeaveGroupResponseData]()
    when(groupCoordinator.leaveGroup(
      requestChannelRequest.context,
      expectedLeaveGroupRequest
    )).thenReturn(future)
    kafkaApis = createKafkaApis()
    kafkaApis.handleLeaveGroupRequest(requestChannelRequest)

    val leaveGroupResponse = new LeaveGroupResponseData()
      .setErrorCode(Errors.NONE.code)
      .setMembers(List(
        new LeaveGroupResponseData.MemberResponse()
          .setMemberId("member-1")
          .setGroupInstanceId("instance-1")
      ).asJava)

    val expectedLeaveResponse = if (version >= 3) {
      new LeaveGroupResponseData()
        .setErrorCode(Errors.NONE.code)
        .setMembers(List(
          new LeaveGroupResponseData.MemberResponse()
            .setMemberId("member-1")
            .setGroupInstanceId("instance-1")
        ).asJava)
    } else {
      new LeaveGroupResponseData()
        .setErrorCode(Errors.NONE.code)
    }

    future.complete(leaveGroupResponse)
    val response = verifyNoThrottling[LeaveGroupResponse](requestChannelRequest)
    assertEquals(expectedLeaveResponse, response.data)
  }

  @Test
  def testHandleLeaveGroupFutureFailed(): Unit = {
    val requestChannelRequest = buildRequest(new LeaveGroupRequest.Builder(
      "group",
      List(
        new MemberIdentity()
          .setMemberId("member-1")
          .setGroupInstanceId("instance-1")
      ).asJava
    ).build(ApiKeys.LEAVE_GROUP.latestVersion))

    val expectedLeaveGroupRequest = new LeaveGroupRequestData()
      .setGroupId("group")
      .setMembers(List(
        new MemberIdentity()
          .setMemberId("member-1")
          .setGroupInstanceId("instance-1")
      ).asJava)

    val future = new CompletableFuture[LeaveGroupResponseData]()
    when(groupCoordinator.leaveGroup(
      requestChannelRequest.context,
      expectedLeaveGroupRequest
    )).thenReturn(future)
    kafkaApis = createKafkaApis()
    kafkaApis.handleLeaveGroupRequest(requestChannelRequest)

    future.completeExceptionally(Errors.UNKNOWN_SERVER_ERROR.exception)
    val response = verifyNoThrottling[LeaveGroupResponse](requestChannelRequest)
    assertEquals(Errors.UNKNOWN_SERVER_ERROR, response.error)
  }

  @Test
  def testHandleLeaveGroupAuthenticationFailed(): Unit = {
    val requestChannelRequest = buildRequest(new LeaveGroupRequest.Builder(
      "group",
      List(
        new MemberIdentity()
          .setMemberId("member-1")
          .setGroupInstanceId("instance-1")
      ).asJava
    ).build(ApiKeys.LEAVE_GROUP.latestVersion))

    val expectedLeaveGroupRequest = new LeaveGroupRequestData()
      .setGroupId("group")
      .setMembers(List(
        new MemberIdentity()
          .setMemberId("member-1")
          .setGroupInstanceId("instance-1")
      ).asJava)

    val future = new CompletableFuture[LeaveGroupResponseData]()
    when(groupCoordinator.leaveGroup(
      requestChannelRequest.context,
      expectedLeaveGroupRequest
    )).thenReturn(future)

    val authorizer: Authorizer = mock(classOf[Authorizer])
    when(authorizer.authorize(any[RequestContext], any[util.List[Action]]))
      .thenReturn(Seq(AuthorizationResult.DENIED).asJava)
    kafkaApis = createKafkaApis(authorizer = Some(authorizer))
    kafkaApis.handleLeaveGroupRequest(requestChannelRequest)

    val response = verifyNoThrottling[LeaveGroupResponse](requestChannelRequest)
    assertEquals(Errors.GROUP_AUTHORIZATION_FAILED, response.error)
  }

  @ParameterizedTest
  @ApiKeyVersionsSource(apiKey = ApiKeys.OFFSET_FETCH)
  def testHandleOffsetFetchWithMultipleGroups(version: Short): Unit = {
    // Version 0 gets offsets from Zookeeper. We are not interested
    // in testing this here.
    if (version == 0) return

    def makeRequest(version: Short): RequestChannel.Request = {
      val groups = Map(
        "group-1" -> List(
          new TopicPartition("foo", 0),
          new TopicPartition("foo", 1)
        ).asJava,
        "group-2" -> null,
        "group-3" -> null,
        "group-4" -> null,
      ).asJava
      buildRequest(new OffsetFetchRequest.Builder(groups, false, false).build(version))
    }

    if (version < 8) {
      // Request version earlier than version 8 do not support batching groups.
      assertThrows(classOf[UnsupportedVersionException], () => makeRequest(version))
    } else {
      val requestChannelRequest = makeRequest(version)

      val group1Future = new CompletableFuture[OffsetFetchResponseData.OffsetFetchResponseGroup]()
      when(groupCoordinator.fetchOffsets(
        requestChannelRequest.context,
        new OffsetFetchRequestData.OffsetFetchRequestGroup()
          .setGroupId("group-1")
          .setTopics(List(
            new OffsetFetchRequestData.OffsetFetchRequestTopics()
              .setName("foo")
              .setPartitionIndexes(List[Integer](0, 1).asJava)).asJava),
        false
      )).thenReturn(group1Future)

      val group2Future = new CompletableFuture[OffsetFetchResponseData.OffsetFetchResponseGroup]()
      when(groupCoordinator.fetchAllOffsets(
        requestChannelRequest.context,
        new OffsetFetchRequestData.OffsetFetchRequestGroup()
          .setGroupId("group-2")
          .setTopics(null),
        false
      )).thenReturn(group2Future)

      val group3Future = new CompletableFuture[OffsetFetchResponseData.OffsetFetchResponseGroup]()
      when(groupCoordinator.fetchAllOffsets(
        requestChannelRequest.context,
        new OffsetFetchRequestData.OffsetFetchRequestGroup()
          .setGroupId("group-3")
          .setTopics(null),
        false
      )).thenReturn(group3Future)

      val group4Future = new CompletableFuture[OffsetFetchResponseData.OffsetFetchResponseGroup]()
      when(groupCoordinator.fetchAllOffsets(
        requestChannelRequest.context,
        new OffsetFetchRequestData.OffsetFetchRequestGroup()
          .setGroupId("group-4")
          .setTopics(null),
        false
      )).thenReturn(group4Future)
      kafkaApis = createKafkaApis()
      kafkaApis.handleOffsetFetchRequest(requestChannelRequest)

      val group1Response = new OffsetFetchResponseData.OffsetFetchResponseGroup()
        .setGroupId("group-1")
        .setTopics(List(
          new OffsetFetchResponseData.OffsetFetchResponseTopics()
            .setName("foo")
            .setPartitions(List(
              new OffsetFetchResponseData.OffsetFetchResponsePartitions()
                .setPartitionIndex(0)
                .setCommittedOffset(100)
                .setCommittedLeaderEpoch(1),
              new OffsetFetchResponseData.OffsetFetchResponsePartitions()
                .setPartitionIndex(1)
                .setCommittedOffset(200)
                .setCommittedLeaderEpoch(2)
            ).asJava)
        ).asJava)

      val group2Response = new OffsetFetchResponseData.OffsetFetchResponseGroup()
        .setGroupId("group-2")
        .setTopics(List(
          new OffsetFetchResponseData.OffsetFetchResponseTopics()
            .setName("bar")
            .setPartitions(List(
              new OffsetFetchResponseData.OffsetFetchResponsePartitions()
                .setPartitionIndex(0)
                .setCommittedOffset(100)
                .setCommittedLeaderEpoch(1),
              new OffsetFetchResponseData.OffsetFetchResponsePartitions()
                .setPartitionIndex(1)
                .setCommittedOffset(200)
                .setCommittedLeaderEpoch(2),
              new OffsetFetchResponseData.OffsetFetchResponsePartitions()
                .setPartitionIndex(2)
                .setCommittedOffset(300)
                .setCommittedLeaderEpoch(3)
            ).asJava)
        ).asJava)

      val group3Response = new OffsetFetchResponseData.OffsetFetchResponseGroup()
        .setGroupId("group-3")
        .setErrorCode(Errors.INVALID_GROUP_ID.code)

      val group4Response = new OffsetFetchResponseData.OffsetFetchResponseGroup()
        .setGroupId("group-4")
        .setErrorCode(Errors.INVALID_GROUP_ID.code)

      val expectedGroups = List(group1Response, group2Response, group3Response, group4Response)

      group1Future.complete(group1Response)
      group2Future.complete(group2Response)
      group3Future.completeExceptionally(Errors.INVALID_GROUP_ID.exception)
      group4Future.complete(group4Response)

      val response = verifyNoThrottling[OffsetFetchResponse](requestChannelRequest)
      assertEquals(expectedGroups.toSet, response.data.groups().asScala.toSet)
    }
  }

  @ParameterizedTest
  @ApiKeyVersionsSource(apiKey = ApiKeys.OFFSET_FETCH)
  def testHandleOffsetFetchWithSingleGroup(version: Short): Unit = {
    // Version 0 gets offsets from Zookeeper. We are not interested
    // in testing this here.
    if (version == 0) return

    def makeRequest(version: Short): RequestChannel.Request = {
      buildRequest(new OffsetFetchRequest.Builder(
        "group-1",
        false,
        List(
          new TopicPartition("foo", 0),
          new TopicPartition("foo", 1)
        ).asJava,
        false
      ).build(version))
    }

    val requestChannelRequest = makeRequest(version)

    val future = new CompletableFuture[OffsetFetchResponseData.OffsetFetchResponseGroup]()
    when(groupCoordinator.fetchOffsets(
      requestChannelRequest.context,
      new OffsetFetchRequestData.OffsetFetchRequestGroup()
        .setGroupId("group-1")
        .setTopics(List(new OffsetFetchRequestData.OffsetFetchRequestTopics()
          .setName("foo")
          .setPartitionIndexes(List[Integer](0, 1).asJava)).asJava),
      false
    )).thenReturn(future)
    kafkaApis = createKafkaApis()
    kafkaApis.handleOffsetFetchRequest(requestChannelRequest)

    val group1Response = new OffsetFetchResponseData.OffsetFetchResponseGroup()
      .setGroupId("group-1")
      .setTopics(List(
        new OffsetFetchResponseData.OffsetFetchResponseTopics()
          .setName("foo")
          .setPartitions(List(
            new OffsetFetchResponseData.OffsetFetchResponsePartitions()
              .setPartitionIndex(0)
              .setCommittedOffset(100)
              .setCommittedLeaderEpoch(1),
            new OffsetFetchResponseData.OffsetFetchResponsePartitions()
              .setPartitionIndex(1)
              .setCommittedOffset(200)
              .setCommittedLeaderEpoch(2)
          ).asJava)
      ).asJava)

    val expectedOffsetFetchResponse = if (version >= 8) {
      new OffsetFetchResponseData()
        .setGroups(List(group1Response).asJava)
    } else {
      new OffsetFetchResponseData()
        .setTopics(List(
          new OffsetFetchResponseData.OffsetFetchResponseTopic()
            .setName("foo")
            .setPartitions(List(
              new OffsetFetchResponseData.OffsetFetchResponsePartition()
                .setPartitionIndex(0)
                .setCommittedOffset(100)
                .setCommittedLeaderEpoch(if (version >= 5) 1 else -1),
              new OffsetFetchResponseData.OffsetFetchResponsePartition()
                .setPartitionIndex(1)
                .setCommittedOffset(200)
                .setCommittedLeaderEpoch(if (version >= 5) 2 else -1)
            ).asJava)
        ).asJava)
    }

    future.complete(group1Response)

    val response = verifyNoThrottling[OffsetFetchResponse](requestChannelRequest)
    assertEquals(expectedOffsetFetchResponse, response.data)
  }

  @ParameterizedTest
  @ApiKeyVersionsSource(apiKey = ApiKeys.OFFSET_FETCH)
  def testHandleOffsetFetchAllOffsetsWithSingleGroup(version: Short): Unit = {
    // Version 0 gets offsets from Zookeeper. Version 1 does not support fetching all
    // offsets request. We are not interested in testing these here.
    if (version < 2) return

    def makeRequest(version: Short): RequestChannel.Request = {
      buildRequest(new OffsetFetchRequest.Builder(
        "group-1",
        false,
        null, // all offsets.
        false
      ).build(version))
    }

    val requestChannelRequest = makeRequest(version)

    val future = new CompletableFuture[OffsetFetchResponseData.OffsetFetchResponseGroup]()
    when(groupCoordinator.fetchAllOffsets(
      requestChannelRequest.context,
      new OffsetFetchRequestData.OffsetFetchRequestGroup()
        .setGroupId("group-1")
        .setTopics(null),
      false
    )).thenReturn(future)
    kafkaApis = createKafkaApis()
    kafkaApis.handleOffsetFetchRequest(requestChannelRequest)

    val group1Response = new OffsetFetchResponseData.OffsetFetchResponseGroup()
      .setGroupId("group-1")
      .setTopics(List(
        new OffsetFetchResponseData.OffsetFetchResponseTopics()
          .setName("foo")
          .setPartitions(List(
            new OffsetFetchResponseData.OffsetFetchResponsePartitions()
              .setPartitionIndex(0)
              .setCommittedOffset(100)
              .setCommittedLeaderEpoch(1),
            new OffsetFetchResponseData.OffsetFetchResponsePartitions()
              .setPartitionIndex(1)
              .setCommittedOffset(200)
              .setCommittedLeaderEpoch(2)
          ).asJava)
      ).asJava)

    val expectedOffsetFetchResponse = if (version >= 8) {
      new OffsetFetchResponseData()
        .setGroups(List(group1Response).asJava)
    } else {
      new OffsetFetchResponseData()
        .setTopics(List(
          new OffsetFetchResponseData.OffsetFetchResponseTopic()
            .setName("foo")
            .setPartitions(List(
              new OffsetFetchResponseData.OffsetFetchResponsePartition()
                .setPartitionIndex(0)
                .setCommittedOffset(100)
                .setCommittedLeaderEpoch(if (version >= 5) 1 else -1),
              new OffsetFetchResponseData.OffsetFetchResponsePartition()
                .setPartitionIndex(1)
                .setCommittedOffset(200)
                .setCommittedLeaderEpoch(if (version >= 5) 2 else -1)
            ).asJava)
        ).asJava)
    }

    future.complete(group1Response)

    val response = verifyNoThrottling[OffsetFetchResponse](requestChannelRequest)
    assertEquals(expectedOffsetFetchResponse, response.data)
  }

  @Test
  def testHandleOffsetFetchAuthorization(): Unit = {
    def makeRequest(version: Short): RequestChannel.Request = {
      val groups = Map(
        "group-1" -> List(
          new TopicPartition("foo", 0),
          new TopicPartition("bar", 0)
        ).asJava,
        "group-2" -> List(
          new TopicPartition("foo", 0),
          new TopicPartition("bar", 0)
        ).asJava,
        "group-3" -> null,
        "group-4" -> null,
      ).asJava
      buildRequest(new OffsetFetchRequest.Builder(groups, false, false).build(version))
    }

    val requestChannelRequest = makeRequest(ApiKeys.OFFSET_FETCH.latestVersion)

    val authorizer: Authorizer = mock(classOf[Authorizer])

    val acls = Map(
      "group-1" -> AuthorizationResult.ALLOWED,
      "group-2" -> AuthorizationResult.DENIED,
      "group-3" -> AuthorizationResult.ALLOWED,
      "group-4" -> AuthorizationResult.DENIED,
      "foo" -> AuthorizationResult.DENIED,
      "bar" -> AuthorizationResult.ALLOWED
    )

    when(authorizer.authorize(
      any[RequestContext],
      any[util.List[Action]]
    )).thenAnswer { invocation =>
      val actions = invocation.getArgument(1, classOf[util.List[Action]])
      actions.asScala.map { action =>
        acls.getOrElse(action.resourcePattern.name, AuthorizationResult.DENIED)
      }.asJava
    }

    // group-1 is allowed and bar is allowed.
    val group1Future = new CompletableFuture[OffsetFetchResponseData.OffsetFetchResponseGroup]()
    when(groupCoordinator.fetchOffsets(
      requestChannelRequest.context,
      new OffsetFetchRequestData.OffsetFetchRequestGroup()
        .setGroupId("group-1")
        .setTopics(List(new OffsetFetchRequestData.OffsetFetchRequestTopics()
          .setName("bar")
          .setPartitionIndexes(List[Integer](0).asJava)).asJava),
      false
    )).thenReturn(group1Future)

    // group-3 is allowed and bar is allowed.
    val group3Future = new CompletableFuture[OffsetFetchResponseData.OffsetFetchResponseGroup]()
    when(groupCoordinator.fetchAllOffsets(
      requestChannelRequest.context,
      new OffsetFetchRequestData.OffsetFetchRequestGroup()
        .setGroupId("group-3")
        .setTopics(null),
      false
    )).thenReturn(group3Future)
    kafkaApis = createKafkaApis(authorizer = Some(authorizer))
    kafkaApis.handle(requestChannelRequest, RequestLocal.NoCaching)

    val group1ResponseFromCoordinator = new OffsetFetchResponseData.OffsetFetchResponseGroup()
      .setGroupId("group-1")
      .setTopics(List(
        new OffsetFetchResponseData.OffsetFetchResponseTopics()
          .setName("bar")
          .setPartitions(List(
            new OffsetFetchResponseData.OffsetFetchResponsePartitions()
              .setPartitionIndex(0)
              .setCommittedOffset(100)
              .setCommittedLeaderEpoch(1)
          ).asJava)
      ).asJava)

    val group3ResponseFromCoordinator = new OffsetFetchResponseData.OffsetFetchResponseGroup()
      .setGroupId("group-3")
      .setTopics(List(
        // foo should be filtered out.
        new OffsetFetchResponseData.OffsetFetchResponseTopics()
          .setName("foo")
          .setPartitions(List(
            new OffsetFetchResponseData.OffsetFetchResponsePartitions()
              .setPartitionIndex(0)
              .setCommittedOffset(100)
              .setCommittedLeaderEpoch(1)
          ).asJava),
        new OffsetFetchResponseData.OffsetFetchResponseTopics()
          .setName("bar")
          .setPartitions(List(
            new OffsetFetchResponseData.OffsetFetchResponsePartitions()
              .setPartitionIndex(0)
              .setCommittedOffset(100)
              .setCommittedLeaderEpoch(1)
          ).asJava)
      ).asJava)

    val expectedOffsetFetchResponse = new OffsetFetchResponseData()
      .setGroups(List(
        // group-1 is authorized but foo is not.
        new OffsetFetchResponseData.OffsetFetchResponseGroup()
          .setGroupId("group-1")
          .setTopics(List(
            new OffsetFetchResponseData.OffsetFetchResponseTopics()
              .setName("bar")
              .setPartitions(List(
                new OffsetFetchResponseData.OffsetFetchResponsePartitions()
                  .setPartitionIndex(0)
                  .setCommittedOffset(100)
                  .setCommittedLeaderEpoch(1)
              ).asJava),
            new OffsetFetchResponseData.OffsetFetchResponseTopics()
              .setName("foo")
              .setPartitions(List(
                new OffsetFetchResponseData.OffsetFetchResponsePartitions()
                  .setPartitionIndex(0)
                  .setErrorCode(Errors.TOPIC_AUTHORIZATION_FAILED.code)
                  .setCommittedOffset(-1)
              ).asJava)
          ).asJava),
        // group-2 is not authorized.
        new OffsetFetchResponseData.OffsetFetchResponseGroup()
          .setGroupId("group-2")
          .setErrorCode(Errors.GROUP_AUTHORIZATION_FAILED.code),
        // group-3 is authorized but foo is not.
        new OffsetFetchResponseData.OffsetFetchResponseGroup()
          .setGroupId("group-3")
          .setTopics(List(
            new OffsetFetchResponseData.OffsetFetchResponseTopics()
              .setName("bar")
              .setPartitions(List(
                new OffsetFetchResponseData.OffsetFetchResponsePartitions()
                  .setPartitionIndex(0)
                  .setCommittedOffset(100)
                  .setCommittedLeaderEpoch(1)
              ).asJava)
          ).asJava),
        // group-4 is not authorized.
        new OffsetFetchResponseData.OffsetFetchResponseGroup()
          .setGroupId("group-4")
          .setErrorCode(Errors.GROUP_AUTHORIZATION_FAILED.code),
      ).asJava)

    group1Future.complete(group1ResponseFromCoordinator)
    group3Future.complete(group3ResponseFromCoordinator)

    val response = verifyNoThrottling[OffsetFetchResponse](requestChannelRequest)
    assertEquals(expectedOffsetFetchResponse, response.data)
  }

  @Test
  def testHandleOffsetFetchWithUnauthorizedTopicAndTopLevelError(): Unit = {
    def makeRequest(version: Short): RequestChannel.Request = {
      val groups = Map(
        "group-1" -> List(
          new TopicPartition("foo", 0),
          new TopicPartition("bar", 0)
        ).asJava,
        "group-2" -> List(
          new TopicPartition("foo", 0),
          new TopicPartition("bar", 0)
        ).asJava
      ).asJava
      buildRequest(new OffsetFetchRequest.Builder(groups, false, false).build(version))
    }

    val requestChannelRequest = makeRequest(ApiKeys.OFFSET_FETCH.latestVersion)

    val authorizer: Authorizer = mock(classOf[Authorizer])

    val acls = Map(
      "group-1" -> AuthorizationResult.ALLOWED,
      "group-2" -> AuthorizationResult.ALLOWED,
      "foo" -> AuthorizationResult.DENIED,
      "bar" -> AuthorizationResult.ALLOWED
    )

    when(authorizer.authorize(
      any[RequestContext],
      any[util.List[Action]]
    )).thenAnswer { invocation =>
      val actions = invocation.getArgument(1, classOf[util.List[Action]])
      actions.asScala.map { action =>
        acls.getOrElse(action.resourcePattern.name, AuthorizationResult.DENIED)
      }.asJava
    }

    // group-1 and group-2 are allowed and bar is allowed.
    val group1Future = new CompletableFuture[OffsetFetchResponseData.OffsetFetchResponseGroup]()
    when(groupCoordinator.fetchOffsets(
      requestChannelRequest.context,
      new OffsetFetchRequestData.OffsetFetchRequestGroup()
        .setGroupId("group-1")
        .setTopics(List(new OffsetFetchRequestData.OffsetFetchRequestTopics()
          .setName("bar")
          .setPartitionIndexes(List[Integer](0).asJava)).asJava),
      false
    )).thenReturn(group1Future)

    val group2Future = new CompletableFuture[OffsetFetchResponseData.OffsetFetchResponseGroup]()
    when(groupCoordinator.fetchOffsets(
      requestChannelRequest.context,
      new OffsetFetchRequestData.OffsetFetchRequestGroup()
        .setGroupId("group-2")
        .setTopics(List(new OffsetFetchRequestData.OffsetFetchRequestTopics()
          .setName("bar")
          .setPartitionIndexes(List[Integer](0).asJava)).asJava),
      false
    )).thenReturn(group1Future)
    kafkaApis = createKafkaApis(authorizer = Some(authorizer))
    kafkaApis.handle(requestChannelRequest, RequestLocal.NoCaching)

    // group-2 mocks using the new group coordinator.
    // When the coordinator is not active, a response with top-level error code is returned
    // despite that the requested topic is not authorized and fails.
    val group2ResponseFromCoordinator = new OffsetFetchResponseData.OffsetFetchResponseGroup()
      .setGroupId("group-2")
      .setErrorCode(Errors.COORDINATOR_NOT_AVAILABLE.code)

    val expectedOffsetFetchResponse = new OffsetFetchResponseData()
      .setGroups(List(
        new OffsetFetchResponseData.OffsetFetchResponseGroup()
          .setGroupId("group-1")
          .setErrorCode(Errors.COORDINATOR_NOT_AVAILABLE.code),
        group2ResponseFromCoordinator
      ).asJava)

    group1Future.completeExceptionally(Errors.COORDINATOR_NOT_AVAILABLE.exception)
    group2Future.complete(group2ResponseFromCoordinator)

    val response = verifyNoThrottling[OffsetFetchResponse](requestChannelRequest)
    assertEquals(expectedOffsetFetchResponse, response.data)
  }

  @Test
  def testReassignmentAndReplicationBytesOutRateWhenReassigning(): Unit = {
    assertReassignmentAndReplicationBytesOutPerSec(true)
  }

  @Test
  def testReassignmentAndReplicationBytesOutRateWhenNotReassigning(): Unit = {
    assertReassignmentAndReplicationBytesOutPerSec(false)
  }

  private def assertReassignmentAndReplicationBytesOutPerSec(isReassigning: Boolean): Unit = {
    val leaderEpoch = 0
    val tp0 = new TopicPartition("tp", 0)
    val topicId = Uuid.randomUuid()
    val tidp0 = new TopicIdPartition(topicId, tp0)

    setupBasicMetadataCache(tp0.topic, numPartitions = 1, 1, topicId)
    val hw = 3

    val fetchDataBuilder = Collections.singletonMap(tp0, new FetchRequest.PartitionData(Uuid.ZERO_UUID, 0, 0, Int.MaxValue, Optional.of(leaderEpoch)))
    val fetchData = Collections.singletonMap(tidp0, new FetchRequest.PartitionData(Uuid.ZERO_UUID, 0, 0, Int.MaxValue, Optional.of(leaderEpoch)))
    val fetchFromFollower = buildRequest(new FetchRequest.Builder(
      ApiKeys.FETCH.oldestVersion(), ApiKeys.FETCH.latestVersion(), 1, 1, 1000, 0, fetchDataBuilder).build())

    val records = MemoryRecords.withRecords(CompressionType.NONE,
      new SimpleRecord(1000, "foo".getBytes(StandardCharsets.UTF_8)))
    when(replicaManager.fetchMessages(
      any[FetchParams],
      any[Seq[(TopicIdPartition, FetchRequest.PartitionData)]],
      any[ReplicaQuota],
      any[Seq[(TopicIdPartition, FetchPartitionData)] => Unit]()
    )).thenAnswer(invocation => {
      val callback = invocation.getArgument(3).asInstanceOf[Seq[(TopicIdPartition, FetchPartitionData)] => Unit]
      callback(Seq(tidp0 -> new FetchPartitionData(Errors.NONE, hw, 0, records,
        Optional.empty(), OptionalLong.empty(), Optional.empty(), OptionalInt.empty(), isReassigning)))
    })

    val fetchMetadata = new JFetchMetadata(0, 0)
    val fetchContext = new FullFetchContext(time, new FetchSessionCache(1000, 100),
      fetchMetadata, fetchData, true, true)
    when(fetchManager.newContext(
      any[Short],
      any[JFetchMetadata],
      any[Boolean],
      any[util.Map[TopicIdPartition, FetchRequest.PartitionData]],
      any[util.List[TopicIdPartition]],
      any[util.Map[Uuid, String]])).thenReturn(fetchContext)

    when(replicaManager.getLogConfig(ArgumentMatchers.eq(tp0))).thenReturn(None)
    when(replicaManager.isAddingReplica(any(), anyInt)).thenReturn(isReassigning)
    kafkaApis = createKafkaApis()
    kafkaApis.handle(fetchFromFollower, RequestLocal.withThreadConfinedCaching)
    verify(replicaQuotaManager).record(anyLong)

    if (isReassigning)
      assertEquals(records.sizeInBytes(), brokerTopicStats.allTopicsStats.reassignmentBytesOutPerSec.get.count())
    else
      assertEquals(0, brokerTopicStats.allTopicsStats.reassignmentBytesOutPerSec.get.count())
    assertEquals(records.sizeInBytes(), brokerTopicStats.allTopicsStats.replicationBytesOutRate.get.count())
  }

  @Test
  def rejectInitProducerIdWhenIdButNotEpochProvided(): Unit = {
    val initProducerIdRequest = new InitProducerIdRequest.Builder(
      new InitProducerIdRequestData()
        .setTransactionalId("known")
        .setTransactionTimeoutMs(TimeUnit.MINUTES.toMillis(15).toInt)
        .setProducerId(10)
        .setProducerEpoch(RecordBatch.NO_PRODUCER_EPOCH)
    ).build()

    val requestChannelRequest = buildRequest(initProducerIdRequest)
    kafkaApis = createKafkaApis(IBP_2_2_IV1)
    kafkaApis.handleInitProducerIdRequest(requestChannelRequest, RequestLocal.withThreadConfinedCaching)

    val response = verifyNoThrottling[InitProducerIdResponse](requestChannelRequest)
    assertEquals(Errors.INVALID_REQUEST, response.error)
  }

  @Test
  def rejectInitProducerIdWhenEpochButNotIdProvided(): Unit = {
    val initProducerIdRequest = new InitProducerIdRequest.Builder(
      new InitProducerIdRequestData()
        .setTransactionalId("known")
        .setTransactionTimeoutMs(TimeUnit.MINUTES.toMillis(15).toInt)
        .setProducerId(RecordBatch.NO_PRODUCER_ID)
        .setProducerEpoch(2)
    ).build()
    val requestChannelRequest = buildRequest(initProducerIdRequest)
    kafkaApis = createKafkaApis(IBP_2_2_IV1)
    kafkaApis.handleInitProducerIdRequest(requestChannelRequest, RequestLocal.withThreadConfinedCaching)

    val response = verifyNoThrottling[InitProducerIdResponse](requestChannelRequest)
    assertEquals(Errors.INVALID_REQUEST, response.error)
  }

  @Test
  def testUpdateMetadataRequestWithCurrentBrokerEpoch(): Unit = {
    val currentBrokerEpoch = 1239875L
    testUpdateMetadataRequest(currentBrokerEpoch, currentBrokerEpoch, Errors.NONE)
  }

  @Test
  def testUpdateMetadataRequestWithNewerBrokerEpochIsValid(): Unit = {
    val currentBrokerEpoch = 1239875L
    testUpdateMetadataRequest(currentBrokerEpoch, currentBrokerEpoch + 1, Errors.NONE)
  }

  @Test
  def testUpdateMetadataRequestWithStaleBrokerEpochIsRejected(): Unit = {
    val currentBrokerEpoch = 1239875L
    testUpdateMetadataRequest(currentBrokerEpoch, currentBrokerEpoch - 1, Errors.STALE_BROKER_EPOCH)
  }

  def testUpdateMetadataRequest(currentBrokerEpoch: Long, brokerEpochInRequest: Long, expectedError: Errors): Unit = {
    val updateMetadataRequest = createBasicMetadataRequest("topicA", 1, brokerEpochInRequest, 1)
    val request = buildRequest(updateMetadataRequest)

    val capturedResponse: ArgumentCaptor[UpdateMetadataResponse] = ArgumentCaptor.forClass(classOf[UpdateMetadataResponse])

    when(controller.brokerEpoch).thenReturn(currentBrokerEpoch)
    when(replicaManager.maybeUpdateMetadataCache(
      ArgumentMatchers.eq(request.context.correlationId),
      any()
    )).thenReturn(
      Seq()
    )
    kafkaApis = createKafkaApis()
    kafkaApis.handleUpdateMetadataRequest(request, RequestLocal.withThreadConfinedCaching)
    verify(requestChannel).sendResponse(
      ArgumentMatchers.eq(request),
      capturedResponse.capture(),
      ArgumentMatchers.eq(None)
    )
    val updateMetadataResponse = capturedResponse.getValue
    assertEquals(expectedError, updateMetadataResponse.error())
    if (expectedError == Errors.NONE) {
      verify(replicaManager).maybeUpdateMetadataCache(
        ArgumentMatchers.eq(request.context.correlationId),
        any()
      )
    }
  }

  @Test
  def testLeaderAndIsrRequestWithCurrentBrokerEpoch(): Unit = {
    val currentBrokerEpoch = 1239875L
    testLeaderAndIsrRequest(currentBrokerEpoch, currentBrokerEpoch, Errors.NONE)
  }

  @Test
  def testLeaderAndIsrRequestWithNewerBrokerEpochIsValid(): Unit = {
    val currentBrokerEpoch = 1239875L
    testLeaderAndIsrRequest(currentBrokerEpoch, currentBrokerEpoch + 1, Errors.NONE)
  }

  @Test
  def testLeaderAndIsrRequestWithStaleBrokerEpochIsRejected(): Unit = {
    val currentBrokerEpoch = 1239875L
    testLeaderAndIsrRequest(currentBrokerEpoch, currentBrokerEpoch - 1, Errors.STALE_BROKER_EPOCH)
  }

  def testLeaderAndIsrRequest(currentBrokerEpoch: Long, brokerEpochInRequest: Long, expectedError: Errors): Unit = {
    val controllerId = 2
    val controllerEpoch = 6
    val capturedResponse: ArgumentCaptor[LeaderAndIsrResponse] = ArgumentCaptor.forClass(classOf[LeaderAndIsrResponse])
    val partitionStates = Seq(
      new LeaderAndIsrRequestData.LeaderAndIsrPartitionState()
        .setTopicName("topicW")
        .setPartitionIndex(1)
        .setControllerEpoch(1)
        .setLeader(0)
        .setLeaderEpoch(1)
        .setIsr(asList(0, 1))
        .setPartitionEpoch(2)
        .setReplicas(asList(0, 1, 2))
        .setIsNew(false)
    ).asJava
    val leaderAndIsrRequest = new LeaderAndIsrRequest.Builder(
      ApiKeys.LEADER_AND_ISR.latestVersion,
      controllerId,
      controllerEpoch,
      brokerEpochInRequest,
      partitionStates,
      Collections.singletonMap("topicW", Uuid.randomUuid()),
      asList(new Node(0, "host0", 9090), new Node(1, "host1", 9091))
    ).build()
    val request = buildRequest(leaderAndIsrRequest)
    val response = new LeaderAndIsrResponse(new LeaderAndIsrResponseData()
      .setErrorCode(Errors.NONE.code)
      .setPartitionErrors(asList()), leaderAndIsrRequest.version())

    when(controller.brokerEpoch).thenReturn(currentBrokerEpoch)
    when(replicaManager.becomeLeaderOrFollower(
      ArgumentMatchers.eq(request.context.correlationId),
      any(),
      any()
    )).thenReturn(
      response
    )
    kafkaApis = createKafkaApis()
    kafkaApis.handleLeaderAndIsrRequest(request)
    verify(requestChannel).sendResponse(
      ArgumentMatchers.eq(request),
      capturedResponse.capture(),
      ArgumentMatchers.eq(None)
    )
    val leaderAndIsrResponse = capturedResponse.getValue
    assertEquals(expectedError, leaderAndIsrResponse.error())
  }

  @Test
  def testStopReplicaRequestWithCurrentBrokerEpoch(): Unit = {
    val currentBrokerEpoch = 1239875L
    testStopReplicaRequest(currentBrokerEpoch, currentBrokerEpoch, Errors.NONE)
  }

  @Test
  def testStopReplicaRequestWithNewerBrokerEpochIsValid(): Unit = {
    val currentBrokerEpoch = 1239875L
    testStopReplicaRequest(currentBrokerEpoch, currentBrokerEpoch + 1, Errors.NONE)
  }

  @Test
  def testStopReplicaRequestWithStaleBrokerEpochIsRejected(): Unit = {
    val currentBrokerEpoch = 1239875L
    testStopReplicaRequest(currentBrokerEpoch, currentBrokerEpoch - 1, Errors.STALE_BROKER_EPOCH)
  }

  def testStopReplicaRequest(currentBrokerEpoch: Long, brokerEpochInRequest: Long, expectedError: Errors): Unit = {
    val controllerId = 0
    val controllerEpoch = 5
    val capturedResponse: ArgumentCaptor[StopReplicaResponse] = ArgumentCaptor.forClass(classOf[StopReplicaResponse])
    val fooPartition = new TopicPartition("foo", 0)
    val topicStates = Seq(
      new StopReplicaTopicState()
        .setTopicName(fooPartition.topic)
        .setPartitionStates(Seq(new StopReplicaPartitionState()
          .setPartitionIndex(fooPartition.partition)
          .setLeaderEpoch(1)
          .setDeletePartition(false)).asJava)
    ).asJava
    val stopReplicaRequest = new StopReplicaRequest.Builder(
      ApiKeys.STOP_REPLICA.latestVersion,
      controllerId,
      controllerEpoch,
      brokerEpochInRequest,
      false,
      topicStates
    ).build()
    val request = buildRequest(stopReplicaRequest)

    when(controller.brokerEpoch).thenReturn(currentBrokerEpoch)
    when(replicaManager.stopReplicas(
      ArgumentMatchers.eq(request.context.correlationId),
      ArgumentMatchers.eq(controllerId),
      ArgumentMatchers.eq(controllerEpoch),
      ArgumentMatchers.eq(stopReplicaRequest.partitionStates().asScala)
    )).thenReturn(
      (mutable.Map(
        fooPartition -> Errors.NONE
      ), Errors.NONE)
    )
    kafkaApis = createKafkaApis()
    kafkaApis.handleStopReplicaRequest(request)
    verify(requestChannel).sendResponse(
      ArgumentMatchers.eq(request),
      capturedResponse.capture(),
      ArgumentMatchers.eq(None)
    )
    val stopReplicaResponse = capturedResponse.getValue
    assertEquals(expectedError, stopReplicaResponse.error())
    if (expectedError != Errors.STALE_BROKER_EPOCH) {
      verify(replicaManager).stopReplicas(
        ArgumentMatchers.eq(request.context.correlationId),
        ArgumentMatchers.eq(controllerId),
        ArgumentMatchers.eq(controllerEpoch),
        ArgumentMatchers.eq(stopReplicaRequest.partitionStates().asScala)
      )
    }
  }

  @ParameterizedTest
  @ApiKeyVersionsSource(apiKey = ApiKeys.LIST_GROUPS)
  def testListGroupsRequest(version: Short): Unit = {
    val listGroupsRequest = new ListGroupsRequestData()
      .setStatesFilter(if (version >= 4) List("Stable", "Empty").asJava else List.empty.asJava)
      .setTypesFilter(if (version >= 5) List("classic", "consumer").asJava else List.empty.asJava)

    val requestChannelRequest = buildRequest(new ListGroupsRequest.Builder(listGroupsRequest).build(version))

    val expectedListGroupsRequest = new ListGroupsRequestData()
      .setStatesFilter(if (version >= 4) List("Stable", "Empty").asJava else List.empty.asJava)
      .setTypesFilter(if (version >= 5) List("classic", "consumer").asJava else List.empty.asJava)

    val future = new CompletableFuture[ListGroupsResponseData]()
    when(groupCoordinator.listGroups(
      requestChannelRequest.context,
      expectedListGroupsRequest
    )).thenReturn(future)
    kafkaApis = createKafkaApis()
    kafkaApis.handleListGroupsRequest(requestChannelRequest)

    val expectedListGroupsResponse = new ListGroupsResponseData()
      .setGroups(List(
        new ListGroupsResponseData.ListedGroup()
          .setGroupId("group1")
          .setProtocolType("protocol1")
          .setGroupState(if (version >= 4) "Stable" else "")
          .setGroupType(if (version >= 5) "consumer" else ""),
        new ListGroupsResponseData.ListedGroup()
          .setGroupId("group2")
          .setProtocolType("protocol2")
          .setGroupState(if (version >= 4) "Empty" else "")
          .setGroupType(if (version >= 5) "classic" else ""),
        new ListGroupsResponseData.ListedGroup()
          .setGroupId("group3")
          .setProtocolType("protocol3")
          .setGroupState(if (version >= 4) "Stable" else "")
          .setGroupType(if (version >= 5) "classic" else ""),
      ).asJava)

    future.complete(expectedListGroupsResponse)
    val response = verifyNoThrottling[ListGroupsResponse](requestChannelRequest)
    assertEquals(expectedListGroupsResponse, response.data)
  }

  @Test
  def testListGroupsRequestFutureFailed(): Unit = {
    val listGroupsRequest = new ListGroupsRequestData()
      .setStatesFilter(List("Stable", "Empty").asJava)
      .setTypesFilter(List("classic", "consumer").asJava)

    val requestChannelRequest = buildRequest(new ListGroupsRequest.Builder(listGroupsRequest).build())

    val expectedListGroupsRequest = new ListGroupsRequestData()
      .setStatesFilter(List("Stable", "Empty").asJava)
      .setTypesFilter(List("classic", "consumer").asJava)

    val future = new CompletableFuture[ListGroupsResponseData]()
    when(groupCoordinator.listGroups(
      requestChannelRequest.context,
      expectedListGroupsRequest
    )).thenReturn(future)
    kafkaApis = createKafkaApis()
    kafkaApis.handleListGroupsRequest(requestChannelRequest)

    future.completeExceptionally(Errors.UNKNOWN_SERVER_ERROR.exception)
    val response = verifyNoThrottling[ListGroupsResponse](requestChannelRequest)
    assertEquals(Errors.UNKNOWN_SERVER_ERROR.code, response.data.errorCode)
  }

  @Test
  def testListGroupsRequestFiltersUnauthorizedGroupsWithDescribeCluster(): Unit = {
    val authorizer: Authorizer = mock(classOf[Authorizer])

    authorizeResource(
      authorizer,
      AclOperation.DESCRIBE,
      ResourceType.GROUP,
      "group1",
      AuthorizationResult.DENIED,
      logIfDenied = false
    )
    authorizeResource(
      authorizer,
      AclOperation.DESCRIBE,
      ResourceType.GROUP,
      "group2",
      AuthorizationResult.DENIED,
      logIfDenied = false
    )
    authorizeResource(
      authorizer,
      AclOperation.DESCRIBE,
      ResourceType.CLUSTER,
      Resource.CLUSTER_NAME,
      AuthorizationResult.ALLOWED,
      logIfDenied = false
    )

    testListGroupsRequestFiltersUnauthorizedGroups(
      authorizer,
      List("group1", "group2"),
      List("group1", "group2")
    )
  }

  @Test
  def testListGroupsRequestFiltersUnauthorizedGroupsWithDescribeGroups(): Unit = {
    val authorizer: Authorizer = mock(classOf[Authorizer])

    authorizeResource(
      authorizer,
      AclOperation.DESCRIBE,
      ResourceType.GROUP,
      "group1",
      AuthorizationResult.DENIED,
      logIfDenied = false
    )
    authorizeResource(
      authorizer,
      AclOperation.DESCRIBE,
      ResourceType.GROUP,
      "group2",
      AuthorizationResult.ALLOWED,
      logIfDenied = false
    )
    authorizeResource(
      authorizer,
      AclOperation.DESCRIBE,
      ResourceType.CLUSTER,
      Resource.CLUSTER_NAME,
      AuthorizationResult.DENIED,
      logIfDenied = false
    )

    testListGroupsRequestFiltersUnauthorizedGroups(
      authorizer,
      List("group1", "group2"),
      List("group2")
    )
  }

  def testListGroupsRequestFiltersUnauthorizedGroups(
    authorizer: Authorizer,
    groups: List[String],
    expectedGroups: List[String],
  ): Unit = {
    val listGroupsRequest = new ListGroupsRequestData()

    val requestChannelRequest = buildRequest(new ListGroupsRequest.Builder(listGroupsRequest).build())

    val expectedListGroupsRequest = new ListGroupsRequestData()

    val future = new CompletableFuture[ListGroupsResponseData]()
    when(groupCoordinator.listGroups(
      requestChannelRequest.context,
      expectedListGroupsRequest
    )).thenReturn(future)
    kafkaApis = createKafkaApis(authorizer = Some(authorizer))
    kafkaApis.handleListGroupsRequest(requestChannelRequest)

    val listGroupsResponse = new ListGroupsResponseData()
    groups.foreach { groupId =>
      listGroupsResponse.groups.add(new ListGroupsResponseData.ListedGroup()
        .setGroupId(groupId)
      )
    }

    val expectedListGroupsResponse = new ListGroupsResponseData()
    expectedGroups.foreach { groupId =>
      expectedListGroupsResponse.groups.add(new ListGroupsResponseData.ListedGroup()
        .setGroupId(groupId)
      )
    }

    future.complete(listGroupsResponse)
    val response = verifyNoThrottling[ListGroupsResponse](requestChannelRequest)
    assertEquals(expectedListGroupsResponse, response.data)
  }

  @Test
  def testDescribeClusterRequest(): Unit = {
    val plaintextListener = ListenerName.forSecurityProtocol(SecurityProtocol.PLAINTEXT)
    val brokers = Seq(
      new UpdateMetadataBroker()
        .setId(0)
        .setRack("rack")
        .setEndpoints(Seq(
          new UpdateMetadataEndpoint()
            .setHost("broker0")
            .setPort(9092)
            .setSecurityProtocol(SecurityProtocol.PLAINTEXT.id)
            .setListener(plaintextListener.value)
        ).asJava),
      new UpdateMetadataBroker()
        .setId(1)
        .setRack("rack")
        .setEndpoints(Seq(
          new UpdateMetadataEndpoint()
            .setHost("broker1")
            .setPort(9092)
            .setSecurityProtocol(SecurityProtocol.PLAINTEXT.id)
            .setListener(plaintextListener.value)).asJava)
    )
    val updateMetadataRequest = new UpdateMetadataRequest.Builder(ApiKeys.UPDATE_METADATA.latestVersion, 0,
      0, 0, Seq.empty[UpdateMetadataPartitionState].asJava, brokers.asJava, Collections.emptyMap()).build()
    MetadataCacheTest.updateCache(metadataCache, updateMetadataRequest)

    val describeClusterRequest = new DescribeClusterRequest.Builder(new DescribeClusterRequestData()
      .setIncludeClusterAuthorizedOperations(true)).build()

    val request = buildRequest(describeClusterRequest, plaintextListener)
    kafkaApis = createKafkaApis()
    kafkaApis.handleDescribeCluster(request)

    val describeClusterResponse = verifyNoThrottling[DescribeClusterResponse](request)

    assertEquals(metadataCache.getControllerId.get.id, describeClusterResponse.data.controllerId)
    assertEquals(clusterId, describeClusterResponse.data.clusterId)
    assertEquals(8096, describeClusterResponse.data.clusterAuthorizedOperations)
    assertEquals(metadataCache.getAliveBrokerNodes(plaintextListener).toSet,
      describeClusterResponse.nodes.asScala.values.toSet)
  }

  /**
   * Return pair of listener names in the metadataCache: PLAINTEXT and LISTENER2 respectively.
   */
  private def updateMetadataCacheWithInconsistentListeners(): (ListenerName, ListenerName) = {
    val plaintextListener = ListenerName.forSecurityProtocol(SecurityProtocol.PLAINTEXT)
    val anotherListener = new ListenerName("LISTENER2")
    val brokers = Seq(
      new UpdateMetadataBroker()
        .setId(0)
        .setRack("rack")
        .setEndpoints(Seq(
          new UpdateMetadataEndpoint()
            .setHost("broker0")
            .setPort(9092)
            .setSecurityProtocol(SecurityProtocol.PLAINTEXT.id)
            .setListener(plaintextListener.value),
          new UpdateMetadataEndpoint()
            .setHost("broker0")
            .setPort(9093)
            .setSecurityProtocol(SecurityProtocol.PLAINTEXT.id)
            .setListener(anotherListener.value)
        ).asJava),
      new UpdateMetadataBroker()
        .setId(1)
        .setRack("rack")
        .setEndpoints(Seq(
          new UpdateMetadataEndpoint()
            .setHost("broker1")
            .setPort(9092)
            .setSecurityProtocol(SecurityProtocol.PLAINTEXT.id)
            .setListener(plaintextListener.value)).asJava)
    )
    val updateMetadataRequest = new UpdateMetadataRequest.Builder(ApiKeys.UPDATE_METADATA.latestVersion, 0,
      0, 0, Seq.empty[UpdateMetadataPartitionState].asJava, brokers.asJava, Collections.emptyMap()).build()
    MetadataCacheTest.updateCache(metadataCache, updateMetadataRequest)
    (plaintextListener, anotherListener)
  }

  private def sendMetadataRequestWithInconsistentListeners(requestListener: ListenerName): MetadataResponse = {
    val metadataRequest = MetadataRequest.Builder.allTopics.build()
    val requestChannelRequest = buildRequest(metadataRequest, requestListener)
    kafkaApis = createKafkaApis()
    kafkaApis.handleTopicMetadataRequest(requestChannelRequest)

    verifyNoThrottling[MetadataResponse](requestChannelRequest)
  }

  private def testConsumerListOffsetLatest(isolationLevel: IsolationLevel): Unit = {
    val tp = new TopicPartition("foo", 0)
    val latestOffset = 15L
    val currentLeaderEpoch = Optional.empty[Integer]()

    when(replicaManager.fetchOffsetForTimestamp(
      ArgumentMatchers.eq(tp),
      ArgumentMatchers.eq(ListOffsetsRequest.LATEST_TIMESTAMP),
      ArgumentMatchers.eq(Some(isolationLevel)),
      ArgumentMatchers.eq(currentLeaderEpoch),
      fetchOnlyFromLeader = ArgumentMatchers.eq(true))
    ).thenReturn(Some(new TimestampAndOffset(ListOffsetsResponse.UNKNOWN_TIMESTAMP, latestOffset, currentLeaderEpoch)))

    val targetTimes = List(new ListOffsetsTopic()
      .setName(tp.topic)
      .setPartitions(List(new ListOffsetsPartition()
        .setPartitionIndex(tp.partition)
        .setTimestamp(ListOffsetsRequest.LATEST_TIMESTAMP)).asJava)).asJava
    val listOffsetRequest = ListOffsetsRequest.Builder.forConsumer(true, isolationLevel, false)
      .setTargetTimes(targetTimes).build()
    val request = buildRequest(listOffsetRequest)
    kafkaApis = createKafkaApis()
    kafkaApis.handleListOffsetRequest(request)

    val response = verifyNoThrottling[ListOffsetsResponse](request)
    val partitionDataOptional = response.topics.asScala.find(_.name == tp.topic).get
      .partitions.asScala.find(_.partitionIndex == tp.partition)
    assertTrue(partitionDataOptional.isDefined)

    val partitionData = partitionDataOptional.get
    assertEquals(Errors.NONE.code, partitionData.errorCode)
    assertEquals(latestOffset, partitionData.offset)
    assertEquals(ListOffsetsResponse.UNKNOWN_TIMESTAMP, partitionData.timestamp)
  }

  private def createWriteTxnMarkersRequest(partitions: util.List[TopicPartition]) = {
    val writeTxnMarkersRequest = new WriteTxnMarkersRequest.Builder(ApiKeys.WRITE_TXN_MARKERS.latestVersion(),
      asList(new TxnMarkerEntry(1, 1.toShort, 0, TransactionResult.COMMIT, partitions))).build()
    (writeTxnMarkersRequest, buildRequest(writeTxnMarkersRequest))
  }

  private def buildRequest(request: AbstractRequest,
                           listenerName: ListenerName = ListenerName.forSecurityProtocol(SecurityProtocol.PLAINTEXT),
                           fromPrivilegedListener: Boolean = false,
                           requestHeader: Option[RequestHeader] = None,
                           requestMetrics: RequestChannel.Metrics = requestChannelMetrics): RequestChannel.Request = {
    val buffer = request.serializeWithHeader(
      requestHeader.getOrElse(new RequestHeader(request.apiKey, request.version, clientId, 0)))

    // read the header from the buffer first so that the body can be read next from the Request constructor
    val header = RequestHeader.parse(buffer)
    // DelegationTokens require the context authenticated to be non SecurityProtocol.PLAINTEXT
    // and have a non KafkaPrincipal.ANONYMOUS principal. This test is done before the check
    // for forwarding because after forwarding the context will have a different context.
    // We validate the context authenticated failure case in other integration tests.
    val context = new RequestContext(header, "1", InetAddress.getLocalHost, Optional.empty(),
      new KafkaPrincipal(KafkaPrincipal.USER_TYPE, "Alice"), listenerName, SecurityProtocol.SSL,
      ClientInformation.EMPTY, fromPrivilegedListener, Optional.of(kafkaPrincipalSerde))
    new RequestChannel.Request(processor = 1, context = context, startTimeNanos = 0, MemoryPool.NONE, buffer,
      requestMetrics, envelope = None)
  }

  private def verifyNoThrottling[T <: AbstractResponse](
    request: RequestChannel.Request
  ): T = {
    val capturedResponse: ArgumentCaptor[AbstractResponse] = ArgumentCaptor.forClass(classOf[AbstractResponse])
    verify(requestChannel).sendResponse(
      ArgumentMatchers.eq(request),
      capturedResponse.capture(),
      any()
    )
    val response = capturedResponse.getValue
    val buffer = MessageUtil.toByteBuffer(
      response.data,
      request.context.header.apiVersion
    )
    AbstractResponse.parseResponse(
      request.context.header.apiKey,
      buffer,
      request.context.header.apiVersion,
    ).asInstanceOf[T]
  }

  private def verifyNoThrottlingAndUpdateMetrics[T <: AbstractResponse](
    request: RequestChannel.Request
  ): T = {
    val capturedResponse: ArgumentCaptor[AbstractResponse] = ArgumentCaptor.forClass(classOf[AbstractResponse])
    verify(requestChannel).sendResponse(
      ArgumentMatchers.eq(request),
      capturedResponse.capture(),
      any()
    )
    val response = capturedResponse.getValue
    val buffer = MessageUtil.toByteBuffer(
      response.data,
      request.context.header.apiVersion
    )

    // Create the RequestChannel.Response that is created when sendResponse is called in order to update the metrics.
    val sendResponse = new RequestChannel.SendResponse(
      request,
      request.buildResponseSend(response),
      request.responseNode(response),
      None
    )
    request.updateRequestMetrics(time.milliseconds(), sendResponse)

    AbstractResponse.parseResponse(
      request.context.header.apiKey,
      buffer,
      request.context.header.apiVersion,
    ).asInstanceOf[T]
  }

  private def createBasicMetadataRequest(topic: String,
                                         numPartitions: Int,
                                         brokerEpoch: Long,
                                         numBrokers: Int,
                                         topicId: Uuid = Uuid.ZERO_UUID): UpdateMetadataRequest = {
    val replicas = List(0.asInstanceOf[Integer]).asJava

    def createPartitionState(partition: Int) = new UpdateMetadataPartitionState()
      .setTopicName(topic)
      .setPartitionIndex(partition)
      .setControllerEpoch(1)
      .setLeader(0)
      .setLeaderEpoch(1)
      .setReplicas(replicas)
      .setZkVersion(0)
      .setIsr(replicas)

    val plaintextListener = ListenerName.forSecurityProtocol(SecurityProtocol.PLAINTEXT)
    val partitionStates = (0 until numPartitions).map(createPartitionState)
    val liveBrokers = (0 until numBrokers).map(
      brokerId => createMetadataBroker(brokerId, plaintextListener))
    new UpdateMetadataRequest.Builder(ApiKeys.UPDATE_METADATA.latestVersion, 0,
      0, brokerEpoch, partitionStates.asJava, liveBrokers.asJava, Collections.singletonMap(topic, topicId)).build()
  }

  private def setupBasicMetadataCache(topic: String, numPartitions: Int, numBrokers: Int, topicId: Uuid): Unit = {
    val updateMetadataRequest = createBasicMetadataRequest(topic, numPartitions, 0, numBrokers, topicId)
    MetadataCacheTest.updateCache(metadataCache, updateMetadataRequest)
  }

  private def addTopicToMetadataCache(topic: String, numPartitions: Int, numBrokers: Int = 1, topicId: Uuid = Uuid.ZERO_UUID): Unit = {
    val updateMetadataRequest = createBasicMetadataRequest(topic, numPartitions, 0, numBrokers, topicId)
    MetadataCacheTest.updateCache(metadataCache, updateMetadataRequest)
  }

  private def createMetadataBroker(brokerId: Int,
                                   listener: ListenerName): UpdateMetadataBroker = {
    new UpdateMetadataBroker()
      .setId(brokerId)
      .setRack("rack")
      .setEndpoints(Seq(new UpdateMetadataEndpoint()
        .setHost("broker" + brokerId)
        .setPort(9092)
        .setSecurityProtocol(SecurityProtocol.PLAINTEXT.id)
        .setListener(listener.value)).asJava)
  }

  @Test
  def testAlterReplicaLogDirs(): Unit = {
    val data = new AlterReplicaLogDirsRequestData()
    val dir = new AlterReplicaLogDirsRequestData.AlterReplicaLogDir()
      .setPath("/foo")
    dir.topics().add(new AlterReplicaLogDirsRequestData.AlterReplicaLogDirTopic().setName("t0").setPartitions(asList(0, 1, 2)))
    data.dirs().add(dir)
    val alterReplicaLogDirsRequest = new AlterReplicaLogDirsRequest.Builder(
      data
    ).build()
    val request = buildRequest(alterReplicaLogDirsRequest)

    reset(replicaManager, clientRequestQuotaManager, requestChannel)

    when(clientRequestQuotaManager.maybeRecordAndGetThrottleTimeMs(any[RequestChannel.Request](),
      any[Long])).thenReturn(0)
    val t0p0 = new TopicPartition("t0", 0)
    val t0p1 = new TopicPartition("t0", 1)
    val t0p2 = new TopicPartition("t0", 2)
    val partitionResults = Map(
      t0p0 -> Errors.NONE,
      t0p1 -> Errors.LOG_DIR_NOT_FOUND,
      t0p2 -> Errors.INVALID_TOPIC_EXCEPTION)
    when(replicaManager.alterReplicaLogDirs(ArgumentMatchers.eq(Map(
      t0p0 -> "/foo",
      t0p1 -> "/foo",
      t0p2 -> "/foo"))))
    .thenReturn(partitionResults)
    kafkaApis = createKafkaApis()
    kafkaApis.handleAlterReplicaLogDirsRequest(request)

    val response = verifyNoThrottling[AlterReplicaLogDirsResponse](request)
    assertEquals(partitionResults, response.data.results.asScala.flatMap { tr =>
      tr.partitions().asScala.map { pr =>
        new TopicPartition(tr.topicName, pr.partitionIndex) -> Errors.forCode(pr.errorCode)
      }
    }.toMap)
    assertEquals(Map(Errors.NONE -> 1,
      Errors.LOG_DIR_NOT_FOUND -> 1,
      Errors.INVALID_TOPIC_EXCEPTION -> 1).asJava, response.errorCounts)
  }

  @Test
  def testSizeOfThrottledPartitions(): Unit = {
    val topicNames = new util.HashMap[Uuid, String]
    val topicIds = new util.HashMap[String, Uuid]()
    def fetchResponse(data: Map[TopicIdPartition, String]): FetchResponse = {
      val responseData = new util.LinkedHashMap[TopicIdPartition, FetchResponseData.PartitionData](
        data.map { case (tp, raw) =>
          tp -> new FetchResponseData.PartitionData()
            .setPartitionIndex(tp.topicPartition.partition)
            .setHighWatermark(105)
            .setLastStableOffset(105)
            .setLogStartOffset(0)
            .setRecords(MemoryRecords.withRecords(CompressionType.NONE, new SimpleRecord(100, raw.getBytes(StandardCharsets.UTF_8))))
      }.toMap.asJava)

      data.foreach{case (tp, _) =>
        topicIds.put(tp.topicPartition.topic, tp.topicId)
        topicNames.put(tp.topicId, tp.topicPartition.topic)
      }
      FetchResponse.of(Errors.NONE, 100, 100, responseData)
    }

    val throttledPartition = new TopicIdPartition(Uuid.randomUuid(), new TopicPartition("throttledData", 0))
    val throttledData = Map(throttledPartition -> "throttledData")
    val expectedSize = FetchResponse.sizeOf(FetchResponseData.HIGHEST_SUPPORTED_VERSION,
      fetchResponse(throttledData).responseData(topicNames, FetchResponseData.HIGHEST_SUPPORTED_VERSION).entrySet.asScala.map( entry =>
      (new TopicIdPartition(Uuid.ZERO_UUID, entry.getKey), entry.getValue)).toMap.asJava.entrySet.iterator)

    val response = fetchResponse(throttledData ++ Map(new TopicIdPartition(Uuid.randomUuid(), new TopicPartition("nonThrottledData", 0)) -> "nonThrottledData"))

    val quota = Mockito.mock(classOf[ReplicationQuotaManager])
    Mockito.when(quota.isThrottled(ArgumentMatchers.any(classOf[TopicPartition])))
      .thenAnswer(invocation => throttledPartition.topicPartition == invocation.getArgument(0).asInstanceOf[TopicPartition])

    assertEquals(expectedSize, KafkaApis.sizeOfThrottledPartitions(FetchResponseData.HIGHEST_SUPPORTED_VERSION, response, quota))
  }

  @Test
  def testDescribeProducers(): Unit = {
    val tp1 = new TopicPartition("foo", 0)
    val tp2 = new TopicPartition("bar", 3)
    val tp3 = new TopicPartition("baz", 1)
    val tp4 = new TopicPartition("invalid;topic", 1)

    val authorizer: Authorizer = mock(classOf[Authorizer])
    val data = new DescribeProducersRequestData().setTopics(List(
      new DescribeProducersRequestData.TopicRequest()
        .setName(tp1.topic)
        .setPartitionIndexes(List(Int.box(tp1.partition)).asJava),
      new DescribeProducersRequestData.TopicRequest()
        .setName(tp2.topic)
        .setPartitionIndexes(List(Int.box(tp2.partition)).asJava),
      new DescribeProducersRequestData.TopicRequest()
        .setName(tp3.topic)
        .setPartitionIndexes(List(Int.box(tp3.partition)).asJava),
      new DescribeProducersRequestData.TopicRequest()
        .setName(tp4.topic)
        .setPartitionIndexes(List(Int.box(tp4.partition)).asJava)
    ).asJava)

    def buildExpectedActions(topic: String): util.List[Action] = {
      val pattern = new ResourcePattern(ResourceType.TOPIC, topic, PatternType.LITERAL)
      val action = new Action(AclOperation.READ, pattern, 1, true, true)
      Collections.singletonList(action)
    }

    // Topic `foo` is authorized and present in the metadata
    addTopicToMetadataCache(tp1.topic, 4) // We will only access the first topic
    when(authorizer.authorize(any[RequestContext], ArgumentMatchers.eq(buildExpectedActions(tp1.topic))))
      .thenReturn(Seq(AuthorizationResult.ALLOWED).asJava)

    // Topic `bar` is not authorized
    when(authorizer.authorize(any[RequestContext], ArgumentMatchers.eq(buildExpectedActions(tp2.topic))))
      .thenReturn(Seq(AuthorizationResult.DENIED).asJava)

    // Topic `baz` is authorized, but not present in the metadata
    when(authorizer.authorize(any[RequestContext], ArgumentMatchers.eq(buildExpectedActions(tp3.topic))))
      .thenReturn(Seq(AuthorizationResult.ALLOWED).asJava)

    when(replicaManager.activeProducerState(tp1))
      .thenReturn(new DescribeProducersResponseData.PartitionResponse()
        .setErrorCode(Errors.NONE.code)
        .setPartitionIndex(tp1.partition)
        .setActiveProducers(List(
          new DescribeProducersResponseData.ProducerState()
            .setProducerId(12345L)
            .setProducerEpoch(15)
            .setLastSequence(100)
            .setLastTimestamp(time.milliseconds())
            .setCurrentTxnStartOffset(-1)
            .setCoordinatorEpoch(200)
        ).asJava))

    val describeProducersRequest = new DescribeProducersRequest.Builder(data).build()
    val request = buildRequest(describeProducersRequest)
    when(clientRequestQuotaManager.maybeRecordAndGetThrottleTimeMs(any[RequestChannel.Request](),
      any[Long])).thenReturn(0)
    kafkaApis = createKafkaApis(authorizer = Some(authorizer))
    kafkaApis.handleDescribeProducersRequest(request)

    val response = verifyNoThrottling[DescribeProducersResponse](request)
    assertEquals(Set("foo", "bar", "baz", "invalid;topic"), response.data.topics.asScala.map(_.name).toSet)

    def assertPartitionError(
      topicPartition: TopicPartition,
      error: Errors
    ): DescribeProducersResponseData.PartitionResponse = {
      val topicData = response.data.topics.asScala.find(_.name == topicPartition.topic).get
      val partitionData = topicData.partitions.asScala.find(_.partitionIndex == topicPartition.partition).get
      assertEquals(error, Errors.forCode(partitionData.errorCode))
      partitionData
    }

    val fooPartition = assertPartitionError(tp1, Errors.NONE)
    assertEquals(Errors.NONE, Errors.forCode(fooPartition.errorCode))
    assertEquals(1, fooPartition.activeProducers.size)
    val fooProducer = fooPartition.activeProducers.get(0)
    assertEquals(12345L, fooProducer.producerId)
    assertEquals(15, fooProducer.producerEpoch)
    assertEquals(100, fooProducer.lastSequence)
    assertEquals(time.milliseconds(), fooProducer.lastTimestamp)
    assertEquals(-1, fooProducer.currentTxnStartOffset)
    assertEquals(200, fooProducer.coordinatorEpoch)

    assertPartitionError(tp2, Errors.TOPIC_AUTHORIZATION_FAILED)
    assertPartitionError(tp3, Errors.UNKNOWN_TOPIC_OR_PARTITION)
    assertPartitionError(tp4, Errors.INVALID_TOPIC_EXCEPTION)
  }

  @Test
  def testDescribeTransactions(): Unit = {
    val authorizer: Authorizer = mock(classOf[Authorizer])
    val data = new DescribeTransactionsRequestData()
      .setTransactionalIds(List("foo", "bar").asJava)
    val describeTransactionsRequest = new DescribeTransactionsRequest.Builder(data).build()
    val request = buildRequest(describeTransactionsRequest)
    when(clientRequestQuotaManager.maybeRecordAndGetThrottleTimeMs(any[RequestChannel.Request](),
      any[Long])).thenReturn(0)

    def buildExpectedActions(transactionalId: String): util.List[Action] = {
      val pattern = new ResourcePattern(ResourceType.TRANSACTIONAL_ID, transactionalId, PatternType.LITERAL)
      val action = new Action(AclOperation.DESCRIBE, pattern, 1, true, true)
      Collections.singletonList(action)
    }

    when(txnCoordinator.handleDescribeTransactions("foo"))
      .thenReturn(new DescribeTransactionsResponseData.TransactionState()
        .setErrorCode(Errors.NONE.code)
        .setTransactionalId("foo")
        .setProducerId(12345L)
        .setProducerEpoch(15)
        .setTransactionStartTimeMs(time.milliseconds())
        .setTransactionState("CompleteCommit")
        .setTransactionTimeoutMs(10000))

    when(authorizer.authorize(any[RequestContext], ArgumentMatchers.eq(buildExpectedActions("foo"))))
      .thenReturn(Seq(AuthorizationResult.ALLOWED).asJava)

    when(authorizer.authorize(any[RequestContext], ArgumentMatchers.eq(buildExpectedActions("bar"))))
      .thenReturn(Seq(AuthorizationResult.DENIED).asJava)
    kafkaApis = createKafkaApis(authorizer = Some(authorizer))
    kafkaApis.handleDescribeTransactionsRequest(request)

    val response = verifyNoThrottling[DescribeTransactionsResponse](request)
    assertEquals(2, response.data.transactionStates.size)

    val fooState = response.data.transactionStates.asScala.find(_.transactionalId == "foo").get
    assertEquals(Errors.NONE.code, fooState.errorCode)
    assertEquals(12345L, fooState.producerId)
    assertEquals(15, fooState.producerEpoch)
    assertEquals(time.milliseconds(), fooState.transactionStartTimeMs)
    assertEquals("CompleteCommit", fooState.transactionState)
    assertEquals(10000, fooState.transactionTimeoutMs)
    assertEquals(List.empty, fooState.topics.asScala.toList)

    val barState = response.data.transactionStates.asScala.find(_.transactionalId == "bar").get
    assertEquals(Errors.TRANSACTIONAL_ID_AUTHORIZATION_FAILED.code, barState.errorCode)
  }

  @Test
  def testDescribeTransactionsFiltersUnauthorizedTopics(): Unit = {
    val authorizer: Authorizer = mock(classOf[Authorizer])
    val transactionalId = "foo"
    val data = new DescribeTransactionsRequestData()
      .setTransactionalIds(List(transactionalId).asJava)
    val describeTransactionsRequest = new DescribeTransactionsRequest.Builder(data).build()
    val request = buildRequest(describeTransactionsRequest)
    when(clientRequestQuotaManager.maybeRecordAndGetThrottleTimeMs(any[RequestChannel.Request](),
      any[Long])).thenReturn(0)

    def expectDescribe(
      resourceType: ResourceType,
      transactionalId: String,
      result: AuthorizationResult
    ): Unit = {
      val pattern = new ResourcePattern(resourceType, transactionalId, PatternType.LITERAL)
      val action = new Action(AclOperation.DESCRIBE, pattern, 1, true, true)
      val actions = Collections.singletonList(action)

      when(authorizer.authorize(any[RequestContext], ArgumentMatchers.eq(actions)))
        .thenReturn(Seq(result).asJava)
    }

    // Principal is authorized to one of the two topics. The second topic should be
    // filtered from the result.
    expectDescribe(ResourceType.TRANSACTIONAL_ID, transactionalId, AuthorizationResult.ALLOWED)
    expectDescribe(ResourceType.TOPIC, "foo", AuthorizationResult.ALLOWED)
    expectDescribe(ResourceType.TOPIC, "bar", AuthorizationResult.DENIED)

    def mkTopicData(
      topic: String,
      partitions: Seq[Int]
    ): DescribeTransactionsResponseData.TopicData = {
      new DescribeTransactionsResponseData.TopicData()
        .setTopic(topic)
        .setPartitions(partitions.map(Int.box).asJava)
    }

    val describeTransactionsResponse = new DescribeTransactionsResponseData.TransactionState()
      .setErrorCode(Errors.NONE.code)
      .setTransactionalId(transactionalId)
      .setProducerId(12345L)
      .setProducerEpoch(15)
      .setTransactionStartTimeMs(time.milliseconds())
      .setTransactionState("Ongoing")
      .setTransactionTimeoutMs(10000)

    describeTransactionsResponse.topics.add(mkTopicData(topic = "foo", Seq(1, 2)))
    describeTransactionsResponse.topics.add(mkTopicData(topic = "bar", Seq(3, 4)))

    when(txnCoordinator.handleDescribeTransactions("foo"))
      .thenReturn(describeTransactionsResponse)
    kafkaApis = createKafkaApis(authorizer = Some(authorizer))
    kafkaApis.handleDescribeTransactionsRequest(request)

    val response = verifyNoThrottling[DescribeTransactionsResponse](request)
    assertEquals(1, response.data.transactionStates.size)

    val fooState = response.data.transactionStates.asScala.find(_.transactionalId == "foo").get
    assertEquals(Errors.NONE.code, fooState.errorCode)
    assertEquals(12345L, fooState.producerId)
    assertEquals(15, fooState.producerEpoch)
    assertEquals(time.milliseconds(), fooState.transactionStartTimeMs)
    assertEquals("Ongoing", fooState.transactionState)
    assertEquals(10000, fooState.transactionTimeoutMs)
    assertEquals(List(mkTopicData(topic = "foo", Seq(1, 2))), fooState.topics.asScala.toList)
  }

  @Test
  def testListTransactionsErrorResponse(): Unit = {
    val data = new ListTransactionsRequestData()
    val listTransactionsRequest = new ListTransactionsRequest.Builder(data).build()
    val request = buildRequest(listTransactionsRequest)
    when(clientRequestQuotaManager.maybeRecordAndGetThrottleTimeMs(any[RequestChannel.Request](),
      any[Long])).thenReturn(0)

    when(txnCoordinator.handleListTransactions(Set.empty[Long], Set.empty[String], -1L))
      .thenReturn(new ListTransactionsResponseData()
        .setErrorCode(Errors.COORDINATOR_LOAD_IN_PROGRESS.code))
    kafkaApis = createKafkaApis()
    kafkaApis.handleListTransactionsRequest(request)

    val response = verifyNoThrottling[ListTransactionsResponse](request)
    assertEquals(0, response.data.transactionStates.size)
    assertEquals(Errors.COORDINATOR_LOAD_IN_PROGRESS, Errors.forCode(response.data.errorCode))
  }

  @Test
  def testListTransactionsAuthorization(): Unit = {
    val authorizer: Authorizer = mock(classOf[Authorizer])
    val data = new ListTransactionsRequestData()
    val listTransactionsRequest = new ListTransactionsRequest.Builder(data).build()
    val request = buildRequest(listTransactionsRequest)
    when(clientRequestQuotaManager.maybeRecordAndGetThrottleTimeMs(any[RequestChannel.Request](),
      any[Long])).thenReturn(0)

    val transactionStates = new util.ArrayList[ListTransactionsResponseData.TransactionState]()
    transactionStates.add(new ListTransactionsResponseData.TransactionState()
      .setTransactionalId("foo")
      .setProducerId(12345L)
      .setTransactionState("Ongoing"))
    transactionStates.add(new ListTransactionsResponseData.TransactionState()
      .setTransactionalId("bar")
      .setProducerId(98765)
      .setTransactionState("PrepareAbort"))

    when(txnCoordinator.handleListTransactions(Set.empty[Long], Set.empty[String], -1L))
      .thenReturn(new ListTransactionsResponseData()
        .setErrorCode(Errors.NONE.code)
        .setTransactionStates(transactionStates))

    def buildExpectedActions(transactionalId: String): util.List[Action] = {
      val pattern = new ResourcePattern(ResourceType.TRANSACTIONAL_ID, transactionalId, PatternType.LITERAL)
      val action = new Action(AclOperation.DESCRIBE, pattern, 1, true, true)
      Collections.singletonList(action)
    }

    when(authorizer.authorize(any[RequestContext], ArgumentMatchers.eq(buildExpectedActions("foo"))))
      .thenReturn(Seq(AuthorizationResult.ALLOWED).asJava)

    when(authorizer.authorize(any[RequestContext], ArgumentMatchers.eq(buildExpectedActions("bar"))))
      .thenReturn(Seq(AuthorizationResult.DENIED).asJava)
    kafkaApis = createKafkaApis(authorizer = Some(authorizer))
    kafkaApis.handleListTransactionsRequest(request)

    val response = verifyNoThrottling[ListTransactionsResponse](request)
    assertEquals(1, response.data.transactionStates.size())
    val transactionState = response.data.transactionStates.get(0)
    assertEquals("foo", transactionState.transactionalId)
    assertEquals(12345L, transactionState.producerId)
    assertEquals("Ongoing", transactionState.transactionState)
  }

  @Test
  def testDeleteTopicsByIdAuthorization(): Unit = {
    val authorizer: Authorizer = mock(classOf[Authorizer])
    val controllerContext: ControllerContext = mock(classOf[ControllerContext])

    when(clientControllerQuotaManager.newQuotaFor(
      any[RequestChannel.Request],
      anyShort
    )).thenReturn(UnboundedControllerMutationQuota)
    when(controller.isActive).thenReturn(true)
    when(controller.controllerContext).thenReturn(controllerContext)

    val topicResults = Map(
      AclOperation.DESCRIBE -> Map(
        "foo" -> AuthorizationResult.DENIED,
        "bar" -> AuthorizationResult.ALLOWED
      ),
      AclOperation.DELETE -> Map(
        "foo" -> AuthorizationResult.DENIED,
        "bar" -> AuthorizationResult.DENIED
      )
    )
    when(authorizer.authorize(any[RequestContext], isNotNull[util.List[Action]])).thenAnswer(invocation => {
      val actions = invocation.getArgument(1).asInstanceOf[util.List[Action]]
      actions.asScala.map { action =>
        val topic = action.resourcePattern.name
        val ops = action.operation()
        topicResults(ops)(topic)
      }.asJava
    })

    // Try to delete three topics:
    // 1. One without describe permission
    // 2. One without delete permission
    // 3. One which is authorized, but doesn't exist
    val topicIdsMap = Map(
      Uuid.randomUuid() -> Some("foo"),
      Uuid.randomUuid() -> Some("bar"),
      Uuid.randomUuid() -> None
    )

    topicIdsMap.foreach { case (topicId, topicNameOpt) =>
      when(controllerContext.topicName(topicId)).thenReturn(topicNameOpt)
    }

    val topicDatas = topicIdsMap.keys.map { topicId =>
      new DeleteTopicsRequestData.DeleteTopicState().setTopicId(topicId)
    }.toList
    val deleteRequest = new DeleteTopicsRequest.Builder(new DeleteTopicsRequestData()
      .setTopics(topicDatas.asJava))
      .build(ApiKeys.DELETE_TOPICS.latestVersion)

    val request = buildRequest(deleteRequest)
    when(clientRequestQuotaManager.maybeRecordAndGetThrottleTimeMs(any[RequestChannel.Request](),
      any[Long])).thenReturn(0)
    kafkaApis = createKafkaApis(authorizer = Some(authorizer))
    kafkaApis.handleDeleteTopicsRequest(request)
    verify(authorizer, times(2)).authorize(any(), any())

    val deleteResponse = verifyNoThrottling[DeleteTopicsResponse](request)

    topicIdsMap.foreach { case (topicId, nameOpt) =>
      val response = deleteResponse.data.responses.asScala.find(_.topicId == topicId).get
      nameOpt match {
        case Some("foo") =>
          assertNull(response.name)
          assertEquals(Errors.TOPIC_AUTHORIZATION_FAILED, Errors.forCode(response.errorCode))
        case Some("bar") =>
          assertEquals("bar", response.name)
          assertEquals(Errors.TOPIC_AUTHORIZATION_FAILED, Errors.forCode(response.errorCode))
        case None =>
          assertNull(response.name)
          assertEquals(Errors.UNKNOWN_TOPIC_ID, Errors.forCode(response.errorCode))
        case _ =>
          fail("Unexpected topic id/name mapping")
      }
    }
  }

  @ParameterizedTest
  @ValueSource(booleans = Array(true, false))
  def testDeleteTopicsByNameAuthorization(usePrimitiveTopicNameArray: Boolean): Unit = {
    val authorizer: Authorizer = mock(classOf[Authorizer])

    when(clientControllerQuotaManager.newQuotaFor(
      any[RequestChannel.Request],
      anyShort
    )).thenReturn(UnboundedControllerMutationQuota)
    when(controller.isActive).thenReturn(true)

    // Try to delete three topics:
    // 1. One without describe permission
    // 2. One without delete permission
    // 3. One which is authorized, but doesn't exist

    val topicResults = Map(
      AclOperation.DESCRIBE -> Map(
        "foo" -> AuthorizationResult.DENIED,
        "bar" -> AuthorizationResult.ALLOWED,
        "baz" -> AuthorizationResult.ALLOWED
      ),
      AclOperation.DELETE -> Map(
        "foo" -> AuthorizationResult.DENIED,
        "bar" -> AuthorizationResult.DENIED,
        "baz" -> AuthorizationResult.ALLOWED
      )
    )
    when(authorizer.authorize(any[RequestContext], isNotNull[util.List[Action]])).thenAnswer(invocation => {
      val actions = invocation.getArgument(1).asInstanceOf[util.List[Action]]
      actions.asScala.map { action =>
        val topic = action.resourcePattern.name
        val ops = action.operation()
        topicResults(ops)(topic)
      }.asJava
    })

    val deleteRequest = if (usePrimitiveTopicNameArray) {
      new DeleteTopicsRequest.Builder(new DeleteTopicsRequestData()
        .setTopicNames(List("foo", "bar", "baz").asJava))
        .build(5.toShort)
    } else {
      val topicDatas = List(
        new DeleteTopicsRequestData.DeleteTopicState().setName("foo"),
        new DeleteTopicsRequestData.DeleteTopicState().setName("bar"),
        new DeleteTopicsRequestData.DeleteTopicState().setName("baz")
      )
      new DeleteTopicsRequest.Builder(new DeleteTopicsRequestData()
        .setTopics(topicDatas.asJava))
        .build(ApiKeys.DELETE_TOPICS.latestVersion)
    }

    val request = buildRequest(deleteRequest)
    when(clientRequestQuotaManager.maybeRecordAndGetThrottleTimeMs(any[RequestChannel.Request](),
      any[Long])).thenReturn(0)
    kafkaApis = createKafkaApis(authorizer = Some(authorizer))
    kafkaApis.handleDeleteTopicsRequest(request)
    verify(authorizer, times(2)).authorize(any(), any())

    val deleteResponse = verifyNoThrottling[DeleteTopicsResponse](request)

    def lookupErrorCode(topic: String): Option[Errors] = {
      Option(deleteResponse.data.responses().find(topic))
        .map(result => Errors.forCode(result.errorCode))
    }

    assertEquals(Some(Errors.TOPIC_AUTHORIZATION_FAILED), lookupErrorCode("foo"))
    assertEquals(Some(Errors.TOPIC_AUTHORIZATION_FAILED), lookupErrorCode("bar"))
    assertEquals(Some(Errors.UNKNOWN_TOPIC_OR_PARTITION), lookupErrorCode("baz"))
  }

  private def createMockRequest(): RequestChannel.Request = {
    val request: RequestChannel.Request = mock(classOf[RequestChannel.Request])
    val requestHeader: RequestHeader = mock(classOf[RequestHeader])
    when(request.header).thenReturn(requestHeader)
    when(requestHeader.apiKey()).thenReturn(ApiKeys.values().head)
    request
  }

  private def verifyShouldNeverHandleErrorMessage(handler: RequestChannel.Request => Unit): Unit = {
    val request = createMockRequest()
    val e = assertThrows(classOf[UnsupportedVersionException], () => handler(request))
    assertEquals(KafkaApis.shouldNeverReceive(request).getMessage, e.getMessage)
  }

  private def verifyShouldAlwaysForwardErrorMessage(handler: RequestChannel.Request => Unit): Unit = {
    val request = createMockRequest()
    val e = assertThrows(classOf[UnsupportedVersionException], () => handler(request))
    assertEquals(KafkaApis.shouldAlwaysForward(request).getMessage, e.getMessage)
  }

  @Test
  def testRaftShouldNeverHandleLeaderAndIsrRequest(): Unit = {
    metadataCache = MetadataCache.kRaftMetadataCache(brokerId)
    kafkaApis = createKafkaApis(raftSupport = true)
    verifyShouldNeverHandleErrorMessage(kafkaApis.handleLeaderAndIsrRequest)
  }

  @Test
  def testRaftShouldNeverHandleStopReplicaRequest(): Unit = {
    metadataCache = MetadataCache.kRaftMetadataCache(brokerId)
    kafkaApis = createKafkaApis(raftSupport = true)
    verifyShouldNeverHandleErrorMessage(kafkaApis.handleStopReplicaRequest)
  }

  @Test
  def testRaftShouldNeverHandleUpdateMetadataRequest(): Unit = {
    metadataCache = MetadataCache.kRaftMetadataCache(brokerId)
    kafkaApis = createKafkaApis(raftSupport = true)
    verifyShouldNeverHandleErrorMessage(kafkaApis.handleUpdateMetadataRequest(_, RequestLocal.withThreadConfinedCaching))
  }

  @Test
  def testRaftShouldNeverHandleControlledShutdownRequest(): Unit = {
    metadataCache = MetadataCache.kRaftMetadataCache(brokerId)
    kafkaApis = createKafkaApis(raftSupport = true)
    verifyShouldNeverHandleErrorMessage(kafkaApis.handleControlledShutdownRequest)
  }

  @Test
  def testRaftShouldNeverHandleAlterPartitionRequest(): Unit = {
    metadataCache = MetadataCache.kRaftMetadataCache(brokerId)
    kafkaApis = createKafkaApis(raftSupport = true)
    verifyShouldNeverHandleErrorMessage(kafkaApis.handleAlterPartitionRequest)
  }

  @Test
  def testRaftShouldNeverHandleEnvelope(): Unit = {
    metadataCache = MetadataCache.kRaftMetadataCache(brokerId)
    kafkaApis = createKafkaApis(raftSupport = true)
    verifyShouldNeverHandleErrorMessage(kafkaApis.handleEnvelope(_, RequestLocal.withThreadConfinedCaching))
  }

  @Test
  def testRaftShouldAlwaysForwardCreateTopicsRequest(): Unit = {
    metadataCache = MetadataCache.kRaftMetadataCache(brokerId)
    kafkaApis = createKafkaApis(raftSupport = true)
    verifyShouldAlwaysForwardErrorMessage(kafkaApis.handleCreateTopicsRequest)
  }

  @Test
  def testRaftShouldAlwaysForwardCreatePartitionsRequest(): Unit = {
    metadataCache = MetadataCache.kRaftMetadataCache(brokerId)
    kafkaApis = createKafkaApis(raftSupport = true)
    verifyShouldAlwaysForwardErrorMessage(kafkaApis.handleCreatePartitionsRequest)
  }

  @Test
  def testRaftShouldAlwaysForwardDeleteTopicsRequest(): Unit = {
    metadataCache = MetadataCache.kRaftMetadataCache(brokerId)
    kafkaApis = createKafkaApis(raftSupport = true)
    verifyShouldAlwaysForwardErrorMessage(kafkaApis.handleDeleteTopicsRequest)
  }

  @Test
  def testRaftShouldAlwaysForwardCreateAcls(): Unit = {
    metadataCache = MetadataCache.kRaftMetadataCache(brokerId)
    kafkaApis = createKafkaApis(raftSupport = true)
    verifyShouldAlwaysForwardErrorMessage(kafkaApis.handleCreateAcls)
  }

  @Test
  def testRaftShouldAlwaysForwardDeleteAcls(): Unit = {
    metadataCache = MetadataCache.kRaftMetadataCache(brokerId)
    kafkaApis = createKafkaApis(raftSupport = true)
    verifyShouldAlwaysForwardErrorMessage(kafkaApis.handleDeleteAcls)
  }

  @Test
  def testEmptyLegacyAlterConfigsRequestWithKRaft(): Unit = {
    val request = buildRequest(new AlterConfigsRequest(new AlterConfigsRequestData(), 1.toShort))
    metadataCache = MetadataCache.kRaftMetadataCache(brokerId)
    when(clientRequestQuotaManager.maybeRecordAndGetThrottleTimeMs(any[RequestChannel.Request](),
      any[Long])).thenReturn(0)
    kafkaApis = createKafkaApis(raftSupport = true)
    kafkaApis.handleAlterConfigsRequest(request)
    val response = verifyNoThrottling[AlterConfigsResponse](request)
    assertEquals(new AlterConfigsResponseData(), response.data())
  }

  @Test
  def testInvalidLegacyAlterConfigsRequestWithKRaft(): Unit = {
    val request = buildRequest(new AlterConfigsRequest(new AlterConfigsRequestData().
      setValidateOnly(true).
      setResources(new LAlterConfigsResourceCollection(asList(
        new LAlterConfigsResource().
          setResourceName(brokerId.toString).
          setResourceType(BROKER.id()).
          setConfigs(new LAlterableConfigCollection(asList(new LAlterableConfig().
            setName("foo").
            setValue(null)).iterator()))).iterator())), 1.toShort))
    metadataCache = MetadataCache.kRaftMetadataCache(brokerId)
    when(clientRequestQuotaManager.maybeRecordAndGetThrottleTimeMs(any[RequestChannel.Request](),
      any[Long])).thenReturn(0)
    kafkaApis = createKafkaApis(raftSupport = true)
    kafkaApis.handleAlterConfigsRequest(request)
    val response = verifyNoThrottling[AlterConfigsResponse](request)
    assertEquals(new AlterConfigsResponseData().setResponses(asList(
      new LAlterConfigsResourceResponse().
        setErrorCode(Errors.INVALID_REQUEST.code()).
        setErrorMessage("Null value not supported for : foo").
        setResourceName(brokerId.toString).
        setResourceType(BROKER.id()))),
      response.data())
  }

  @Test
  def testRaftShouldAlwaysForwardAlterPartitionReassignmentsRequest(): Unit = {
    metadataCache = MetadataCache.kRaftMetadataCache(brokerId)
    kafkaApis = createKafkaApis(raftSupport = true)
    verifyShouldAlwaysForwardErrorMessage(kafkaApis.handleAlterPartitionReassignmentsRequest)
  }

  @Test
  def testEmptyIncrementalAlterConfigsRequestWithKRaft(): Unit = {
    val request = buildRequest(new IncrementalAlterConfigsRequest(new IncrementalAlterConfigsRequestData(), 1.toShort))
    metadataCache = MetadataCache.kRaftMetadataCache(brokerId)
    when(clientRequestQuotaManager.maybeRecordAndGetThrottleTimeMs(any[RequestChannel.Request](),
      any[Long])).thenReturn(0)
    kafkaApis = createKafkaApis(raftSupport = true)
    kafkaApis.handleIncrementalAlterConfigsRequest(request)
    val response = verifyNoThrottling[IncrementalAlterConfigsResponse](request)
    assertEquals(new IncrementalAlterConfigsResponseData(), response.data())
  }

  @Test
  def testLog4jIncrementalAlterConfigsRequestWithKRaft(): Unit = {
    val request = buildRequest(new IncrementalAlterConfigsRequest(new IncrementalAlterConfigsRequestData().
      setValidateOnly(true).
      setResources(new IAlterConfigsResourceCollection(asList(new IAlterConfigsResource().
        setResourceName(brokerId.toString).
        setResourceType(BROKER_LOGGER.id()).
        setConfigs(new IAlterableConfigCollection(asList(new IAlterableConfig().
          setName(Log4jController.ROOT_LOGGER).
          setValue("TRACE")).iterator()))).iterator())),
        1.toShort))
    metadataCache = MetadataCache.kRaftMetadataCache(brokerId)
    when(clientRequestQuotaManager.maybeRecordAndGetThrottleTimeMs(any[RequestChannel.Request](),
      any[Long])).thenReturn(0)
    kafkaApis = createKafkaApis(raftSupport = true)
    kafkaApis.handleIncrementalAlterConfigsRequest(request)
    val response = verifyNoThrottling[IncrementalAlterConfigsResponse](request)
    assertEquals(new IncrementalAlterConfigsResponseData().setResponses(asList(
      new IAlterConfigsResourceResponse().
        setErrorCode(0.toShort).
        setErrorMessage(null).
        setResourceName(brokerId.toString).
        setResourceType(BROKER_LOGGER.id()))),
      response.data())
  }

  @Test
  // Test that in KRaft mode, a request that isn't forwarded gets the correct error message.
  // We skip the pre-forward checks in handleCreateTokenRequest
  def testRaftShouldAlwaysForwardCreateTokenRequest(): Unit = {
    metadataCache = MetadataCache.kRaftMetadataCache(brokerId)
    kafkaApis = createKafkaApis(raftSupport = true)
    verifyShouldAlwaysForwardErrorMessage(kafkaApis.handleCreateTokenRequestZk)
  }

  @Test
  // Test that in KRaft mode, a request that isn't forwarded gets the correct error message.
  // We skip the pre-forward checks in handleRenewTokenRequest
  def testRaftShouldAlwaysForwardRenewTokenRequest(): Unit = {
    metadataCache = MetadataCache.kRaftMetadataCache(brokerId)
    kafkaApis = createKafkaApis(raftSupport = true)
    verifyShouldAlwaysForwardErrorMessage(kafkaApis.handleRenewTokenRequestZk)
  }

  @Test
  // Test that in KRaft mode, a request that isn't forwarded gets the correct error message.
  // We skip the pre-forward checks in handleExpireTokenRequest
  def testRaftShouldAlwaysForwardExpireTokenRequest(): Unit = {
    metadataCache = MetadataCache.kRaftMetadataCache(brokerId)
    kafkaApis = createKafkaApis(raftSupport = true)
    verifyShouldAlwaysForwardErrorMessage(kafkaApis.handleExpireTokenRequestZk)
  }

  @Test
  def testRaftShouldAlwaysForwardAlterClientQuotasRequest(): Unit = {
    metadataCache = MetadataCache.kRaftMetadataCache(brokerId)
    kafkaApis = createKafkaApis(raftSupport = true)
    verifyShouldAlwaysForwardErrorMessage(kafkaApis.handleAlterClientQuotasRequest)
  }

  @Test
  def testRaftShouldAlwaysForwardAlterUserScramCredentialsRequest(): Unit = {
    metadataCache = MetadataCache.kRaftMetadataCache(brokerId)
    kafkaApis = createKafkaApis(raftSupport = true)
    verifyShouldAlwaysForwardErrorMessage(kafkaApis.handleAlterUserScramCredentialsRequest)
  }

  @Test
  def testRaftShouldAlwaysForwardUpdateFeatures(): Unit = {
    metadataCache = MetadataCache.kRaftMetadataCache(brokerId)
    kafkaApis = createKafkaApis(raftSupport = true)
    verifyShouldAlwaysForwardErrorMessage(kafkaApis.handleUpdateFeatures)
  }

  @Test
  def testRaftShouldAlwaysForwardElectLeaders(): Unit = {
    metadataCache = MetadataCache.kRaftMetadataCache(brokerId)
    kafkaApis = createKafkaApis(raftSupport = true)
    verifyShouldAlwaysForwardErrorMessage(kafkaApis.handleElectLeaders)
  }

  @Test
  def testRaftShouldAlwaysForwardListPartitionReassignments(): Unit = {
    metadataCache = MetadataCache.kRaftMetadataCache(brokerId)
    kafkaApis = createKafkaApis(raftSupport = true)
    verifyShouldAlwaysForwardErrorMessage(kafkaApis.handleListPartitionReassignmentsRequest)
  }

  @Test
  def testConsumerGroupHeartbeatReturnsUnsupportedVersion(): Unit = {
    val consumerGroupHeartbeatRequest = new ConsumerGroupHeartbeatRequestData().setGroupId("group")

    val requestChannelRequest = buildRequest(new ConsumerGroupHeartbeatRequest.Builder(consumerGroupHeartbeatRequest, true).build())
    kafkaApis = createKafkaApis()
    kafkaApis.handle(requestChannelRequest, RequestLocal.NoCaching)

    val expectedHeartbeatResponse = new ConsumerGroupHeartbeatResponseData()
      .setErrorCode(Errors.UNSUPPORTED_VERSION.code)
    val response = verifyNoThrottling[ConsumerGroupHeartbeatResponse](requestChannelRequest)
    assertEquals(expectedHeartbeatResponse, response.data)
  }

  @Test
  def testConsumerGroupHeartbeatRequest(): Unit = {
    val consumerGroupHeartbeatRequest = new ConsumerGroupHeartbeatRequestData().setGroupId("group")

    val requestChannelRequest = buildRequest(new ConsumerGroupHeartbeatRequest.Builder(consumerGroupHeartbeatRequest, true).build())

    val future = new CompletableFuture[ConsumerGroupHeartbeatResponseData]()
    when(groupCoordinator.consumerGroupHeartbeat(
      requestChannelRequest.context,
      consumerGroupHeartbeatRequest
    )).thenReturn(future)
    kafkaApis = createKafkaApis(overrideProperties = Map(
      KafkaConfig.NewGroupCoordinatorEnableProp -> "true"
    ))
    kafkaApis.handle(requestChannelRequest, RequestLocal.NoCaching)

    val consumerGroupHeartbeatResponse = new ConsumerGroupHeartbeatResponseData()
      .setMemberId("member")

    future.complete(consumerGroupHeartbeatResponse)
    val response = verifyNoThrottling[ConsumerGroupHeartbeatResponse](requestChannelRequest)
    assertEquals(consumerGroupHeartbeatResponse, response.data)
  }

  @Test
  def testConsumerGroupHeartbeatRequestFutureFailed(): Unit = {
    val consumerGroupHeartbeatRequest = new ConsumerGroupHeartbeatRequestData().setGroupId("group")

    val requestChannelRequest = buildRequest(new ConsumerGroupHeartbeatRequest.Builder(consumerGroupHeartbeatRequest, true).build())

    val future = new CompletableFuture[ConsumerGroupHeartbeatResponseData]()
    when(groupCoordinator.consumerGroupHeartbeat(
      requestChannelRequest.context,
      consumerGroupHeartbeatRequest
    )).thenReturn(future)
    kafkaApis = createKafkaApis(overrideProperties = Map(
      KafkaConfig.NewGroupCoordinatorEnableProp -> "true"
    ))
    kafkaApis.handle(requestChannelRequest, RequestLocal.NoCaching)

    future.completeExceptionally(Errors.FENCED_MEMBER_EPOCH.exception)
    val response = verifyNoThrottling[ConsumerGroupHeartbeatResponse](requestChannelRequest)
    assertEquals(Errors.FENCED_MEMBER_EPOCH.code, response.data.errorCode)
  }

  @Test
  def testConsumerGroupHeartbeatRequestAuthorizationFailed(): Unit = {
    val consumerGroupHeartbeatRequest = new ConsumerGroupHeartbeatRequestData().setGroupId("group")

    val requestChannelRequest = buildRequest(new ConsumerGroupHeartbeatRequest.Builder(consumerGroupHeartbeatRequest, true).build())

    val authorizer: Authorizer = mock(classOf[Authorizer])
    when(authorizer.authorize(any[RequestContext], any[util.List[Action]]))
      .thenReturn(Seq(AuthorizationResult.DENIED).asJava)
    kafkaApis = createKafkaApis(
      authorizer = Some(authorizer),
      overrideProperties = Map(KafkaConfig.NewGroupCoordinatorEnableProp -> "true")
    )
    kafkaApis.handle(requestChannelRequest, RequestLocal.NoCaching)

    val response = verifyNoThrottling[ConsumerGroupHeartbeatResponse](requestChannelRequest)
    assertEquals(Errors.GROUP_AUTHORIZATION_FAILED.code, response.data.errorCode)
  }

  @Test
  def testConsumerGroupDescribe(): Unit = {
    val groupIds = List("group-id-0", "group-id-1", "group-id-2").asJava
    val consumerGroupDescribeRequestData = new ConsumerGroupDescribeRequestData()
    consumerGroupDescribeRequestData.groupIds.addAll(groupIds)
    val requestChannelRequest = buildRequest(new ConsumerGroupDescribeRequest.Builder(consumerGroupDescribeRequestData, true).build())

    val future = new CompletableFuture[util.List[ConsumerGroupDescribeResponseData.DescribedGroup]]()
    when(groupCoordinator.consumerGroupDescribe(
      any[RequestContext],
      any[util.List[String]]
    )).thenReturn(future)
    kafkaApis = createKafkaApis(
      overrideProperties = Map(KafkaConfig.NewGroupCoordinatorEnableProp -> "true")
    )
    kafkaApis.handle(requestChannelRequest, RequestLocal.NoCaching)

    val describedGroups = List(
      new DescribedGroup().setGroupId(groupIds.get(0)),
      new DescribedGroup().setGroupId(groupIds.get(1)),
      new DescribedGroup().setGroupId(groupIds.get(2))
    ).asJava

    future.complete(describedGroups)
    val expectedConsumerGroupDescribeResponseData = new ConsumerGroupDescribeResponseData()
      .setGroups(describedGroups)

    val response = verifyNoThrottling[ConsumerGroupDescribeResponse](requestChannelRequest)

    assertEquals(expectedConsumerGroupDescribeResponseData, response.data)
  }

  @Test
  def testConsumerGroupDescribeReturnsUnsupportedVersion(): Unit = {
    val groupId = "group0"
    val consumerGroupDescribeRequestData = new ConsumerGroupDescribeRequestData()
    consumerGroupDescribeRequestData.groupIds.add(groupId)
    val requestChannelRequest = buildRequest(new ConsumerGroupDescribeRequest.Builder(consumerGroupDescribeRequestData, true).build())

    val errorCode = Errors.UNSUPPORTED_VERSION.code
    val expectedDescribedGroup = new DescribedGroup().setGroupId(groupId).setErrorCode(errorCode)
    val expectedResponse = new ConsumerGroupDescribeResponseData()
    expectedResponse.groups.add(expectedDescribedGroup)
    kafkaApis = createKafkaApis()
    kafkaApis.handle(requestChannelRequest, RequestLocal.NoCaching)
    val response = verifyNoThrottling[ConsumerGroupDescribeResponse](requestChannelRequest)

    assertEquals(expectedResponse, response.data)
  }

  @Test
  def testConsumerGroupDescribeAuthorizationFailed(): Unit = {
    val consumerGroupDescribeRequestData = new ConsumerGroupDescribeRequestData()
    consumerGroupDescribeRequestData.groupIds.add("group-id")
    val requestChannelRequest = buildRequest(new ConsumerGroupDescribeRequest.Builder(consumerGroupDescribeRequestData, true).build())

    val authorizer: Authorizer = mock(classOf[Authorizer])
    when(authorizer.authorize(any[RequestContext], any[util.List[Action]]))
      .thenReturn(Seq(AuthorizationResult.DENIED).asJava)

    val future = new CompletableFuture[util.List[ConsumerGroupDescribeResponseData.DescribedGroup]]()
    when(groupCoordinator.consumerGroupDescribe(
      any[RequestContext],
      any[util.List[String]]
    )).thenReturn(future)
    future.complete(List().asJava)
    kafkaApis = createKafkaApis(
      authorizer = Some(authorizer),
      overrideProperties = Map(KafkaConfig.NewGroupCoordinatorEnableProp -> "true")
    )
    kafkaApis.handle(requestChannelRequest, RequestLocal.NoCaching)

    val response = verifyNoThrottling[ConsumerGroupDescribeResponse](requestChannelRequest)
    assertEquals(Errors.GROUP_AUTHORIZATION_FAILED.code, response.data.groups.get(0).errorCode)
  }

  @Test
  def testConsumerGroupDescribeFutureFailed(): Unit = {
    val consumerGroupDescribeRequestData = new ConsumerGroupDescribeRequestData()
    consumerGroupDescribeRequestData.groupIds.add("group-id")
    val requestChannelRequest = buildRequest(new ConsumerGroupDescribeRequest.Builder(consumerGroupDescribeRequestData, true).build())

    val future = new CompletableFuture[util.List[ConsumerGroupDescribeResponseData.DescribedGroup]]()
    when(groupCoordinator.consumerGroupDescribe(
      any[RequestContext],
      any[util.List[String]]
    )).thenReturn(future)
    kafkaApis = createKafkaApis(overrideProperties = Map(
      KafkaConfig.NewGroupCoordinatorEnableProp -> "true"
    ))
    kafkaApis.handle(requestChannelRequest, RequestLocal.NoCaching)

    future.completeExceptionally(Errors.FENCED_MEMBER_EPOCH.exception)
    val response = verifyNoThrottling[ConsumerGroupDescribeResponse](requestChannelRequest)
    assertEquals(Errors.FENCED_MEMBER_EPOCH.code, response.data.groups.get(0).errorCode)
  }

  @Test
  def testGetTelemetrySubscriptionsNotAllowedForZkClusters(): Unit = {
    val data = new GetTelemetrySubscriptionsRequestData()

    val request = buildRequest(new GetTelemetrySubscriptionsRequest.Builder(data, true).build())
    kafkaApis = createKafkaApis(enableForwarding = true)
    kafkaApis.handle(request, RequestLocal.NoCaching)

    val response = verifyNoThrottling[GetTelemetrySubscriptionsResponse](request)
    assertEquals(Errors.UNKNOWN_SERVER_ERROR, Errors.forCode(response.data.errorCode))
  }

  @Test
  def testGetTelemetrySubscriptions(): Unit = {
    val request = buildRequest(new GetTelemetrySubscriptionsRequest.Builder(
      new GetTelemetrySubscriptionsRequestData(), true).build())

    when(clientMetricsManager.isTelemetryReceiverConfigured).thenReturn(true)
    when(clientMetricsManager.processGetTelemetrySubscriptionRequest(any[GetTelemetrySubscriptionsRequest](),
      any[RequestContext]())).thenReturn(new GetTelemetrySubscriptionsResponse(
      new GetTelemetrySubscriptionsResponseData()))

    metadataCache = MetadataCache.kRaftMetadataCache(brokerId)
    kafkaApis = createKafkaApis(raftSupport = true)
    kafkaApis.handle(request, RequestLocal.NoCaching)

    val response = verifyNoThrottling[GetTelemetrySubscriptionsResponse](request)

    val expectedResponse = new GetTelemetrySubscriptionsResponseData()
    assertEquals(expectedResponse, response.data)
  }

  @Test
  def testGetTelemetrySubscriptionsWithException(): Unit = {
    val request = buildRequest(new GetTelemetrySubscriptionsRequest.Builder(
      new GetTelemetrySubscriptionsRequestData(), true).build())

    when(clientMetricsManager.isTelemetryReceiverConfigured).thenReturn(true)
    when(clientMetricsManager.processGetTelemetrySubscriptionRequest(any[GetTelemetrySubscriptionsRequest](),
      any[RequestContext]())).thenThrow(new RuntimeException("test"))

    metadataCache = MetadataCache.kRaftMetadataCache(brokerId)
    kafkaApis = createKafkaApis(raftSupport = true)
    kafkaApis.handle(request, RequestLocal.NoCaching)

    val response = verifyNoThrottling[GetTelemetrySubscriptionsResponse](request)

    val expectedResponse = new GetTelemetrySubscriptionsResponseData().setErrorCode(Errors.INVALID_REQUEST.code)
    assertEquals(expectedResponse, response.data)
  }

  @Test
  def testPushTelemetryNotAllowedForZkClusters(): Unit = {
    val data = new PushTelemetryRequestData()

    val request = buildRequest(new PushTelemetryRequest.Builder(data, true).build())
    kafkaApis = createKafkaApis(enableForwarding = true)
    kafkaApis.handle(request, RequestLocal.NoCaching)

    val response = verifyNoThrottling[PushTelemetryResponse](request)
    assertEquals(Errors.UNKNOWN_SERVER_ERROR, Errors.forCode(response.data.errorCode))
  }

  @Test
  def testPushTelemetry(): Unit = {
    val request = buildRequest(new PushTelemetryRequest.Builder(new PushTelemetryRequestData(), true).build())

    when(clientMetricsManager.isTelemetryReceiverConfigured).thenReturn(true)
    when(clientMetricsManager.processPushTelemetryRequest(any[PushTelemetryRequest](), any[RequestContext]()))
      .thenReturn(new PushTelemetryResponse(new PushTelemetryResponseData()))

    metadataCache = MetadataCache.kRaftMetadataCache(brokerId)
    kafkaApis = createKafkaApis(raftSupport = true)
    kafkaApis.handle(request, RequestLocal.NoCaching)
    val response = verifyNoThrottling[PushTelemetryResponse](request)

    val expectedResponse = new PushTelemetryResponseData().setErrorCode(Errors.NONE.code)
    assertEquals(expectedResponse, response.data)
  }

  @Test
  def testPushTelemetryWithException(): Unit = {
    val request = buildRequest(new PushTelemetryRequest.Builder(new PushTelemetryRequestData(), true).build())

    when(clientMetricsManager.isTelemetryReceiverConfigured()).thenReturn(true)
    when(clientMetricsManager.processPushTelemetryRequest(any[PushTelemetryRequest](), any[RequestContext]()))
      .thenThrow(new RuntimeException("test"))

    metadataCache = MetadataCache.kRaftMetadataCache(brokerId)
    kafkaApis = createKafkaApis(raftSupport = true)
    kafkaApis.handle(request, RequestLocal.NoCaching)
    val response = verifyNoThrottling[PushTelemetryResponse](request)

    val expectedResponse = new PushTelemetryResponseData().setErrorCode(Errors.INVALID_REQUEST.code)
    assertEquals(expectedResponse, response.data)
  }

  @Test
  def testListClientMetricsResourcesNotAllowedForZkClusters(): Unit = {
    val request = buildRequest(new ListClientMetricsResourcesRequest.Builder(new ListClientMetricsResourcesRequestData()).build())
    kafkaApis = createKafkaApis(enableForwarding = true)
    kafkaApis.handle(request, RequestLocal.NoCaching)

    val response = verifyNoThrottling[ListClientMetricsResourcesResponse](request)
    assertEquals(Errors.UNKNOWN_SERVER_ERROR, Errors.forCode(response.data.errorCode))
  }

  @Test
  def testListClientMetricsResources(): Unit = {
    val request = buildRequest(new ListClientMetricsResourcesRequest.Builder(new ListClientMetricsResourcesRequestData()).build())
    metadataCache = MetadataCache.kRaftMetadataCache(brokerId)

    val resources = new mutable.HashSet[String]
    resources.add("test1")
    resources.add("test2")
    when(clientMetricsManager.listClientMetricsResources).thenReturn(resources.asJava)
    kafkaApis = createKafkaApis(raftSupport = true)
    kafkaApis.handle(request, RequestLocal.NoCaching)
    val response = verifyNoThrottling[ListClientMetricsResourcesResponse](request)
    val expectedResponse = new ListClientMetricsResourcesResponseData().setClientMetricsResources(
      resources.map(resource => new ClientMetricsResource().setName(resource)).toBuffer.asJava)
    assertEquals(expectedResponse, response.data)
  }

  @Test
  def testListClientMetricsResourcesEmptyResponse(): Unit = {
    val request = buildRequest(new ListClientMetricsResourcesRequest.Builder(new ListClientMetricsResourcesRequestData()).build())
    metadataCache = MetadataCache.kRaftMetadataCache(brokerId)

    val resources = new mutable.HashSet[String]
    when(clientMetricsManager.listClientMetricsResources).thenReturn(resources.asJava)
    kafkaApis = createKafkaApis(raftSupport = true)
    kafkaApis.handle(request, RequestLocal.NoCaching)
    val response = verifyNoThrottling[ListClientMetricsResourcesResponse](request)
    val expectedResponse = new ListClientMetricsResourcesResponseData()
    assertEquals(expectedResponse, response.data)
  }

  @Test
  def testListClientMetricsResourcesWithException(): Unit = {
    val request = buildRequest(new ListClientMetricsResourcesRequest.Builder(new ListClientMetricsResourcesRequestData()).build())
    metadataCache = MetadataCache.kRaftMetadataCache(brokerId)

    when(clientMetricsManager.listClientMetricsResources).thenThrow(new RuntimeException("test"))
    kafkaApis = createKafkaApis(raftSupport = true)
    kafkaApis.handle(request, RequestLocal.NoCaching)
    val response = verifyNoThrottling[ListClientMetricsResourcesResponse](request)

    val expectedResponse = new ListClientMetricsResourcesResponseData().setErrorCode(Errors.UNKNOWN_SERVER_ERROR.code)
    assertEquals(expectedResponse, response.data)
  }

  @Test
  def testShareGroupHeartbeatReturnsUnsupportedVersion(): Unit = {
    val shareGroupHeartbeatRequest = new ShareGroupHeartbeatRequestData().setGroupId("group")

    val requestChannelRequest = buildRequest(new ShareGroupHeartbeatRequest.Builder(shareGroupHeartbeatRequest, true).build())
    metadataCache = MetadataCache.kRaftMetadataCache(brokerId)
    kafkaApis = createKafkaApis(raftSupport = true)
    kafkaApis.handle(requestChannelRequest, RequestLocal.NoCaching)

    val expectedHeartbeatResponse = new ShareGroupHeartbeatResponseData()
      .setErrorCode(Errors.UNSUPPORTED_VERSION.code)
    val response = verifyNoThrottling[ShareGroupHeartbeatResponse](requestChannelRequest)
    assertEquals(expectedHeartbeatResponse, response.data)
  }

  @Test
  def testShareGroupHeartbeatRequest(): Unit = {
    val shareGroupHeartbeatRequest = new ShareGroupHeartbeatRequestData().setGroupId("group")

    val requestChannelRequest = buildRequest(new ShareGroupHeartbeatRequest.Builder(shareGroupHeartbeatRequest, true).build())

    val future = new CompletableFuture[ShareGroupHeartbeatResponseData]()
    when(groupCoordinator.shareGroupHeartbeat(
      requestChannelRequest.context,
      shareGroupHeartbeatRequest
    )).thenReturn(future)
    metadataCache = MetadataCache.kRaftMetadataCache(brokerId)
    kafkaApis = createKafkaApis(
      overrideProperties = Map(KafkaConfig.ShareGroupEnableProp -> "true"),
      raftSupport = true
    )
    kafkaApis.handle(requestChannelRequest, RequestLocal.NoCaching)

    val shareGroupHeartbeatResponse = new ShareGroupHeartbeatResponseData()
      .setMemberId("member")

    future.complete(shareGroupHeartbeatResponse)
    val response = verifyNoThrottling[ShareGroupHeartbeatResponse](requestChannelRequest)
    assertEquals(shareGroupHeartbeatResponse, response.data)
  }

  @Test
  def testShareGroupHeartbeatRequestAuthorizationFailed(): Unit = {
    val shareGroupHeartbeatRequest = new ShareGroupHeartbeatRequestData().setGroupId("group")

    val requestChannelRequest = buildRequest(new ShareGroupHeartbeatRequest.Builder(shareGroupHeartbeatRequest, true).build())

    val authorizer: Authorizer = mock(classOf[Authorizer])
    when(authorizer.authorize(any[RequestContext], any[util.List[Action]]))
      .thenReturn(Seq(AuthorizationResult.DENIED).asJava)
    metadataCache = MetadataCache.kRaftMetadataCache(brokerId)
    kafkaApis = createKafkaApis(
      overrideProperties = Map(KafkaConfig.ShareGroupEnableProp -> "true"),
      authorizer = Some(authorizer),
      raftSupport = true
    )
    kafkaApis.handle(requestChannelRequest, RequestLocal.NoCaching)

    val response = verifyNoThrottling[ShareGroupHeartbeatResponse](requestChannelRequest)
    assertEquals(Errors.GROUP_AUTHORIZATION_FAILED.code, response.data.errorCode)
  }

  @Test
  def testShareGroupHeartbeatRequestFutureFailed(): Unit = {
    val shareGroupHeartbeatRequest = new ShareGroupHeartbeatRequestData().setGroupId("group")

    val requestChannelRequest = buildRequest(new ShareGroupHeartbeatRequest.Builder(shareGroupHeartbeatRequest, true).build())

    val future = new CompletableFuture[ShareGroupHeartbeatResponseData]()
    when(groupCoordinator.shareGroupHeartbeat(
      requestChannelRequest.context,
      shareGroupHeartbeatRequest
    )).thenReturn(future)
    metadataCache = MetadataCache.kRaftMetadataCache(brokerId)
    kafkaApis = createKafkaApis(
      overrideProperties = Map(KafkaConfig.ShareGroupEnableProp -> "true"),
      raftSupport = true
    )
    kafkaApis.handle(requestChannelRequest, RequestLocal.NoCaching)

    future.completeExceptionally(Errors.FENCED_MEMBER_EPOCH.exception)
    val response = verifyNoThrottling[ShareGroupHeartbeatResponse](requestChannelRequest)
    assertEquals(Errors.FENCED_MEMBER_EPOCH.code, response.data.errorCode)
  }

  @Test
  def testShareGroupDescribeSuccess(): Unit = {
    val groupIds = List("share-group-id-0", "share-group-id-1").asJava
    val describedGroups: util.List[ShareGroupDescribeResponseData.DescribedGroup] = List(
      new ShareGroupDescribeResponseData.DescribedGroup().setGroupId(groupIds.get(0)),
      new ShareGroupDescribeResponseData.DescribedGroup().setGroupId(groupIds.get(1))
    ).asJava
    getShareGroupDescribeResponse(groupIds, Map(KafkaConfig.NewGroupCoordinatorEnableProp -> "true", KafkaConfig.ShareGroupEnableProp -> "true")
      , true, null, describedGroups)
  }

  @Test
  def testShareGroupDescribeErrorNewCoordNotSet(): Unit = {
    val groupIds = List("share-group-id-0", "share-group-id-1").asJava
    val describedGroups: util.List[ShareGroupDescribeResponseData.DescribedGroup] = List(
      new ShareGroupDescribeResponseData.DescribedGroup().setGroupId(groupIds.get(0)),
      new ShareGroupDescribeResponseData.DescribedGroup().setGroupId(groupIds.get(1))
    ).asJava
    val response = getShareGroupDescribeResponse(groupIds, Map(KafkaConfig.ShareGroupEnableProp -> "true")
      , false, null, describedGroups)
    assertNotNull(response.data)
    assertEquals(2, response.data.groups.size)
    response.data.groups.forEach(group => assertEquals(Errors.UNSUPPORTED_VERSION.code(), group.errorCode()))
  }

  @Test
  def testShareGroupDescribeErrorShareEnableNotSet(): Unit = {
    val groupIds = List("share-group-id-0", "share-group-id-1").asJava
    val describedGroups: util.List[ShareGroupDescribeResponseData.DescribedGroup] = List(
      new ShareGroupDescribeResponseData.DescribedGroup().setGroupId(groupIds.get(0)),
      new ShareGroupDescribeResponseData.DescribedGroup().setGroupId(groupIds.get(1))
    ).asJava
    val response = getShareGroupDescribeResponse(groupIds, Map(KafkaConfig.NewGroupCoordinatorEnableProp -> "true")
      , false, null, describedGroups)
    assertNotNull(response.data)
    assertEquals(2, response.data.groups.size)
    response.data.groups.forEach(group => assertEquals(Errors.UNSUPPORTED_VERSION.code(), group.errorCode()))
  }

  @Test
  def testShareGroupDescribeRequestAuthorizationFailed(): Unit = {
    val groupIds = List("share-group-id-0", "share-group-id-1").asJava
    val describedGroups: util.List[ShareGroupDescribeResponseData.DescribedGroup] = List().asJava
    val authorizer: Authorizer = mock(classOf[Authorizer])
    when(authorizer.authorize(any[RequestContext], any[util.List[Action]]))
      .thenReturn(Seq(AuthorizationResult.DENIED).asJava)
    val response = getShareGroupDescribeResponse(groupIds, Map(KafkaConfig.NewGroupCoordinatorEnableProp -> "true", KafkaConfig.ShareGroupEnableProp -> "true")
      , false, authorizer, describedGroups)
    assertNotNull(response.data)
    assertEquals(2, response.data.groups.size)
    response.data.groups.forEach(group => assertEquals(Errors.GROUP_AUTHORIZATION_FAILED.code(), group.errorCode()))
  }

  @Test
  def testShareGroupDescribeRequestAuthorizationFailedForOneGroup(): Unit = {
    val groupIds = List("share-group-id-fail-0", "share-group-id-1").asJava
    val describedGroups: util.List[ShareGroupDescribeResponseData.DescribedGroup] = List(
      new ShareGroupDescribeResponseData.DescribedGroup().setGroupId(groupIds.get(1))
    ).asJava

    val authorizer: Authorizer = mock(classOf[Authorizer])
    when(authorizer.authorize(any[RequestContext], any[util.List[Action]]))
      .thenReturn(Seq(AuthorizationResult.DENIED).asJava, Seq(AuthorizationResult.ALLOWED).asJava)

    val response = getShareGroupDescribeResponse(groupIds, Map(KafkaConfig.NewGroupCoordinatorEnableProp -> "true", KafkaConfig.ShareGroupEnableProp -> "true")
      , false, authorizer, describedGroups)

    assertNotNull(response.data)
    assertEquals(2, response.data.groups.size)
    assertEquals(Errors.GROUP_AUTHORIZATION_FAILED.code(), response.data.groups.get(0).errorCode())
    assertEquals(Errors.NONE.code(), response.data.groups.get(1).errorCode())
  }

  def getShareGroupDescribeResponse(groupIds: util.List[String], configOverrides: Map[String, String], verifyNoErr: Boolean = true, authorizer: Authorizer = null,
                                    describedGroups: util.List[ShareGroupDescribeResponseData.DescribedGroup]): ShareGroupDescribeResponse = {
    val shareGroupDescribeRequestData = new ShareGroupDescribeRequestData()
    shareGroupDescribeRequestData.groupIds.addAll(groupIds)
    val requestChannelRequest = buildRequest(new ShareGroupDescribeRequest.Builder(shareGroupDescribeRequestData, true).build())

    val future = new CompletableFuture[util.List[ShareGroupDescribeResponseData.DescribedGroup]]()
    when(groupCoordinator.shareGroupDescribe(
      any[RequestContext],
      any[util.List[String]]
    )).thenReturn(future)
    metadataCache = MetadataCache.kRaftMetadataCache(brokerId)
    kafkaApis = createKafkaApis(
      overrideProperties = configOverrides,
      authorizer = Option(authorizer),
      raftSupport = true
    )
    kafkaApis.handle(requestChannelRequest, RequestLocal.NoCaching)

    future.complete(describedGroups)

    val response = verifyNoThrottling[ShareGroupDescribeResponse](requestChannelRequest)
    if (verifyNoErr) {
      val expectedShareGroupDescribeResponseData = new ShareGroupDescribeResponseData()
        .setGroups(describedGroups)
      assertEquals(expectedShareGroupDescribeResponseData, response.data)
    }
    response
  }

  @Test
  def testShareFetchReturnsUnsupportedVersion(): Unit = {
    val shareFetchRequest = new ShareFetchRequestData().setGroupId("group")

    val requestChannelRequest = buildRequest(new ShareFetchRequest.Builder(shareFetchRequest, true).build())
    metadataCache = MetadataCache.kRaftMetadataCache(brokerId)
    kafkaApis = createKafkaApis(raftSupport = true)
    kafkaApis.handle(requestChannelRequest, RequestLocal.NoCaching)

    val expectedShareFetchResponse = new ShareFetchResponseData()
      .setErrorCode(Errors.UNSUPPORTED_VERSION.code)
    val response = verifyNoThrottling[ShareFetchResponse](requestChannelRequest)
    assertEquals(expectedShareFetchResponse, response.data)
  }

//  @Test
//  def testHandleShareAcknowledgeRequestSuccess(): Unit = {
//    val topicName = "foo"
//    val topicId = Uuid.randomUuid()
//    val partitionIndex = 0
//    addTopicToMetadataCache(topicName, 1, topicId = topicId)
//    val memberId : Uuid = Uuid.ZERO_UUID
//
//    when(sharePartitionManager.acknowledge(
//      any(),
//      any(),
//      any()
//    )).thenReturn(CompletableFuture.completedFuture(Map[TopicIdPartition, ShareAcknowledgeResponseData.PartitionData](
//      new TopicIdPartition(topicId, new TopicPartition(topicName, partitionIndex)) ->
//        new ShareAcknowledgeResponseData.PartitionData()
//          .setPartitionIndex(partitionIndex)
//          .setErrorCode(Errors.NONE.code())
//    ).asJava))
//
//    when(clientQuotaManager.maybeRecordAndGetThrottleTimeMs(
//      any[RequestChannel.Request](), anyDouble, anyLong)).thenReturn(0)
//
//    val shareAcknowledgeRequestData = new ShareAcknowledgeRequestData().
//      setGroupId("group").
//      setMemberId(memberId.toString).
//      setTopics(List(new ShareAcknowledgeRequestData.AcknowledgeTopic().
//        setTopicId(topicId).
//        setPartitions(List(
//          new ShareAcknowledgeRequestData.AcknowledgePartition()
//            .setPartitionIndex(0)
//            .setAcknowledgementBatches(List(
//              new ShareAcknowledgeRequestData.AcknowledgementBatch()
//                .setBaseOffset(10)
//                .setLastOffset(20)
//                .setAcknowledgeTypes(util.Arrays.asList(1.toByte,1.toByte,0.toByte,1.toByte,1.toByte,1.toByte,1.toByte,1.toByte,1.toByte,1.toByte))
//                .setGapOffsets(List(12L.asInstanceOf[java.lang.Long]).asJava)
//            ).asJava)
//        ).asJava)
//      ).asJava)
//
//    val shareAcknowledgeRequest = new ShareAcknowledgeRequest.Builder(shareAcknowledgeRequestData)
//      .build(ApiKeys.SHARE_ACKNOWLEDGE.latestVersion)
//    val request = buildRequest(shareAcknowledgeRequest)
//    kafkaApis = createKafkaApis(overrideProperties = Map(KafkaConfig.ShareGroupEnableProp -> "true"))
//    kafkaApis.handleShareAcknowledgeRequest(request)
//    val response = verifyNoThrottling[ShareAcknowledgeResponse](request)
//    val responseData = response.data()
//    val topicResponses = responseData.responses()
//
//    assertEquals(Errors.NONE.code(), responseData.errorCode())
//    assertEquals(1, topicResponses.size())
//    assertEquals(topicId, topicResponses.get(0).topicId())
//    assertEquals(1, topicResponses.get(0).partitions().size())
//    assertEquals(partitionIndex, topicResponses.get(0).partitions().get(0).partitionIndex())
//    assertEquals(Errors.NONE.code(), topicResponses.get(0).partitions().get(0).errorCode())
//  }
//
//  @Test
//  def testHandleShareAcknowledgeRequestGroupAuthorizationError(): Unit = {
//    val topicId = Uuid.randomUuid()
//    val topicName = "foo"
//    addTopicToMetadataCache(topicName, 1, topicId = topicId)
//    val memberId : Uuid = Uuid.ZERO_UUID
//
//    when(clientQuotaManager.maybeRecordAndGetThrottleTimeMs(
//      any[RequestChannel.Request](), anyDouble, anyLong)).thenReturn(0)
//
//    val shareAcknowledgeRequestData = new ShareAcknowledgeRequestData().
//      setGroupId("group").
//      setMemberId(memberId.toString).
//      setTopics(List(new ShareAcknowledgeRequestData.AcknowledgeTopic().
//        setTopicId(topicId).
//        setPartitions(List(
//          new ShareAcknowledgeRequestData.AcknowledgePartition()
//            .setPartitionIndex(0)
//            .setAcknowledgementBatches(List(
//              new ShareAcknowledgeRequestData.AcknowledgementBatch()
//                .setBaseOffset(10)
//                .setLastOffset(20)
//                .setAcknowledgeTypes(util.Arrays.asList(1.toByte,1.toByte,0.toByte,1.toByte,1.toByte,1.toByte,1.toByte,1.toByte,1.toByte,1.toByte))
//                .setGapOffsets(List(12L.asInstanceOf[java.lang.Long]).asJava)
//            ).asJava)
//        ).asJava)
//      ).asJava)
//
//    val shareAcknowledgeRequest = new ShareAcknowledgeRequest.Builder(shareAcknowledgeRequestData)
//      .build(ApiKeys.SHARE_ACKNOWLEDGE.latestVersion)
//    val request = buildRequest(shareAcknowledgeRequest)
//    val authorizer: Authorizer = mock(classOf[Authorizer])
//    when(authorizer.authorize(any(), any())).thenReturn(List[AuthorizationResult](
//      AuthorizationResult.DENIED
//    ).asJava)
//
//    kafkaApis = createKafkaApis(authorizer = Option(authorizer),
//            overrideProperties = Map(KafkaConfig.ShareGroupEnableProp -> "true"))
//    kafkaApis.handleShareAcknowledgeRequest(request)
//    val response = verifyNoThrottling[ShareAcknowledgeResponse](request)
//    val responseData = response.data()
//
//    assertEquals(Errors.GROUP_AUTHORIZATION_FAILED.code(), responseData.errorCode())
//  }
//
//  @Test
//  def testHandleShareAcknowledgeRequestErrorInAcknowledgingPartition(): Unit = {
//    val topicId = Uuid.randomUuid()
//    val partitionIndex = 0
//    val topicName = "foo"
//    addTopicToMetadataCache(topicName, 1, topicId = topicId)
//    val memberId : Uuid = Uuid.ZERO_UUID
//
//    when(sharePartitionManager.acknowledge(
//      any(),
//      any(),
//      any()
//    )).thenReturn(CompletableFuture.completedFuture(Map[TopicIdPartition, ShareAcknowledgeResponseData.PartitionData](
//      new TopicIdPartition(topicId, new TopicPartition(topicName, partitionIndex)) ->
//        new ShareAcknowledgeResponseData.PartitionData()
//          .setPartitionIndex(partitionIndex)
//          .setErrorCode(Errors.REPLICA_NOT_AVAILABLE.code())
//    ).asJava))
//
//    when(clientQuotaManager.maybeRecordAndGetThrottleTimeMs(
//      any[RequestChannel.Request](), anyDouble, anyLong)).thenReturn(0)
//
//    val shareAcknowledgeRequestData = new ShareAcknowledgeRequestData().
//      setGroupId("group").
//      setMemberId(memberId.toString).
//      setTopics(List(new ShareAcknowledgeRequestData.AcknowledgeTopic().
//        setTopicId(topicId).
//        setPartitions(List(
//          new ShareAcknowledgeRequestData.AcknowledgePartition()
//            .setPartitionIndex(0)
//            .setAcknowledgementBatches(List(
//              new ShareAcknowledgeRequestData.AcknowledgementBatch()
//                .setBaseOffset(10)
//                .setLastOffset(20)
//                .setAcknowledgeTypes(util.Arrays.asList(1.toByte,1.toByte,0.toByte,1.toByte,1.toByte,1.toByte,1.toByte,1.toByte,1.toByte,1.toByte))
//                .setGapOffsets(List(12L.asInstanceOf[java.lang.Long]).asJava)
//            ).asJava)
//        ).asJava)
//      ).asJava)
//
//    val shareAcknowledgeRequest = new ShareAcknowledgeRequest.Builder(shareAcknowledgeRequestData)
//      .build(ApiKeys.SHARE_ACKNOWLEDGE.latestVersion)
//    val request = buildRequest(shareAcknowledgeRequest)
//    kafkaApis = createKafkaApis(overrideProperties = Map(KafkaConfig.ShareGroupEnableProp -> "true"))
//    kafkaApis.handleShareAcknowledgeRequest(request)
//    val response = verifyNoThrottling[ShareAcknowledgeResponse](request)
//    val responseData = response.data()
//    val topicResponses = responseData.responses()
//
//    assertEquals(Errors.NONE.code(), responseData.errorCode())
//    assertEquals(1, topicResponses.size())
//    assertEquals(topicId, topicResponses.get(0).topicId())
//    assertEquals(1, topicResponses.get(0).partitions().size())
//    assertEquals(partitionIndex, topicResponses.get(0).partitions().get(0).partitionIndex())
//    assertEquals(Errors.REPLICA_NOT_AVAILABLE.code(), topicResponses.get(0).partitions().get(0).errorCode())
//  }
//
//  @Test
//  def testHandleShareAcknowledgeRequestAcknowledgeThrowException(): Unit = {
//    val topicId = Uuid.randomUuid()
//    val topicName = "foo"
//    addTopicToMetadataCache(topicName, 1, topicId = topicId)
//    val memberId : Uuid = Uuid.ZERO_UUID
//
//    when(clientQuotaManager.maybeRecordAndGetThrottleTimeMs(
//      any[RequestChannel.Request](), anyDouble, anyLong)).thenReturn(0)
//
//    val future: CompletableFuture[util.Map[TopicIdPartition, ShareAcknowledgeResponseData.PartitionData]] =
//      new CompletableFuture[util.Map[TopicIdPartition, ShareAcknowledgeResponseData.PartitionData]]()
//    future.completeExceptionally(new RuntimeException("Mocked exception"))
//
//    when(sharePartitionManager.acknowledge(
//      any(),
//      any(),
//      any()
//    )).thenReturn(future)
//
//    val shareAcknowledgeRequestData = new ShareAcknowledgeRequestData().
//      setGroupId("group").
//      setMemberId(memberId.toString).
//      setTopics(List(new ShareAcknowledgeRequestData.AcknowledgeTopic().
//        setTopicId(topicId).
//        setPartitions(List(
//          new ShareAcknowledgeRequestData.AcknowledgePartition()
//            .setPartitionIndex(0)
//            .setAcknowledgementBatches(List(
//              new ShareAcknowledgeRequestData.AcknowledgementBatch()
//                .setBaseOffset(10)
//                .setLastOffset(20)
//                .setAcknowledgeTypes(util.Arrays.asList(1.toByte,1.toByte,0.toByte,1.toByte,1.toByte,1.toByte,1.toByte,1.toByte,1.toByte,1.toByte))
//                .setGapOffsets(List(12L.asInstanceOf[java.lang.Long]).asJava)
//            ).asJava)
//        ).asJava)
//      ).asJava)
//
//    val shareAcknowledgeRequest = new ShareAcknowledgeRequest.Builder(shareAcknowledgeRequestData)
//      .build(ApiKeys.SHARE_ACKNOWLEDGE.latestVersion)
//    val request = buildRequest(shareAcknowledgeRequest)
//    kafkaApis = createKafkaApis(overrideProperties = Map(KafkaConfig.ShareGroupEnableProp -> "true"))
//    kafkaApis.handleShareAcknowledgeRequest(request)
//    val response = verifyNoThrottling[ShareAcknowledgeResponse](request)
//    val responseData = response.data()
//
//    assertEquals(Errors.UNKNOWN_SERVER_ERROR.code(), responseData.errorCode())
//  }
//
//  @Test
//  def testHandleShareAcknowledgeResponseContainsNewLeaderOnNotLeaderOrFollower(): Unit = {
//    val topicId = Uuid.randomUuid()
//    val topicName = "foo"
//    val partitionIndex = 0
//    val topicIdPartition = new TopicIdPartition(topicId, new TopicPartition(topicName, partitionIndex))
//    val topicPartition = topicIdPartition.topicPartition
//    addTopicToMetadataCache(topicPartition.topic, numPartitions = 1, numBrokers = 3, topicId)
//    val memberId : Uuid = Uuid.ZERO_UUID
//
//    val partition = mock(classOf[Partition])
//    val newLeaderId = 2
//    val newLeaderEpoch = 5
//
//    when(replicaManager.getPartitionOrError(topicPartition)).thenAnswer(_ => Right(partition))
//    when(partition.leaderReplicaIdOpt).thenAnswer(_ => Some(newLeaderId))
//    when(partition.getLeaderEpoch).thenAnswer(_ => newLeaderEpoch)
//
//
//    when(sharePartitionManager.acknowledge(
//      any(),
//      any(),
//      any()
//    )).thenReturn(CompletableFuture.completedFuture(Map[TopicIdPartition, ShareAcknowledgeResponseData.PartitionData](
//      new TopicIdPartition(topicId, new TopicPartition(topicName, partitionIndex)) ->
//        new ShareAcknowledgeResponseData.PartitionData()
//          .setPartitionIndex(partitionIndex)
//          .setErrorCode(Errors.NOT_LEADER_OR_FOLLOWER.code())
//    ).asJava))
//
//    when(clientQuotaManager.maybeRecordAndGetThrottleTimeMs(
//      any[RequestChannel.Request](), anyDouble, anyLong)).thenReturn(0)
//
//    val shareAcknowledgeRequestData = new ShareAcknowledgeRequestData().
//      setGroupId("group").
//      setMemberId(memberId.toString).
//      setTopics(List(new ShareAcknowledgeRequestData.AcknowledgeTopic().
//        setTopicId(topicId).
//        setPartitions(List(
//          new ShareAcknowledgeRequestData.AcknowledgePartition()
//            .setPartitionIndex(0)
//            .setAcknowledgementBatches(List(
//              new ShareAcknowledgeRequestData.AcknowledgementBatch()
//                .setBaseOffset(10)
//                .setLastOffset(20)
//                .setAcknowledgeTypes(util.Arrays.asList(1.toByte,1.toByte,0.toByte,1.toByte,1.toByte,1.toByte,1.toByte,1.toByte,1.toByte,1.toByte))
//                .setGapOffsets(List(12L.asInstanceOf[java.lang.Long]).asJava)
//            ).asJava)
//        ).asJava)
//      ).asJava)
//
//
//    val shareAcknowledgeRequest = new ShareAcknowledgeRequest.Builder(shareAcknowledgeRequestData)
//      .build(ApiKeys.SHARE_ACKNOWLEDGE.latestVersion)
//    val request = buildRequest(shareAcknowledgeRequest)
//    kafkaApis = createKafkaApis(overrideProperties = Map(KafkaConfig.ShareGroupEnableProp -> "true"))
//    kafkaApis.handleShareAcknowledgeRequest(request)
//    val response = verifyNoThrottling[ShareAcknowledgeResponse](request)
//    val responseData = response.data()
//    val topicResponses = responseData.responses()
//
//    assertEquals(Errors.NONE.code(), responseData.errorCode())
//    assertEquals(1, topicResponses.size())
//    assertEquals(topicId, topicResponses.get(0).topicId())
//    assertEquals(1, topicResponses.get(0).partitions().size())
//    assertEquals(partitionIndex, topicResponses.get(0).partitions().get(0).partitionIndex())
//    assertEquals(Errors.NOT_LEADER_OR_FOLLOWER.code(), topicResponses.get(0).partitions().get(0).errorCode())
//    assertEquals(newLeaderId, topicResponses.get(0).partitions().get(0).currentLeader.leaderId())
//    assertEquals(newLeaderEpoch, topicResponses.get(0).partitions().get(0).currentLeader.leaderEpoch())
//    assertEquals(2, responseData.nodeEndpoints().asScala.head.nodeId())
//  }
//
//  @Test
//  def testHandleShareAcknowledgeRequestConversionError(): Unit = {
//    val topicName = "foo"
//    val topicId = Uuid.randomUuid()
//    val partitionIndex = 0
//    addTopicToMetadataCache(topicName, 1, topicId = topicId)
//    val memberId : Uuid = Uuid.ZERO_UUID
//
//    when(clientQuotaManager.maybeRecordAndGetThrottleTimeMs(
//      any[RequestChannel.Request](), anyDouble, anyLong)).thenReturn(0)
//
//    val shareAcknowledgeRequestData = new ShareAcknowledgeRequestData().
//      setGroupId("group").
//      setMemberId(memberId.toString).
//      setTopics(List(new ShareAcknowledgeRequestData.AcknowledgeTopic().
//        setTopicId(topicId).
//        setPartitions(List(
//          new ShareAcknowledgeRequestData.AcknowledgePartition()
//            .setPartitionIndex(0)
//            .setAcknowledgementBatches(List(
//              new ShareAcknowledgeRequestData.AcknowledgementBatch()
//                .setBaseOffset(10)
//                .setLastOffset(20)
//                .setAcknowledgeTypes(util.Arrays.asList(4.toByte,4.toByte,0.toByte,4.toByte,4.toByte,4.toByte,4.toByte,4.toByte,4.toByte,4.toByte,4.toByte))
//                .setGapOffsets(List(12L.asInstanceOf[java.lang.Long]).asJava)
//                .setAcknowledgeType(4)
//            ).asJava)
//        ).asJava)
//      ).asJava)
//
//    val shareAcknowledgeRequest = new ShareAcknowledgeRequest.Builder(shareAcknowledgeRequestData)
//      .build(ApiKeys.SHARE_ACKNOWLEDGE.latestVersion)
//    val request = buildRequest(shareAcknowledgeRequest)
//    kafkaApis = createKafkaApis(overrideProperties = Map(KafkaConfig.ShareGroupEnableProp -> "true"))
//    kafkaApis.handleShareAcknowledgeRequest(request)
//    val response = verifyNoThrottling[ShareAcknowledgeResponse](request)
//    val responseData = response.data()
//    val topicResponses = responseData.responses()
//
//    assertEquals(Errors.NONE.code(), responseData.errorCode())
//    assertEquals(1, topicResponses.size())
//    assertEquals(topicId, topicResponses.get(0).topicId())
//    assertEquals(1, topicResponses.get(0).partitions().size())
//    assertEquals(partitionIndex, topicResponses.get(0).partitions().get(0).partitionIndex())
//    assertEquals(Errors.UNKNOWN_SERVER_ERROR.code(), topicResponses.get(0).partitions().get(0).errorCode())
//  }
//
//  @Test
//  def testShareAcknowledgeReturnsUnsupportedVersion(): Unit = {
//    val shareAcknowledgeRequest = new ShareAcknowledgeRequestData().setGroupId("group")
//
//    val requestChannelRequest = buildRequest(new ShareAcknowledgeRequest.Builder(shareAcknowledgeRequest,
//      true).build())
//    metadataCache = MetadataCache.kRaftMetadataCache(brokerId)
//    kafkaApis = createKafkaApis(raftSupport = true)
//    kafkaApis.handle(requestChannelRequest, RequestLocal.NoCaching)
//
//    val expectedShareAcknowledgeResponse = new ShareAcknowledgeResponseData()
//      .setErrorCode(Errors.UNSUPPORTED_VERSION.code)
//    val response = verifyNoThrottling[ShareAcknowledgeResponse](requestChannelRequest)
//    assertEquals(expectedShareAcknowledgeResponse, response.data)
//  }
}<|MERGE_RESOLUTION|>--- conflicted
+++ resolved
@@ -132,11 +132,7 @@
     clientControllerQuotaManager, replicaQuotaManager, replicaQuotaManager, replicaQuotaManager, None)
   private val fetchManager: FetchManager = mock(classOf[FetchManager])
   val sharePartitionManager : SharePartitionManager =
-<<<<<<< HEAD
-    new SharePartitionManager(replicaManager, new SystemTime(),  new ShareSessionCache(1000, 100), 30000, 200)
-=======
-    new SharePartitionManager(replicaManager, new SystemTime(), new ShareSessionCache(1000, 100), 30000, 5)
->>>>>>> be11a186
+    new SharePartitionManager(replicaManager, new SystemTime(),  new ShareSessionCache(1000, 100), 30000, 5, 200)
   private val clientMetricsManager: ClientMetricsManager = mock(classOf[ClientMetricsManager])
   private val brokerTopicStats = new BrokerTopicStats
   private val clusterId = "clusterId"

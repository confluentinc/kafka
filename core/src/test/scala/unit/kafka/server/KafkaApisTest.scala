--- conflicted
+++ resolved
@@ -158,12 +158,8 @@
       null,
       brokerFeatures,
       cache,
-<<<<<<< HEAD
-      brokerMetadataListener,
+      configRepository,
       None)
-=======
-      configRepository)
->>>>>>> e0b54aa9
   }
 
   @Test

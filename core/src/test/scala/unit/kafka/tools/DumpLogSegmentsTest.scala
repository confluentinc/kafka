/*
 * Licensed to the Apache Software Foundation (ASF) under one or more
 * contributor license agreements.  See the NOTICE file distributed with
 * this work for additional information regarding copyright ownership.
 * The ASF licenses this file to You under the Apache License, Version 2.0
 * (the "License"); you may not use this file except in compliance with
 * the License.  You may obtain a copy of the License at
 *
 *      http://www.apache.org/licenses/LICENSE-2.0
 *
 * Unless required by applicable law or agreed to in writing, software
 * distributed under the License is distributed on an "AS IS" BASIS,
 * WITHOUT WARRANTIES OR CONDITIONS OF ANY KIND, either express or implied.
 * See the License for the specific language governing permissions and
 * limitations under the License.
 */

package kafka.tools

<<<<<<< HEAD
import java.io.{ByteArrayOutputStream, File}
import java.nio.ByteBuffer
import java.util
=======
import java.io.{ByteArrayOutputStream, File, PrintWriter}
>>>>>>> 61431f5b
import java.util.Properties

import kafka.log.{Log, LogConfig, LogManager, LogTest}
import kafka.server.{BrokerTopicStats, LogDirFailureChannel}
import kafka.tools.DumpLogSegments.TimeIndexDumpErrors
import kafka.utils.{MockTime, TestUtils}
import org.apache.kafka.common.Uuid
import org.apache.kafka.common.metadata.{RegisterBrokerRecord, IsrChangeRecord, TopicRecord}
import org.apache.kafka.common.protocol.{ByteBufferAccessor, ObjectSerializationCache}
import org.apache.kafka.common.record.{CompressionType, MemoryRecords, SimpleRecord}
import org.apache.kafka.common.utils.Utils
import org.junit.jupiter.api.Assertions._
import org.junit.jupiter.api.{AfterEach, BeforeEach, Test}

import scala.collection.mutable
import scala.collection.mutable.ArrayBuffer

case class BatchInfo(records: Seq[SimpleRecord], hasKeys: Boolean, hasValues: Boolean)

class DumpLogSegmentsTest {

  val tmpDir = TestUtils.tempDir()
  val logDir = TestUtils.randomPartitionLogDir(tmpDir)
  val segmentName = "00000000000000000000"
  val logFilePath = s"$logDir/$segmentName.log"
  val indexFilePath = s"$logDir/$segmentName.index"
  val timeIndexFilePath = s"$logDir/$segmentName.timeindex"
  val time = new MockTime(0, 0)

  val batches = new ArrayBuffer[BatchInfo]
  var log: Log = _

  @BeforeEach
  def setUp(): Unit = {
    val props = new Properties
    props.setProperty(LogConfig.IndexIntervalBytesProp, "128")
    log = Log(logDir, LogConfig(props), logStartOffset = 0L, recoveryPoint = 0L, scheduler = time.scheduler,
      time = time, brokerTopicStats = new BrokerTopicStats, maxProducerIdExpirationMs = 60 * 60 * 1000,
      producerIdExpirationCheckIntervalMs = LogManager.ProducerIdExpirationCheckIntervalMs,
      logDirFailureChannel = new LogDirFailureChannel(10))
  }

  def addSimpleRecords(): Unit = {
    val now = System.currentTimeMillis()
    val firstBatchRecords = (0 until 10).map { i => new SimpleRecord(now + i * 2, s"message key $i".getBytes, s"message value $i".getBytes)}
    val batches = new ArrayBuffer[BatchInfo]
    batches += BatchInfo(firstBatchRecords, true, true)
    val secondBatchRecords = (10 until 30).map { i => new SimpleRecord(now + i * 3, s"message key $i".getBytes, null)}
    batches += BatchInfo(secondBatchRecords, true, false)
    val thirdBatchRecords = (30 until 50).map { i => new SimpleRecord(now + i * 5, null, s"message value $i".getBytes)}
    batches += BatchInfo(thirdBatchRecords, false, true)
    val fourthBatchRecords = (50 until 60).map { i => new SimpleRecord(now + i * 7, null)}
    batches += BatchInfo(fourthBatchRecords, false, false)

    batches.foreach { batchInfo =>
      log.appendAsLeader(MemoryRecords.withRecords(CompressionType.NONE, 0, batchInfo.records: _*),
        leaderEpoch = 0)
    }
    // Flush, but don't close so that the indexes are not trimmed and contain some zero entries
    log.flush()
  }

  @AfterEach
  def tearDown(): Unit = {
    log.close()
    Utils.delete(tmpDir)
  }

  @Test
  def testPrintDataLog(): Unit = {
    addSimpleRecords()
    def verifyRecordsInOutput(checkKeysAndValues: Boolean, args: Array[String]): Unit = {
      def isBatch(index: Int): Boolean = {
        var i = 0
        batches.zipWithIndex.foreach { case (batch, batchIndex) =>
          if (i == index)
            return true

          i += 1

          batch.records.indices.foreach { recordIndex =>
            if (i == index)
              return false
            i += 1
          }
        }
        throw new AssertionError(s"No match for index $index")
      }

      val output = runDumpLogSegments(args)
      val lines = output.split("\n")
      assertTrue(lines.length > 2, s"Data not printed: $output")
      val totalRecords = batches.map(_.records.size).sum
      var offset = 0
      val batchIterator = batches.iterator
      var batch : BatchInfo = null;
      (0 until totalRecords + batches.size).foreach { index =>
        val line = lines(lines.length - totalRecords - batches.size + index)
        // The base offset of the batch is the offset of the first record in the batch, so we
        // only increment the offset if it's not a batch
        if (isBatch(index)) {
          assertTrue(line.startsWith(s"baseOffset: $offset lastOffset: "), s"Not a valid batch-level message record: $line")
          batch = batchIterator.next()
        } else {
          assertTrue(line.startsWith(s"${DumpLogSegments.RecordIndent} offset: $offset"), s"Not a valid message record: $line")
          if (checkKeysAndValues) {
            var suffix = "headerKeys: []"
            if (batch.hasKeys)
              suffix += s" key: message key $offset"
            if (batch.hasValues)
              suffix += s" payload: message value $offset"
            assertTrue(line.endsWith(suffix), s"Message record missing key or value: $line")
          }
          offset += 1
        }
      }
    }

    def verifyNoRecordsInOutput(args: Array[String]): Unit = {
      val output = runDumpLogSegments(args)
      assertFalse(output.matches("(?s).*offset: [0-9]* isvalid.*"), s"Data should not have been printed: $output")
    }

    // Verify that records are printed with --print-data-log even if --deep-iteration is not specified
    verifyRecordsInOutput(true, Array("--print-data-log", "--files", logFilePath))
    // Verify that records are printed with --print-data-log if --deep-iteration is also specified
    verifyRecordsInOutput(true, Array("--print-data-log", "--deep-iteration", "--files", logFilePath))
    // Verify that records are printed with --value-decoder even if --print-data-log is not specified
    verifyRecordsInOutput(true, Array("--value-decoder-class", "kafka.serializer.StringDecoder", "--files", logFilePath))
    // Verify that records are printed with --key-decoder even if --print-data-log is not specified
    verifyRecordsInOutput(true, Array("--key-decoder-class", "kafka.serializer.StringDecoder", "--files", logFilePath))
    // Verify that records are printed with --deep-iteration even if --print-data-log is not specified
    verifyRecordsInOutput(false, Array("--deep-iteration", "--files", logFilePath))

    // Verify that records are not printed by default
    verifyNoRecordsInOutput(Array("--files", logFilePath))
  }

  @Test
  def testDumpIndexMismatches(): Unit = {
    addSimpleRecords()
    val offsetMismatches = mutable.Map[String, List[(Long, Long)]]()
    DumpLogSegments.dumpIndex(new File(indexFilePath), indexSanityOnly = false, verifyOnly = true, offsetMismatches,
      Int.MaxValue)
    assertEquals(Map.empty, offsetMismatches)
  }

  @Test
  def testDumpTimeIndexErrors(): Unit = {
    addSimpleRecords()
    val errors = new TimeIndexDumpErrors
    DumpLogSegments.dumpTimeIndex(new File(timeIndexFilePath), indexSanityOnly = false, verifyOnly = true, errors,
      Int.MaxValue)
    assertEquals(Map.empty, errors.misMatchesForTimeIndexFilesMap)
    assertEquals(Map.empty, errors.outOfOrderTimestamp)
    assertEquals(Map.empty, errors.shallowOffsetNotFound)
  }

  @Test
<<<<<<< HEAD
  def testDumpMetadataRecords(): Unit = {
    val mockTime = new MockTime
    val logConfig = LogTest.createLogConfig(segmentBytes = 1024 * 1024)
    val log = LogTest.createLog(logDir, logConfig, new BrokerTopicStats, mockTime.scheduler, mockTime)

    val metadataRecords = Seq(
      new RegisterBrokerRecord().setBrokerId(0).setBrokerEpoch(10),
      new RegisterBrokerRecord().setBrokerId(1).setBrokerEpoch(20),
      new TopicRecord().setName("test-topic").setTopicId(Uuid.randomUuid()),
      new IsrChangeRecord().setTopicId(Uuid.randomUuid()).setLeader(1).setPartitionId(0).setLeaderEpoch(100).setIsr(util.Arrays.asList(0, 1, 2))
    )

    // TODO eventually replace this with whatever production code writes the metadata records to the log
    val records: Array[SimpleRecord] = metadataRecords.map(message => {
      val cache = new ObjectSerializationCache
      val size = message.size(cache, message.highestSupportedVersion)
      val buf = ByteBuffer.allocate(size + 4)
      val writer = new ByteBufferAccessor(buf)
      writer.writeUnsignedVarint(message.apiKey)
      writer.writeUnsignedVarint(message.highestSupportedVersion)
      message.write(writer, cache, message.highestSupportedVersion)
      buf.flip()
      new SimpleRecord(null, buf.array)
    }).toArray
    log.appendAsLeader(MemoryRecords.withRecords(CompressionType.NONE, records:_*), leaderEpoch = 1)
    log.flush()

    var output = runDumpLogSegments(Array("--cluster-metadata-decoder", "false", "--files", logFilePath))
    assert(output.contains("TOPIC_RECORD"))
    assert(output.contains("BROKER_RECORD"))

    output = runDumpLogSegments(Array("--cluster-metadata-decoder", "--no-log-metadata", "false", "--files", logFilePath))
    assert(output.contains("TOPIC_RECORD"))
    assert(output.contains("BROKER_RECORD"))

    // Bogus metadata record
    val buf = ByteBuffer.allocate(4)
    val writer = new ByteBufferAccessor(buf)
    writer.writeUnsignedVarint(10000)
    writer.writeUnsignedVarint(10000)
    log.appendAsLeader(MemoryRecords.withRecords(CompressionType.NONE, new SimpleRecord(null, buf.array)), leaderEpoch = 2)
    log.appendAsLeader(MemoryRecords.withRecords(CompressionType.NONE, records:_*), leaderEpoch = 2)

    output = runDumpLogSegments(Array("--cluster-metadata-decoder", "--no-log-metadata", "false", "--files", logFilePath))
    assert(output.contains("TOPIC_RECORD"))
    assert(output.contains("BROKER_RECORD"))
    assert(output.contains("skipping"))
=======
  def testDumpEmptyIndex(): Unit = {
    val indexFile = new File(indexFilePath)
    new PrintWriter(indexFile).close()
    val expectOutput = s"$indexFile is empty.\n"
    val outContent = new ByteArrayOutputStream()
    Console.withOut(outContent) {
      DumpLogSegments.dumpIndex(indexFile, indexSanityOnly = false, verifyOnly = true,
        misMatchesForIndexFilesMap = mutable.Map[String, List[(Long, Long)]](), Int.MaxValue)
    }
    assertEquals(expectOutput, outContent.toString)
>>>>>>> 61431f5b
  }

  private def runDumpLogSegments(args: Array[String]): String = {
    val outContent = new ByteArrayOutputStream
    Console.withOut(outContent) {
      DumpLogSegments.main(args)
    }
    outContent.toString
  }
}<|MERGE_RESOLUTION|>--- conflicted
+++ resolved
@@ -17,13 +17,10 @@
 
 package kafka.tools
 
-<<<<<<< HEAD
-import java.io.{ByteArrayOutputStream, File}
+
+import java.io.{ByteArrayOutputStream, File, PrintWriter}
 import java.nio.ByteBuffer
 import java.util
-=======
-import java.io.{ByteArrayOutputStream, File, PrintWriter}
->>>>>>> 61431f5b
 import java.util.Properties
 
 import kafka.log.{Log, LogConfig, LogManager, LogTest}
@@ -183,7 +180,6 @@
   }
 
   @Test
-<<<<<<< HEAD
   def testDumpMetadataRecords(): Unit = {
     val mockTime = new MockTime
     val logConfig = LogTest.createLogConfig(segmentBytes = 1024 * 1024)
@@ -208,7 +204,7 @@
       buf.flip()
       new SimpleRecord(null, buf.array)
     }).toArray
-    log.appendAsLeader(MemoryRecords.withRecords(CompressionType.NONE, records:_*), leaderEpoch = 1)
+    log.appendAsLeader(MemoryRecords.withRecords(CompressionType.NONE, records: _*), leaderEpoch = 1)
     log.flush()
 
     var output = runDumpLogSegments(Array("--cluster-metadata-decoder", "false", "--files", logFilePath))
@@ -225,13 +221,14 @@
     writer.writeUnsignedVarint(10000)
     writer.writeUnsignedVarint(10000)
     log.appendAsLeader(MemoryRecords.withRecords(CompressionType.NONE, new SimpleRecord(null, buf.array)), leaderEpoch = 2)
-    log.appendAsLeader(MemoryRecords.withRecords(CompressionType.NONE, records:_*), leaderEpoch = 2)
+    log.appendAsLeader(MemoryRecords.withRecords(CompressionType.NONE, records: _*), leaderEpoch = 2)
 
     output = runDumpLogSegments(Array("--cluster-metadata-decoder", "--no-log-metadata", "false", "--files", logFilePath))
     assert(output.contains("TOPIC_RECORD"))
     assert(output.contains("BROKER_RECORD"))
     assert(output.contains("skipping"))
-=======
+  }
+
   def testDumpEmptyIndex(): Unit = {
     val indexFile = new File(indexFilePath)
     new PrintWriter(indexFile).close()
@@ -242,7 +239,6 @@
         misMatchesForIndexFilesMap = mutable.Map[String, List[(Long, Long)]](), Int.MaxValue)
     }
     assertEquals(expectOutput, outContent.toString)
->>>>>>> 61431f5b
   }
 
   private def runDumpLogSegments(args: Array[String]): String = {

/**
 * Licensed to the Apache Software Foundation (ASF) under one or more
 * contributor license agreements.  See the NOTICE file distributed with
 * this work for additional information regarding copyright ownership.
 * The ASF licenses this file to You under the Apache License, Version 2.0
 * (the "License"); you may not use this file except in compliance with
 * the License.  You may obtain a copy of the License at
 *
 * http://www.apache.org/licenses/LICENSE-2.0
 *
 * Unless required by applicable law or agreed to in writing, software
 * distributed under the License is distributed on an "AS IS" BASIS,
 * WITHOUT WARRANTIES OR CONDITIONS OF ANY KIND, either express or implied.
 * See the License for the specific language governing permissions and
 * limitations under the License.
 */
package kafka.admin

import java.util
import java.util.concurrent.ExecutionException
import java.util.{Collections, Optional, Properties}

import scala.collection.Seq
import kafka.log.Log
import kafka.zk.{TopicPartitionZNode, ZooKeeperTestHarness}
import kafka.utils.TestUtils
import kafka.server.{KafkaConfig, KafkaServer}
import org.junit.jupiter.api.Assertions._
import org.junit.jupiter.api.{AfterEach, Test}
import kafka.common.TopicAlreadyMarkedForDeletionException
import kafka.controller.{OfflineReplica, PartitionAndReplica, ReplicaAssignment, ReplicaDeletionSuccessful}
import org.apache.kafka.clients.admin.{Admin, AdminClientConfig, NewPartitionReassignment, NewPartitions}
import org.apache.kafka.common.TopicPartition
import org.apache.kafka.common.errors.UnknownTopicOrPartitionException
import scala.jdk.CollectionConverters._

class DeleteTopicTest extends ZooKeeperTestHarness {

  var servers: Seq[KafkaServer] = Seq()

  val expectedReplicaAssignment = Map(0 -> List(0, 1, 2))
  val expectedReplicaFullAssignment = expectedReplicaAssignment.map { case (k, v) =>
    k -> ReplicaAssignment(v, List(), List())
  }

  @AfterEach
  override def tearDown(): Unit = {
    TestUtils.shutdownServers(servers)
    super.tearDown()
  }

  @Test
  def testDeleteTopicWithAllAliveReplicas(): Unit = {
    val topic = "test"
    servers = createTestTopicAndCluster(topic)
    // start topic deletion
    adminZkClient.deleteTopic(topic)
    TestUtils.verifyTopicDeletion(zkClient, topic, 1, servers)
  }

  @Test
  def testResumeDeleteTopicWithRecoveredFollower(): Unit = {
    val topicPartition = new TopicPartition("test", 0)
    val topic = topicPartition.topic
    servers = createTestTopicAndCluster(topic)
    // shut down one follower replica
    val leaderIdOpt = zkClient.getLeaderForPartition(new TopicPartition(topic, 0))
    assertTrue(leaderIdOpt.isDefined, "Leader should exist for partition [test,0]")
    val follower = servers.filter(s => s.config.brokerId != leaderIdOpt.get).last
    follower.shutdown()
    // start topic deletion
    adminZkClient.deleteTopic(topic)
    // check if all replicas but the one that is shut down has deleted the log
    TestUtils.waitUntilTrue(() =>
      servers.filter(s => s.config.brokerId != follower.config.brokerId)
        .forall(_.logManager.getLog(topicPartition).isEmpty), "Replicas 0,1 have not deleted log.")
    // ensure topic deletion is halted
    TestUtils.waitUntilTrue(() => zkClient.isTopicMarkedForDeletion(topic),
      "Admin path /admin/delete_topics/test path deleted even when a follower replica is down")
    // restart follower replica
    follower.startup()
    TestUtils.verifyTopicDeletion(zkClient, topic, 1, servers)
  }

  @Test
  def testResumeDeleteTopicOnControllerFailover(): Unit = {
    val topicPartition = new TopicPartition("test", 0)
    val topic = topicPartition.topic
    servers = createTestTopicAndCluster(topic)
    val controllerId = zkClient.getControllerId.getOrElse(fail("Controller doesn't exist"))
    val controller = servers.filter(s => s.config.brokerId == controllerId).head
    val leaderIdOpt = zkClient.getLeaderForPartition(new TopicPartition(topic, 0))
    val follower = servers.filter(s => s.config.brokerId != leaderIdOpt.get && s.config.brokerId != controllerId).last
    follower.shutdown()

    // start topic deletion
    adminZkClient.deleteTopic(topic)
    // shut down the controller to trigger controller failover during delete topic
    controller.shutdown()

    // ensure topic deletion is halted
    TestUtils.waitUntilTrue(() => zkClient.isTopicMarkedForDeletion(topic),
      "Admin path /admin/delete_topics/test path deleted even when a replica is down")

    controller.startup()
    follower.startup()

    TestUtils.verifyTopicDeletion(zkClient, topic, 1, servers)
  }

  @Test
  def testPartitionReassignmentDuringDeleteTopic(): Unit = {
    val topic = "test"
    val topicPartition = new TopicPartition(topic, 0)
    val brokerConfigs = TestUtils.createBrokerConfigs(4, zkConnect, false)
    brokerConfigs.foreach(p => p.setProperty("delete.topic.enable", "true"))
    // create brokers
    val allServers = brokerConfigs.map(b => TestUtils.createServer(KafkaConfig.fromProps(b)))
    this.servers = allServers
    val servers = allServers.filter(s => expectedReplicaAssignment(0).contains(s.config.brokerId))
    // create the topic
    TestUtils.createTopic(zkClient, topic, expectedReplicaAssignment, servers)
    // wait until replica log is created on every broker
    TestUtils.waitUntilTrue(() => servers.forall(_.logManager.getLog(topicPartition).isDefined),
      "Replicas for topic test not created.")
    val leaderIdOpt = zkClient.getLeaderForPartition(new TopicPartition(topic, 0))
    assertTrue(leaderIdOpt.isDefined, "Leader should exist for partition [test,0]")
    val follower = servers.filter(s => s.config.brokerId != leaderIdOpt.get).last
    follower.shutdown()
    // start topic deletion
    adminZkClient.deleteTopic(topic)
    // verify that a partition from the topic cannot be reassigned
    val props = new Properties()
    props.setProperty(AdminClientConfig.BOOTSTRAP_SERVERS_CONFIG, TestUtils.getBrokerListStrFromServers(servers))
    val adminClient = Admin.create(props)
    try {
      waitUntilTopicGone(adminClient, "test")
      verifyReassignmentFailsForMissing(adminClient, new TopicPartition(topic, 0),
        new NewPartitionReassignment(util.Arrays.asList(1, 2, 3)))
    } finally {
      adminClient.close()
    }
    follower.startup()
    TestUtils.verifyTopicDeletion(zkClient, topic, 1, servers)
  }

  private def waitUntilTopicGone(adminClient: Admin, topicName: String): Unit = {
    TestUtils.waitUntilTrue(() => {
      try {
        adminClient.describeTopics(util.Collections.singletonList(topicName)).all().get()
        false
      } catch {
        case e: ExecutionException =>
          classOf[UnknownTopicOrPartitionException].equals(e.getCause.getClass)
      }
    }, s"Topic ${topicName} should be deleted.")
  }

  private def verifyReassignmentFailsForMissing(adminClient: Admin,
                                                partition: TopicPartition,
                                                reassignment: NewPartitionReassignment): Unit = {
    val e = assertThrows(classOf[ExecutionException], () => adminClient.alterPartitionReassignments(Collections.singletonMap(partition,
      Optional.of(new NewPartitionReassignment(util.Arrays.asList(1, 2, 3))))).all().get())
    assertEquals(classOf[UnknownTopicOrPartitionException], e.getCause.getClass)
  }

  private def getController() : (KafkaServer, Int) = {
    val controllerId = zkClient.getControllerId.getOrElse(throw new AssertionError("Controller doesn't exist"))
    val controller = servers.find(s => s.config.brokerId == controllerId).get
    (controller, controllerId)
  }

  private def ensureControllerExists() = {
    TestUtils.waitUntilTrue(() => {
      try {
        getController()
        true
      } catch {
        case _: Throwable  => false
      }
    }, "Controller should eventually exist")
  }

  private def getAllReplicasFromAssignment(topic : String, assignment : Map[Int, Seq[Int]]) : Set[PartitionAndReplica] = {
    assignment.flatMap { case (partition, replicas) =>
      replicas.map {r => new PartitionAndReplica(new TopicPartition(topic, partition), r)}
    }.toSet
  }

  @Test
  def testIncreasePartitionCountDuringDeleteTopic(): Unit = {
    val topic = "test"
    val topicPartition = new TopicPartition(topic, 0)
    val brokerConfigs = TestUtils.createBrokerConfigs(4, zkConnect, false)
    brokerConfigs.foreach(p => p.setProperty("delete.topic.enable", "true"))
    // create brokers
    val allServers = brokerConfigs.map(b => TestUtils.createServer(KafkaConfig.fromProps(b)))
    this.servers = allServers
    val servers = allServers.filter(s => expectedReplicaAssignment(0).contains(s.config.brokerId))
    // create the topic
    TestUtils.createTopic(zkClient, topic, expectedReplicaAssignment, servers)
    // wait until replica log is created on every broker
    TestUtils.waitUntilTrue(() => servers.forall(_.logManager.getLog(topicPartition).isDefined),
      "Replicas for topic test not created.")
    // shutdown a broker to make sure the following topic deletion will be suspended
    val leaderIdOpt = zkClient.getLeaderForPartition(topicPartition)
    assertTrue(leaderIdOpt.isDefined, "Leader should exist for partition [test,0]")
    val follower = servers.filter(s => s.config.brokerId != leaderIdOpt.get).last
    follower.shutdown()
    // start topic deletion
    adminZkClient.deleteTopic(topic)

    // make sure deletion of all of the topic's replicas have been tried
    ensureControllerExists()
    val (controller, controllerId) = getController()
    val allReplicasForTopic = getAllReplicasFromAssignment(topic, expectedReplicaAssignment)
    TestUtils.waitUntilTrue(() => {
      val replicasInDeletionSuccessful = controller.kafkaController.controllerContext.replicasInState(topic, ReplicaDeletionSuccessful)
      val offlineReplicas = controller.kafkaController.controllerContext.replicasInState(topic, OfflineReplica)
      allReplicasForTopic == (replicasInDeletionSuccessful union offlineReplicas)
    }, s"Not all replicas for topic $topic are in states of either ReplicaDeletionSuccessful or OfflineReplica")

    // increase the partition count for topic
    val props = new Properties()
    props.setProperty(AdminClientConfig.BOOTSTRAP_SERVERS_CONFIG, TestUtils.getBrokerListStrFromServers(servers))
    val adminClient = Admin.create(props)
    try {
      adminClient.createPartitions(Map(topic -> NewPartitions.increaseTo(2)).asJava).all().get()
    } catch {
      case _: ExecutionException =>
    }
    // trigger a controller switch now
    val previousControllerId = controllerId

    controller.shutdown()

    ensureControllerExists()
    // wait until a new controller to show up
    TestUtils.waitUntilTrue(() => {
      val (newController, newControllerId) = getController()
      newControllerId != previousControllerId
    }, "The new controller should not have the failed controller id")

    // bring back the failed brokers
    follower.startup()
    controller.startup()
    TestUtils.verifyTopicDeletion(zkClient, topic, 2, servers)
    adminClient.close()
  }


  @Test
  def testDeleteTopicDuringAddPartition(): Unit = {
    val topic = "test"
    servers = createTestTopicAndCluster(topic)
    val leaderIdOpt = zkClient.getLeaderForPartition(new TopicPartition(topic, 0))
    assertTrue(leaderIdOpt.isDefined, "Leader should exist for partition [test,0]")
    val follower = servers.filter(_.config.brokerId != leaderIdOpt.get).last
    val newPartition = new TopicPartition(topic, 1)
    // capture the brokers before we shutdown so that we don't fail validation in `addPartitions`
    val brokers = adminZkClient.getBrokerMetadatas()
    follower.shutdown()
    // wait until the broker has been removed from ZK to reduce non-determinism
    TestUtils.waitUntilTrue(() => zkClient.getBroker(follower.config.brokerId).isEmpty,
      s"Follower ${follower.config.brokerId} was not removed from ZK")
    // add partitions to topic
    adminZkClient.addPartitions(topic, expectedReplicaFullAssignment, brokers, 2,
      Some(Map(1 -> Seq(0, 1, 2), 2 -> Seq(0, 1, 2))))
    // start topic deletion
    adminZkClient.deleteTopic(topic)
    follower.startup()
    // test if topic deletion is resumed
    TestUtils.verifyTopicDeletion(zkClient, topic, 1, servers)
    // verify that new partition doesn't exist on any broker either
    TestUtils.waitUntilTrue(() =>
      servers.forall(_.logManager.getLog(newPartition).isEmpty),
      "Replica logs not for new partition [test,1] not deleted after delete topic is complete.")
  }

  @Test
  def testAddPartitionDuringDeleteTopic(): Unit = {
    zkClient.createTopLevelPaths()
    val topic = "test"
    servers = createTestTopicAndCluster(topic)
    val brokers = adminZkClient.getBrokerMetadatas()
    // start topic deletion
    adminZkClient.deleteTopic(topic)
    // add partitions to topic
    val newPartition = new TopicPartition(topic, 1)
    adminZkClient.addPartitions(topic, expectedReplicaFullAssignment, brokers, 2,
      Some(Map(1 -> Seq(0, 1, 2), 2 -> Seq(0, 1, 2))))
    TestUtils.verifyTopicDeletion(zkClient, topic, 1, servers)
    // verify that new partition doesn't exist on any broker either
<<<<<<< HEAD
    assertTrue("Replica logs not deleted after delete topic is complete",
      servers.forall(_.logManager.getLog(newPartition).isEmpty))
=======
    assertTrue(servers.forall(_.getLogManager.getLog(newPartition).isEmpty), "Replica logs not deleted after delete topic is complete")
>>>>>>> 61431f5b
  }

  @Test
  def testRecreateTopicAfterDeletion(): Unit = {
    val expectedReplicaAssignment = Map(0 -> List(0, 1, 2))
    val topic = "test"
    val topicPartition = new TopicPartition(topic, 0)
    servers = createTestTopicAndCluster(topic)
    // start topic deletion
    adminZkClient.deleteTopic(topic)
    TestUtils.verifyTopicDeletion(zkClient, topic, 1, servers)
    // re-create topic on same replicas
    TestUtils.createTopic(zkClient, topic, expectedReplicaAssignment, servers)
    // check if all replica logs are created
    TestUtils.waitUntilTrue(() => servers.forall(_.logManager.getLog(topicPartition).isDefined),
      "Replicas for topic test not created.")
  }

  @Test
  def testDeleteNonExistingTopic(): Unit = {
    val topicPartition = new TopicPartition("test", 0)
    val topic = topicPartition.topic
    servers = createTestTopicAndCluster(topic)
    // start topic deletion
    assertThrows(classOf[UnknownTopicOrPartitionException], () => adminZkClient.deleteTopic("test2"))
    // verify delete topic path for test2 is removed from ZooKeeper
    TestUtils.verifyTopicDeletion(zkClient, "test2", 1, servers)
    // verify that topic test is untouched
    TestUtils.waitUntilTrue(() => servers.forall(_.logManager.getLog(topicPartition).isDefined),
      "Replicas for topic test not created")
    // test the topic path exists
    assertTrue(zkClient.topicExists(topic), "Topic test mistakenly deleted")
    // topic test should have a leader
    TestUtils.waitUntilLeaderIsElectedOrChanged(zkClient, topic, 0, 1000)
  }

  @Test
  def testDeleteTopicWithCleaner(): Unit = {
    val topicName = "test"
    val topicPartition = new TopicPartition(topicName, 0)
    val topic = topicPartition.topic

    val brokerConfigs = TestUtils.createBrokerConfigs(3, zkConnect, false)
    brokerConfigs.head.setProperty("delete.topic.enable", "true")
    brokerConfigs.head.setProperty("log.cleaner.enable","true")
    brokerConfigs.head.setProperty("log.cleanup.policy","compact")
    brokerConfigs.head.setProperty("log.segment.bytes","100")
    brokerConfigs.head.setProperty("log.cleaner.dedupe.buffer.size","1048577")

    servers = createTestTopicAndCluster(topic, brokerConfigs, expectedReplicaAssignment)

    // for simplicity, we are validating cleaner offsets on a single broker
    val server = servers.head
    val log = server.logManager.getLog(topicPartition).get

    // write to the topic to activate cleaner
    writeDups(numKeys = 100, numDups = 3,log)

    // wait for cleaner to clean
   server.logManager.cleaner.awaitCleaned(new TopicPartition(topicName, 0), 0)

    // delete topic
    adminZkClient.deleteTopic("test")
    TestUtils.verifyTopicDeletion(zkClient, "test", 1, servers)
  }

  @Test
  def testDeleteTopicAlreadyMarkedAsDeleted(): Unit = {
    val topicPartition = new TopicPartition("test", 0)
    val topic = topicPartition.topic
    servers = createTestTopicAndCluster(topic)
    // start topic deletion
    adminZkClient.deleteTopic(topic)
    // try to delete topic marked as deleted
    assertThrows(classOf[TopicAlreadyMarkedForDeletionException], () => adminZkClient.deleteTopic(topic))

    TestUtils.verifyTopicDeletion(zkClient, topic, 1, servers)
  }

  private def createTestTopicAndCluster(topic: String, deleteTopicEnabled: Boolean = true, replicaAssignment: Map[Int, List[Int]] = expectedReplicaAssignment): Seq[KafkaServer] = {
    val brokerConfigs = TestUtils.createBrokerConfigs(3, zkConnect, enableControlledShutdown = false)
    brokerConfigs.foreach(_.setProperty("delete.topic.enable", deleteTopicEnabled.toString))
    createTestTopicAndCluster(topic, brokerConfigs, replicaAssignment)
  }

  private def createTestTopicAndCluster(topic: String, brokerConfigs: Seq[Properties], replicaAssignment: Map[Int, List[Int]]): Seq[KafkaServer] = {
    val topicPartition = new TopicPartition(topic, 0)
    // create brokers
    val servers = brokerConfigs.map(b => TestUtils.createServer(KafkaConfig.fromProps(b)))
    // create the topic
    TestUtils.createTopic(zkClient, topic, expectedReplicaAssignment, servers)
    // wait until replica log is created on every broker
    TestUtils.waitUntilTrue(() => servers.forall(_.logManager.getLog(topicPartition).isDefined),
      "Replicas for topic test not created")
    servers
  }

  private def writeDups(numKeys: Int, numDups: Int, log: Log): Seq[(Int, Int)] = {
    var counter = 0
    for (_ <- 0 until numDups; key <- 0 until numKeys) yield {
      val count = counter
      log.appendAsLeader(TestUtils.singletonRecords(value = counter.toString.getBytes, key = key.toString.getBytes), leaderEpoch = 0)
      counter += 1
      (key, count)
    }
  }

  @Test
  def testDisableDeleteTopic(): Unit = {
    val topicPartition = new TopicPartition("test", 0)
    val topic = topicPartition.topic
    servers = createTestTopicAndCluster(topic, deleteTopicEnabled = false)
    // mark the topic for deletion
    adminZkClient.deleteTopic("test")
    TestUtils.waitUntilTrue(() => !zkClient.isTopicMarkedForDeletion(topic),
      "Admin path /admin/delete_topics/%s path not deleted even if deleteTopic is disabled".format(topic))
    // verify that topic test is untouched
    assertTrue(servers.forall(_.logManager.getLog(topicPartition).isDefined))
    // test the topic path exists
    assertTrue(zkClient.topicExists(topic), "Topic path disappeared")
    // topic test should have a leader
    val leaderIdOpt = zkClient.getLeaderForPartition(new TopicPartition(topic, 0))
    assertTrue(leaderIdOpt.isDefined, "Leader should exist for topic test")
  }

  @Test
  def testDeletingPartiallyDeletedTopic(): Unit = {
    /**
      * A previous controller could have deleted some partitions of a topic from ZK, but not all partitions, and then crashed.
      * In that case, the new controller should be able to handle the partially deleted topic, and finish the deletion.
      */

    val replicaAssignment = Map(0 -> List(0, 1, 2), 1 -> List(0, 1, 2))
    val topic = "test"
    servers = createTestTopicAndCluster(topic, true, replicaAssignment)

    /**
      * shutdown all brokers in order to create a partially deleted topic on ZK
      */
    servers.foreach(_.shutdown())

    /**
      * delete the partition znode at /brokers/topics/test/partition/0
      * to simulate the case that a previous controller crashed right after deleting the partition znode
      */
    zkClient.deleteRecursive(TopicPartitionZNode.path(new TopicPartition(topic, 0)))
    adminZkClient.deleteTopic(topic)

    /**
      * start up all brokers and verify that topic deletion eventually finishes.
      */
    servers.foreach(_.startup())
    TestUtils.waitUntilTrue(() => servers.exists(_.kafkaController.isActive), "No controller is elected")
    TestUtils.verifyTopicDeletion(zkClient, topic, 2, servers)
  }
}<|MERGE_RESOLUTION|>--- conflicted
+++ resolved
@@ -291,12 +291,7 @@
       Some(Map(1 -> Seq(0, 1, 2), 2 -> Seq(0, 1, 2))))
     TestUtils.verifyTopicDeletion(zkClient, topic, 1, servers)
     // verify that new partition doesn't exist on any broker either
-<<<<<<< HEAD
-    assertTrue("Replica logs not deleted after delete topic is complete",
-      servers.forall(_.logManager.getLog(newPartition).isEmpty))
-=======
     assertTrue(servers.forall(_.getLogManager.getLog(newPartition).isEmpty), "Replica logs not deleted after delete topic is complete")
->>>>>>> 61431f5b
   }
 
   @Test

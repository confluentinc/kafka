/*
 * Licensed to the Apache Software Foundation (ASF) under one or more
 * contributor license agreements. See the NOTICE file distributed with
 * this work for additional information regarding copyright ownership.
 * The ASF licenses this file to You under the Apache License, Version 2.0
 * (the "License"); you may not use this file except in compliance with
 * the License. You may obtain a copy of the License at
 *
 *    http://www.apache.org/licenses/LICENSE-2.0
 *
 * Unless required by applicable law or agreed to in writing, software
 * distributed under the License is distributed on an "AS IS" BASIS,
 * WITHOUT WARRANTIES OR CONDITIONS OF ANY KIND, either express or implied.
 * See the License for the specific language governing permissions and
 * limitations under the License.
 */
package kafka.common

import java.util

import kafka.utils.MockTime
import org.apache.kafka.clients.{ClientRequest, ClientResponse, NetworkClient, RequestCompletionHandler}
import org.apache.kafka.common.Node
import org.apache.kafka.common.errors.AuthenticationException
import org.apache.kafka.common.protocol.ApiKeys
import org.apache.kafka.common.requests.AbstractRequest
import org.easymock.EasyMock
import org.junit.jupiter.api.Assertions._
import org.junit.jupiter.api.Test

class InterBrokerSendThreadTest {
  private val time = new MockTime()
  private val networkClient: NetworkClient = EasyMock.createMock(classOf[NetworkClient])
  private val completionHandler = new StubCompletionHandler
  private val requestTimeoutMs = 1000

  class TestInterBrokerSendThread(
  ) extends InterBrokerSendThread("name", networkClient, requestTimeoutMs, time) {
    private val queue = mutable.Queue[RequestAndCompletionHandler]()

    def enqueue(request: RequestAndCompletionHandler): Unit = {
      queue += request
    }

    override def generateRequests(): Iterable[RequestAndCompletionHandler] = {
      if (queue.isEmpty) {
        None
      } else {
        Some(queue.dequeue())
      }
    }
  }

  @Test
  def shouldNotSendAnythingWhenNoRequests(): Unit = {
<<<<<<< HEAD
    val sendThread = new InterBrokerSendThread("name", networkClient, requestTimeoutMs, time)
=======
    val sendThread = new TestInterBrokerSendThread()
>>>>>>> 61431f5b

    // poll is always called but there should be no further invocations on NetworkClient
    EasyMock.expect(networkClient.poll(EasyMock.anyLong(), EasyMock.anyLong()))
      .andReturn(new util.ArrayList())

    EasyMock.replay(networkClient)

    sendThread.doWork()

    EasyMock.verify(networkClient)
    assertFalse(completionHandler.executedWithDisconnectedResponse)
  }

  @Test
  def shouldCreateClientRequestAndSendWhenNodeIsReady(): Unit = {
    val request = new StubRequestBuilder()
    val node = new Node(1, "", 8080)
<<<<<<< HEAD
    val handler = RequestAndCompletionHandler(node, request, completionHandler)
    val sendThread = new InterBrokerSendThread("name", networkClient, requestTimeoutMs, time)
=======
    val handler = RequestAndCompletionHandler(time.milliseconds(), node, request, completionHandler)
    val sendThread = new TestInterBrokerSendThread()
>>>>>>> 61431f5b

    val clientRequest = new ClientRequest("dest", request, 0, "1", 0, true, requestTimeoutMs, handler.handler)

    EasyMock.expect(networkClient.wakeup())

    EasyMock.expect(networkClient.newClientRequest(
      EasyMock.eq("1"),
      EasyMock.same(handler.request),
      EasyMock.anyLong(),
      EasyMock.eq(true),
      EasyMock.eq(requestTimeoutMs),
      EasyMock.same(handler.handler)))
      .andReturn(clientRequest)

    EasyMock.expect(networkClient.ready(node, time.milliseconds()))
      .andReturn(true)

    EasyMock.expect(networkClient.send(clientRequest, time.milliseconds()))

    EasyMock.expect(networkClient.poll(EasyMock.anyLong(), EasyMock.anyLong()))
      .andReturn(new util.ArrayList())

    EasyMock.replay(networkClient)

<<<<<<< HEAD
    sendThread.sendRequest(handler)
=======
    sendThread.enqueue(handler)
>>>>>>> 61431f5b
    sendThread.doWork()

    EasyMock.verify(networkClient)
    assertFalse(completionHandler.executedWithDisconnectedResponse)
  }

  @Test
  def shouldCallCompletionHandlerWithDisconnectedResponseWhenNodeNotReady(): Unit = {
    val request = new StubRequestBuilder
    val node = new Node(1, "", 8080)
<<<<<<< HEAD
    val handler = RequestAndCompletionHandler(node, request, completionHandler)
    val sendThread = new InterBrokerSendThread("name", networkClient, requestTimeoutMs, time)

    val clientRequest = new ClientRequest("dest", request, 0, "1", 0, true, requestTimeoutMs, handler.handler)

    EasyMock.expect(networkClient.wakeup())
=======
    val handler = RequestAndCompletionHandler(time.milliseconds(), node, request, completionHandler)
    val sendThread = new TestInterBrokerSendThread()

    val clientRequest = new ClientRequest("dest", request, 0, "1", 0, true, requestTimeoutMs, handler.handler)
>>>>>>> 61431f5b

    EasyMock.expect(networkClient.newClientRequest(
      EasyMock.eq("1"),
      EasyMock.same(handler.request),
      EasyMock.anyLong(),
      EasyMock.eq(true),
      EasyMock.eq(requestTimeoutMs),
      EasyMock.same(handler.handler)))
      .andReturn(clientRequest)

    EasyMock.expect(networkClient.ready(node, time.milliseconds()))
      .andReturn(false)

    EasyMock.expect(networkClient.connectionDelay(EasyMock.anyObject(), EasyMock.anyLong()))
      .andReturn(0)

    EasyMock.expect(networkClient.poll(EasyMock.anyLong(), EasyMock.anyLong()))
      .andReturn(new util.ArrayList())

    EasyMock.expect(networkClient.connectionFailed(node))
      .andReturn(true)

    EasyMock.expect(networkClient.authenticationException(node))
      .andReturn(new AuthenticationException(""))

    EasyMock.replay(networkClient)

<<<<<<< HEAD
    sendThread.sendRequest(handler)
=======
    sendThread.enqueue(handler)
>>>>>>> 61431f5b
    sendThread.doWork()

    EasyMock.verify(networkClient)
    assertTrue(completionHandler.executedWithDisconnectedResponse)
  }

  @Test
  def testFailingExpiredRequests(): Unit = {
    val request = new StubRequestBuilder()
    val node = new Node(1, "", 8080)
<<<<<<< HEAD
    val handler = RequestAndCompletionHandler(node, request, completionHandler)
    val sendThread = new InterBrokerSendThread("name", networkClient, requestTimeoutMs, time)
=======
    val handler = RequestAndCompletionHandler(time.milliseconds(), node, request, completionHandler)
    val sendThread = new TestInterBrokerSendThread()
>>>>>>> 61431f5b

    val clientRequest = new ClientRequest("dest",
      request,
      0,
      "1",
      time.milliseconds(),
      true,
      requestTimeoutMs,
      handler.handler)
    time.sleep(1500)

    EasyMock.expect(networkClient.wakeup())

    EasyMock.expect(networkClient.newClientRequest(
      EasyMock.eq("1"),
      EasyMock.same(handler.request),
      EasyMock.eq(handler.creationTimeMs),
      EasyMock.eq(true),
      EasyMock.eq(requestTimeoutMs),
      EasyMock.same(handler.handler)))
      .andReturn(clientRequest)

    // make the node unready so the request is not cleared
    EasyMock.expect(networkClient.ready(node, time.milliseconds()))
      .andReturn(false)

    EasyMock.expect(networkClient.connectionDelay(EasyMock.anyObject(), EasyMock.anyLong()))
      .andReturn(0)

    EasyMock.expect(networkClient.poll(EasyMock.anyLong(), EasyMock.anyLong()))
      .andReturn(new util.ArrayList())

    // rule out disconnects so the request stays for the expiry check
    EasyMock.expect(networkClient.connectionFailed(node))
      .andReturn(false)

    EasyMock.replay(networkClient)

<<<<<<< HEAD
    sendThread.sendRequest(handler)
=======
    sendThread.enqueue(handler)
>>>>>>> 61431f5b
    sendThread.doWork()

    EasyMock.verify(networkClient)
    assertFalse(sendThread.hasUnsentRequests)
    assertTrue(completionHandler.executedWithDisconnectedResponse)
  }

  private class StubRequestBuilder extends AbstractRequest.Builder(ApiKeys.END_TXN) {
    override def build(version: Short): Nothing = ???
  }

  private class StubCompletionHandler extends RequestCompletionHandler {
    var executedWithDisconnectedResponse = false
    var response: ClientResponse = _
    override def onComplete(response: ClientResponse): Unit = {
      this.executedWithDisconnectedResponse = response.wasDisconnected()
      this.response = response
    }
  }

}<|MERGE_RESOLUTION|>--- conflicted
+++ resolved
@@ -28,6 +28,8 @@
 import org.junit.jupiter.api.Assertions._
 import org.junit.jupiter.api.Test
 
+import scala.collection.mutable
+
 class InterBrokerSendThreadTest {
   private val time = new MockTime()
   private val networkClient: NetworkClient = EasyMock.createMock(classOf[NetworkClient])
@@ -53,11 +55,7 @@
 
   @Test
   def shouldNotSendAnythingWhenNoRequests(): Unit = {
-<<<<<<< HEAD
-    val sendThread = new InterBrokerSendThread("name", networkClient, requestTimeoutMs, time)
-=======
-    val sendThread = new TestInterBrokerSendThread()
->>>>>>> 61431f5b
+    val sendThread = new TestInterBrokerSendThread()
 
     // poll is always called but there should be no further invocations on NetworkClient
     EasyMock.expect(networkClient.poll(EasyMock.anyLong(), EasyMock.anyLong()))
@@ -75,13 +73,8 @@
   def shouldCreateClientRequestAndSendWhenNodeIsReady(): Unit = {
     val request = new StubRequestBuilder()
     val node = new Node(1, "", 8080)
-<<<<<<< HEAD
-    val handler = RequestAndCompletionHandler(node, request, completionHandler)
-    val sendThread = new InterBrokerSendThread("name", networkClient, requestTimeoutMs, time)
-=======
     val handler = RequestAndCompletionHandler(time.milliseconds(), node, request, completionHandler)
     val sendThread = new TestInterBrokerSendThread()
->>>>>>> 61431f5b
 
     val clientRequest = new ClientRequest("dest", request, 0, "1", 0, true, requestTimeoutMs, handler.handler)
 
@@ -106,11 +99,7 @@
 
     EasyMock.replay(networkClient)
 
-<<<<<<< HEAD
-    sendThread.sendRequest(handler)
-=======
     sendThread.enqueue(handler)
->>>>>>> 61431f5b
     sendThread.doWork()
 
     EasyMock.verify(networkClient)
@@ -121,19 +110,10 @@
   def shouldCallCompletionHandlerWithDisconnectedResponseWhenNodeNotReady(): Unit = {
     val request = new StubRequestBuilder
     val node = new Node(1, "", 8080)
-<<<<<<< HEAD
-    val handler = RequestAndCompletionHandler(node, request, completionHandler)
-    val sendThread = new InterBrokerSendThread("name", networkClient, requestTimeoutMs, time)
+    val handler = RequestAndCompletionHandler(time.milliseconds(), node, request, completionHandler)
+    val sendThread = new TestInterBrokerSendThread()
 
     val clientRequest = new ClientRequest("dest", request, 0, "1", 0, true, requestTimeoutMs, handler.handler)
-
-    EasyMock.expect(networkClient.wakeup())
-=======
-    val handler = RequestAndCompletionHandler(time.milliseconds(), node, request, completionHandler)
-    val sendThread = new TestInterBrokerSendThread()
-
-    val clientRequest = new ClientRequest("dest", request, 0, "1", 0, true, requestTimeoutMs, handler.handler)
->>>>>>> 61431f5b
 
     EasyMock.expect(networkClient.newClientRequest(
       EasyMock.eq("1"),
@@ -161,11 +141,7 @@
 
     EasyMock.replay(networkClient)
 
-<<<<<<< HEAD
-    sendThread.sendRequest(handler)
-=======
     sendThread.enqueue(handler)
->>>>>>> 61431f5b
     sendThread.doWork()
 
     EasyMock.verify(networkClient)
@@ -176,13 +152,8 @@
   def testFailingExpiredRequests(): Unit = {
     val request = new StubRequestBuilder()
     val node = new Node(1, "", 8080)
-<<<<<<< HEAD
-    val handler = RequestAndCompletionHandler(node, request, completionHandler)
-    val sendThread = new InterBrokerSendThread("name", networkClient, requestTimeoutMs, time)
-=======
     val handler = RequestAndCompletionHandler(time.milliseconds(), node, request, completionHandler)
     val sendThread = new TestInterBrokerSendThread()
->>>>>>> 61431f5b
 
     val clientRequest = new ClientRequest("dest",
       request,
@@ -221,11 +192,7 @@
 
     EasyMock.replay(networkClient)
 
-<<<<<<< HEAD
-    sendThread.sendRequest(handler)
-=======
     sendThread.enqueue(handler)
->>>>>>> 61431f5b
     sendThread.doWork()
 
     EasyMock.verify(networkClient)

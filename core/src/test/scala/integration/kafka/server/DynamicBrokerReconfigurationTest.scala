/**
  * Licensed to the Apache Software Foundation (ASF) under one
  * or more contributor license agreements.  See the NOTICE file
  * distributed with this work for additional information
  * regarding copyright ownership.  The ASF licenses this file
  * to you under the Apache License, Version 2.0 (the
  * "License"); you may not use this file except in compliance
  * with the License.  You may obtain a copy of the License at
  *
  * http://www.apache.org/licenses/LICENSE-2.0
  *
  * Unless required by applicable law or agreed to in writing, software
  * distributed under the License is distributed on an "AS IS" BASIS,
  * WITHOUT WARRANTIES OR CONDITIONS OF ANY KIND, either express or implied.
  * See the License for the specific language governing permissions and
  * limitations under the License.
  */

package kafka.server

import java.io.{Closeable, File, FileWriter, IOException, Reader, StringReader}
import java.nio.file.{Files, Paths, StandardCopyOption}
import java.lang.management.ManagementFactory
import java.security.KeyStore
import java.time.Duration
import java.util
import java.util.{Collections, Properties}
import java.util.concurrent._

import javax.management.ObjectName
import com.yammer.metrics.core.MetricName
import kafka.admin.ConfigCommand
import kafka.api.{KafkaSasl, SaslSetup}
import kafka.controller.{ControllerBrokerStateInfo, ControllerChannelManager}
import kafka.log.LogConfig
import kafka.message.ProducerCompressionCodec
import kafka.metrics.KafkaYammerMetrics
import kafka.network.{Processor, RequestChannel}
import kafka.utils._
import kafka.utils.Implicits._
import kafka.zk.{ConfigEntityChangeNotificationZNode, ZooKeeperTestHarness}
import org.apache.kafka.clients.CommonClientConfigs
import org.apache.kafka.clients.admin.AlterConfigOp.OpType
import org.apache.kafka.clients.admin.ConfigEntry.{ConfigSource, ConfigSynonym}
import org.apache.kafka.clients.admin._
import org.apache.kafka.clients.consumer.{ConsumerConfig, ConsumerRecord, ConsumerRecords, KafkaConsumer}
import org.apache.kafka.clients.producer.{KafkaProducer, ProducerConfig, ProducerRecord}
import org.apache.kafka.common.{ClusterResource, ClusterResourceListener, Reconfigurable, TopicPartition, TopicPartitionInfo}
import org.apache.kafka.common.config.{ConfigException, ConfigResource}
import org.apache.kafka.common.config.SslConfigs._
import org.apache.kafka.common.config.types.Password
import org.apache.kafka.common.config.provider.FileConfigProvider
import org.apache.kafka.common.errors.{AuthenticationException, InvalidRequestException}
import org.apache.kafka.common.internals.Topic
import org.apache.kafka.common.metrics.{KafkaMetric, MetricsReporter}
import org.apache.kafka.common.network.{ListenerName, Mode}
import org.apache.kafka.common.network.CertStores.{KEYSTORE_PROPS, TRUSTSTORE_PROPS}
import org.apache.kafka.common.record.TimestampType
import org.apache.kafka.common.security.auth.SecurityProtocol
import org.apache.kafka.common.security.scram.ScramCredential
import org.apache.kafka.common.serialization.{StringDeserializer, StringSerializer}
import org.apache.kafka.test.{TestSslUtils, TestUtils => JTestUtils}
import org.junit.jupiter.api.Assertions._
import org.junit.jupiter.api.{AfterEach, BeforeEach, Disabled, Test}

import scala.annotation.nowarn
import scala.collection._
import scala.collection.mutable.ArrayBuffer
import scala.jdk.CollectionConverters._
import scala.collection.Seq

object DynamicBrokerReconfigurationTest {
  val SecureInternal = "INTERNAL"
  val SecureExternal = "EXTERNAL"
}

class DynamicBrokerReconfigurationTest extends ZooKeeperTestHarness with SaslSetup {

  import DynamicBrokerReconfigurationTest._

  private val servers = new ArrayBuffer[KafkaServer]
  private val numServers = 3
  private val numPartitions = 10
  private val producers = new ArrayBuffer[KafkaProducer[String, String]]
  private val consumers = new ArrayBuffer[KafkaConsumer[String, String]]
  private val adminClients = new ArrayBuffer[Admin]()
  private val clientThreads = new ArrayBuffer[ShutdownableThread]()
  private val executors = new ArrayBuffer[ExecutorService]
  private val topic = "testtopic"

  private val kafkaClientSaslMechanism = "PLAIN"
  private val kafkaServerSaslMechanisms = List("PLAIN")

  private val trustStoreFile1 = File.createTempFile("truststore", ".jks")
  private val trustStoreFile2 = File.createTempFile("truststore", ".jks")
  private val sslProperties1 = TestUtils.sslConfigs(Mode.SERVER, clientCert = false, Some(trustStoreFile1), "kafka")
  private val sslProperties2 = TestUtils.sslConfigs(Mode.SERVER, clientCert = false, Some(trustStoreFile2), "kafka")
  private val invalidSslProperties = invalidSslConfigs

  def addExtraProps(props: Properties): Unit = {
  }

  @BeforeEach
  override def setUp(): Unit = {
    startSasl(jaasSections(kafkaServerSaslMechanisms, Some(kafkaClientSaslMechanism)))
    super.setUp()

    clearLeftOverProcessorMetrics() // clear metrics left over from other tests so that new ones can be tested

    (0 until numServers).foreach { brokerId =>

      val props = TestUtils.createBrokerConfig(brokerId, zkConnect)
      props ++= securityProps(sslProperties1, TRUSTSTORE_PROPS)
      // Ensure that we can support multiple listeners per security protocol and multiple security protocols
      props.put(KafkaConfig.ListenersProp, s"$SecureInternal://localhost:0, $SecureExternal://localhost:0")
      props.put(KafkaConfig.ListenerSecurityProtocolMapProp, s"$SecureInternal:SSL, $SecureExternal:SASL_SSL")
      props.put(KafkaConfig.InterBrokerListenerNameProp, SecureInternal)
      props.put(KafkaConfig.SslClientAuthProp, "requested")
      props.put(KafkaConfig.SaslMechanismInterBrokerProtocolProp, "PLAIN")
      props.put(KafkaConfig.ZkEnableSecureAclsProp, "true")
      props.put(KafkaConfig.SaslEnabledMechanismsProp, kafkaServerSaslMechanisms.mkString(","))
      props.put(KafkaConfig.LogSegmentBytesProp, "2000") // low value to test log rolling on config update
      props.put(KafkaConfig.NumReplicaFetchersProp, "2") // greater than one to test reducing threads
      props.put(KafkaConfig.ProducerQuotaBytesPerSecondDefaultProp, "10000000") // non-default value to trigger a new metric
      props.put(KafkaConfig.PasswordEncoderSecretProp, "dynamic-config-secret")
      props.put(KafkaConfig.LogRetentionTimeMillisProp, 1680000000.toString)
      props.put(KafkaConfig.LogRetentionTimeHoursProp, 168.toString)
      addExtraProps(props)

      props ++= sslProperties1
      props ++= securityProps(sslProperties1, KEYSTORE_PROPS, listenerPrefix(SecureInternal))

      // Set invalid top-level properties to ensure that listener config is used
      // Don't set any dynamic configs here since they get overridden in tests
      props ++= invalidSslProperties
      props ++= securityProps(invalidSslProperties, KEYSTORE_PROPS, "")
      props ++= securityProps(sslProperties1, KEYSTORE_PROPS, listenerPrefix(SecureExternal))

      val kafkaConfig = KafkaConfig.fromProps(props)
      configureDynamicKeystoreInZooKeeper(kafkaConfig, sslProperties1)

      servers += TestUtils.createServer(kafkaConfig)
    }

    TestUtils.createTopic(zkClient, topic, numPartitions, replicationFactor = numServers, servers)
    TestUtils.createTopic(zkClient, Topic.GROUP_METADATA_TOPIC_NAME, servers.head.config.offsetsTopicPartitions,
      replicationFactor = numServers, servers, servers.head.groupCoordinator.offsetsTopicConfigs)

    createAdminClient(SecurityProtocol.SSL, SecureInternal)

    TestMetricsReporter.testReporters.clear()
  }

  @AfterEach
  override def tearDown(): Unit = {
    clientThreads.foreach(_.interrupt())
    clientThreads.foreach(_.initiateShutdown())
    clientThreads.foreach(_.join(5 * 1000))
    executors.foreach(_.shutdownNow())
    producers.foreach(_.close(Duration.ZERO))
    consumers.foreach(_.close(Duration.ofMillis(0)))
    adminClients.foreach(_.close())
    TestUtils.shutdownServers(servers)
    super.tearDown()
    closeSasl()
  }

  @Test
  def testConfigDescribeUsingAdminClient(): Unit = {

    def verifyConfig(configName: String, configEntry: ConfigEntry, isSensitive: Boolean, isReadOnly: Boolean,
                     expectedProps: Properties): Unit = {
      if (isSensitive) {
        assertTrue(configEntry.isSensitive, s"Value is sensitive: $configName")
        assertNull(configEntry.value, s"Sensitive value returned for $configName")
      } else {
        assertFalse(configEntry.isSensitive, s"Config is not sensitive: $configName")
        assertEquals(expectedProps.getProperty(configName), configEntry.value)
      }
      assertEquals(isReadOnly, configEntry.isReadOnly, s"isReadOnly incorrect for $configName: $configEntry")
    }

    def verifySynonym(configName: String, synonym: ConfigSynonym, isSensitive: Boolean,
                      expectedPrefix: String, expectedSource: ConfigSource, expectedProps: Properties): Unit = {
      if (isSensitive)
        assertNull(synonym.value, s"Sensitive value returned for $configName")
      else
        assertEquals(expectedProps.getProperty(configName), synonym.value)
      assertTrue(synonym.name.startsWith(expectedPrefix), s"Expected listener config, got $synonym")
      assertEquals(expectedSource, synonym.source)
    }

    def verifySynonyms(configName: String, synonyms: util.List[ConfigSynonym], isSensitive: Boolean,
                       prefix: String, defaultValue: Option[String]): Unit = {

      val overrideCount = if (prefix.isEmpty) 0 else 2
      assertEquals(1 + overrideCount + defaultValue.size, synonyms.size, s"Wrong synonyms for $configName: $synonyms")
      if (overrideCount > 0) {
        val listenerPrefix = "listener.name.external.ssl."
        verifySynonym(configName, synonyms.get(0), isSensitive, listenerPrefix, ConfigSource.DYNAMIC_BROKER_CONFIG, sslProperties1)
        verifySynonym(configName, synonyms.get(1), isSensitive, listenerPrefix, ConfigSource.STATIC_BROKER_CONFIG, sslProperties1)
      }
      verifySynonym(configName, synonyms.get(overrideCount), isSensitive, "ssl.", ConfigSource.STATIC_BROKER_CONFIG, invalidSslProperties)
      defaultValue.foreach { value =>
        val defaultProps = new Properties
        defaultProps.setProperty(configName, value)
        verifySynonym(configName, synonyms.get(overrideCount + 1), isSensitive, "ssl.", ConfigSource.DEFAULT_CONFIG, defaultProps)
      }
    }

    def verifySslConfig(prefix: String, expectedProps: Properties, configDesc: Config): Unit = {
      // Validate file-based SSL keystore configs
      val keyStoreProps = new util.HashSet[String](KEYSTORE_PROPS)
      keyStoreProps.remove(SSL_KEYSTORE_KEY_CONFIG)
      keyStoreProps.remove(SSL_KEYSTORE_CERTIFICATE_CHAIN_CONFIG)
      keyStoreProps.forEach { configName =>
        val desc = configEntry(configDesc, s"$prefix$configName")
        val isSensitive = configName.contains("password")
        verifyConfig(configName, desc, isSensitive, isReadOnly = prefix.nonEmpty, if (prefix.isEmpty) invalidSslProperties else sslProperties1)
        val defaultValue = if (configName == SSL_KEYSTORE_TYPE_CONFIG) Some("JKS") else None
        verifySynonyms(configName, desc.synonyms, isSensitive, prefix, defaultValue)
      }
    }

    val adminClient = adminClients.head
    alterSslKeystoreUsingConfigCommand(sslProperties1, SecureExternal)

    val configDesc = describeConfig(adminClient)
    verifySslConfig("listener.name.external.", sslProperties1, configDesc)
    verifySslConfig("", invalidSslProperties, configDesc)

    // Verify a few log configs with and without synonyms
    val expectedProps = new Properties
    expectedProps.setProperty(KafkaConfig.LogRetentionTimeMillisProp, "1680000000")
    expectedProps.setProperty(KafkaConfig.LogRetentionTimeHoursProp, "168")
    expectedProps.setProperty(KafkaConfig.LogRollTimeHoursProp, "168")
    expectedProps.setProperty(KafkaConfig.LogCleanerThreadsProp, "1")
    val logRetentionMs = configEntry(configDesc, KafkaConfig.LogRetentionTimeMillisProp)
    verifyConfig(KafkaConfig.LogRetentionTimeMillisProp, logRetentionMs,
      isSensitive = false, isReadOnly = false, expectedProps)
    val logRetentionHours = configEntry(configDesc, KafkaConfig.LogRetentionTimeHoursProp)
    verifyConfig(KafkaConfig.LogRetentionTimeHoursProp, logRetentionHours,
      isSensitive = false, isReadOnly = true, expectedProps)
    val logRollHours = configEntry(configDesc, KafkaConfig.LogRollTimeHoursProp)
    verifyConfig(KafkaConfig.LogRollTimeHoursProp, logRollHours,
      isSensitive = false, isReadOnly = true, expectedProps)
    val logCleanerThreads = configEntry(configDesc, KafkaConfig.LogCleanerThreadsProp)
    verifyConfig(KafkaConfig.LogCleanerThreadsProp, logCleanerThreads,
      isSensitive = false, isReadOnly = false, expectedProps)

    def synonymsList(configEntry: ConfigEntry): List[(String, ConfigSource)] =
      configEntry.synonyms.asScala.map(s => (s.name, s.source)).toList
    assertEquals(List((KafkaConfig.LogRetentionTimeMillisProp, ConfigSource.STATIC_BROKER_CONFIG),
      (KafkaConfig.LogRetentionTimeHoursProp, ConfigSource.STATIC_BROKER_CONFIG),
      (KafkaConfig.LogRetentionTimeHoursProp, ConfigSource.DEFAULT_CONFIG)),
      synonymsList(logRetentionMs))
    assertEquals(List((KafkaConfig.LogRetentionTimeHoursProp, ConfigSource.STATIC_BROKER_CONFIG),
      (KafkaConfig.LogRetentionTimeHoursProp, ConfigSource.DEFAULT_CONFIG)),
      synonymsList(logRetentionHours))
    assertEquals(List((KafkaConfig.LogRollTimeHoursProp, ConfigSource.DEFAULT_CONFIG)), synonymsList(logRollHours))
    assertEquals(List((KafkaConfig.LogCleanerThreadsProp, ConfigSource.DEFAULT_CONFIG)), synonymsList(logCleanerThreads))
  }

  @Test
  def testUpdatesUsingConfigProvider(): Unit = {
    val PollingIntervalVal = f"$${file:polling.interval:interval}"
    val PollingIntervalUpdateVal = f"$${file:polling.interval:updinterval}"
    val SslTruststoreTypeVal = f"$${file:ssl.truststore.type:storetype}"
    val SslKeystorePasswordVal = f"$${file:ssl.keystore.password:password}"

    val configPrefix = listenerPrefix(SecureExternal)
    val brokerConfigs = describeConfig(adminClients.head, servers).entries.asScala
    // the following are values before updated
    assertFalse(brokerConfigs.exists(_.name == TestMetricsReporter.PollingIntervalProp), "Initial value of polling interval")
    assertFalse(brokerConfigs.exists(_.name == configPrefix + KafkaConfig.SslTruststoreTypeProp), "Initial value of ssl truststore type")
    assertNull(brokerConfigs.find(_.name == configPrefix+KafkaConfig.SslKeystorePasswordProp).get.value, "Initial value of ssl keystore password")

    // setup ssl properties
    val secProps = securityProps(sslProperties1, KEYSTORE_PROPS, configPrefix)

    // configure config providers and properties need be updated
    val updatedProps = new Properties
    updatedProps.setProperty("config.providers", "file")
    updatedProps.setProperty("config.providers.file.class", "kafka.server.MockFileConfigProvider")
    updatedProps.put(KafkaConfig.MetricReporterClassesProp, classOf[TestMetricsReporter].getName)

    // 1. update Integer property using config provider
    updatedProps.put(TestMetricsReporter.PollingIntervalProp, PollingIntervalVal)

    // 2. update String property using config provider
    updatedProps.put(configPrefix+KafkaConfig.SslTruststoreTypeProp, SslTruststoreTypeVal)

    // merge two properties
    updatedProps ++= secProps

    // 3. update password property using config provider
    updatedProps.put(configPrefix+KafkaConfig.SslKeystorePasswordProp, SslKeystorePasswordVal)

    alterConfigsUsingConfigCommand(updatedProps)
    waitForConfig(TestMetricsReporter.PollingIntervalProp, "1000")
    waitForConfig(configPrefix+KafkaConfig.SslTruststoreTypeProp, "JKS")
    waitForConfig(configPrefix+KafkaConfig.SslKeystorePasswordProp, "ServerPassword")

    // wait for MetricsReporter
    val reporters = TestMetricsReporter.waitForReporters(servers.size)
    reporters.foreach { reporter =>
      reporter.verifyState(reconfigureCount = 0, deleteCount = 0, pollingInterval = 1000)
      assertFalse(reporter.kafkaMetrics.isEmpty, "No metrics found")
    }

    // fetch from ZK, values should be unresolved
    val props = fetchBrokerConfigsFromZooKeeper(servers.head)
    assertTrue(props.getProperty(TestMetricsReporter.PollingIntervalProp) == PollingIntervalVal, "polling interval is not updated in ZK")
    assertTrue(props.getProperty(configPrefix+KafkaConfig.SslTruststoreTypeProp) == SslTruststoreTypeVal, "store type is not updated in ZK")
    assertTrue(props.getProperty(configPrefix+KafkaConfig.SslKeystorePasswordProp) == SslKeystorePasswordVal, "keystore password is not updated in ZK")

    // verify the update
    // 1. verify update not occurring if the value of property is same.
    alterConfigsUsingConfigCommand(updatedProps)
    waitForConfig(TestMetricsReporter.PollingIntervalProp, "1000")
    reporters.foreach { reporter =>
      reporter.verifyState(reconfigureCount = 0, deleteCount = 0, pollingInterval = 1000)
    }

    // 2. verify update occurring if the value of property changed.
    updatedProps.put(TestMetricsReporter.PollingIntervalProp, PollingIntervalUpdateVal)
    alterConfigsUsingConfigCommand(updatedProps)
    waitForConfig(TestMetricsReporter.PollingIntervalProp, "2000")
    reporters.foreach { reporter =>
      reporter.verifyState(reconfigureCount = 1, deleteCount = 0, pollingInterval = 2000)
    }
  }

  @Test
  def testKeyStoreAlter(): Unit = {
    val topic2 = "testtopic2"
    TestUtils.createTopic(zkClient, topic2, numPartitions, replicationFactor = numServers, servers)

    // Start a producer and consumer that work with the current broker keystore.
    // This should continue working while changes are made
    val (producerThread, consumerThread) = startProduceConsume(retries = 0)
    TestUtils.waitUntilTrue(() => consumerThread.received >= 10, "Messages not received")

    // Producer with new truststore should fail to connect before keystore update
    val producer1 = ProducerBuilder().trustStoreProps(sslProperties2).maxRetries(0).build()
    verifyAuthenticationFailure(producer1)

    // Update broker keystore for external listener
    alterSslKeystoreUsingConfigCommand(sslProperties2, SecureExternal)

    // New producer with old truststore should fail to connect
    val producer2 = ProducerBuilder().trustStoreProps(sslProperties1).maxRetries(0).build()
    verifyAuthenticationFailure(producer2)

    // Produce/consume should work with new truststore with new producer/consumer
    val producer = ProducerBuilder().trustStoreProps(sslProperties2).maxRetries(0).build()
    val consumer = ConsumerBuilder("group1").trustStoreProps(sslProperties2).topic(topic2).build()
    verifyProduceConsume(producer, consumer, 10, topic2)

    // Broker keystore update for internal listener with incompatible keystore should fail without update
    val adminClient = adminClients.head
    alterSslKeystore(adminClient, sslProperties2, SecureInternal, expectFailure = true)
    verifyProduceConsume(producer, consumer, 10, topic2)

    // Broker keystore update for internal listener with compatible keystore should succeed
    val sslPropertiesCopy = sslProperties1.clone().asInstanceOf[Properties]
    val oldFile = new File(sslProperties1.getProperty(SSL_KEYSTORE_LOCATION_CONFIG))
    val newFile = File.createTempFile("keystore", ".jks")
    Files.copy(oldFile.toPath, newFile.toPath, StandardCopyOption.REPLACE_EXISTING)
    sslPropertiesCopy.setProperty(SSL_KEYSTORE_LOCATION_CONFIG, newFile.getPath)
    alterSslKeystore(adminClient, sslPropertiesCopy, SecureInternal)
    verifyProduceConsume(producer, consumer, 10, topic2)

    // Verify that keystores can be updated using same file name.
    val reusableProps = sslProperties2.clone().asInstanceOf[Properties]
    val reusableFile = File.createTempFile("keystore", ".jks")
    reusableProps.setProperty(SSL_KEYSTORE_LOCATION_CONFIG, reusableFile.getPath)
    Files.copy(new File(sslProperties1.getProperty(SSL_KEYSTORE_LOCATION_CONFIG)).toPath,
      reusableFile.toPath, StandardCopyOption.REPLACE_EXISTING)
    alterSslKeystore(adminClient, reusableProps, SecureExternal)
    val producer3 = ProducerBuilder().trustStoreProps(sslProperties2).maxRetries(0).build()
    verifyAuthenticationFailure(producer3)
    // Now alter using same file name. We can't check if the update has completed by comparing config on
    // the broker, so we wait for producer operation to succeed to verify that the update has been performed.
    Files.copy(new File(sslProperties2.getProperty(SSL_KEYSTORE_LOCATION_CONFIG)).toPath,
      reusableFile.toPath, StandardCopyOption.REPLACE_EXISTING)
    reusableFile.setLastModified(System.currentTimeMillis() + 1000)
    alterSslKeystore(adminClient, reusableProps, SecureExternal)
    TestUtils.waitUntilTrue(() => {
      try {
        producer3.partitionsFor(topic).size() == numPartitions
      } catch {
        case _: Exception  => false
      }
    }, "Keystore not updated")

    // Verify that all messages sent with retries=0 while keystores were being altered were consumed
    stopAndVerifyProduceConsume(producerThread, consumerThread)
  }

  @Test
  def testTrustStoreAlter(): Unit = {
    val producerBuilder = ProducerBuilder().listenerName(SecureInternal).securityProtocol(SecurityProtocol.SSL)

    // Producer with new keystore should fail to connect before truststore update
    verifyAuthenticationFailure(producerBuilder.keyStoreProps(sslProperties2).build())

    // Update broker truststore for SSL listener with both certificates
    val combinedStoreProps = mergeTrustStores(sslProperties1, sslProperties2)
    val prefix = listenerPrefix(SecureInternal)
    val existingDynamicProps = new Properties
    servers.head.config.dynamicConfig.currentDynamicBrokerConfigs.foreach { case (k, v) =>
      existingDynamicProps.put(k, v)
    }
    val newProps = new Properties
    newProps ++= existingDynamicProps
    newProps ++= securityProps(combinedStoreProps, TRUSTSTORE_PROPS, prefix)
    reconfigureServers(newProps, perBrokerConfig = true,
      (s"$prefix$SSL_TRUSTSTORE_LOCATION_CONFIG", combinedStoreProps.getProperty(SSL_TRUSTSTORE_LOCATION_CONFIG)))

    def verifySslProduceConsume(keyStoreProps: Properties, group: String): Unit = {
      val producer = producerBuilder.keyStoreProps(keyStoreProps).build()
      val consumer = ConsumerBuilder(group)
        .listenerName(SecureInternal)
        .securityProtocol(SecurityProtocol.SSL)
        .keyStoreProps(keyStoreProps)
        .autoOffsetReset("latest")
        .build()
      verifyProduceConsume(producer, consumer, 10, topic)
    }

    // Produce/consume should work with old as well as new client keystore
    verifySslProduceConsume(sslProperties1, "alter-truststore-1")
    verifySslProduceConsume(sslProperties2, "alter-truststore-2")

    // Revert to old truststore with only one certificate and update. Clients should connect only with old keystore.
    val oldTruststoreProps = new Properties
    oldTruststoreProps ++= existingDynamicProps
    oldTruststoreProps ++= securityProps(sslProperties1, TRUSTSTORE_PROPS, prefix)
    reconfigureServers(oldTruststoreProps, perBrokerConfig = true,
      (s"$prefix$SSL_TRUSTSTORE_LOCATION_CONFIG", sslProperties1.getProperty(SSL_TRUSTSTORE_LOCATION_CONFIG)))
    verifyAuthenticationFailure(producerBuilder.keyStoreProps(sslProperties2).build())
    verifySslProduceConsume(sslProperties1, "alter-truststore-3")

    // Update same truststore file to contain both certificates without changing any configs.
    // Clients should connect successfully with either keystore after admin client AlterConfigsRequest completes.
    Files.copy(Paths.get(combinedStoreProps.getProperty(SSL_TRUSTSTORE_LOCATION_CONFIG)),
      Paths.get(sslProperties1.getProperty(SSL_TRUSTSTORE_LOCATION_CONFIG)),
      StandardCopyOption.REPLACE_EXISTING)
    TestUtils.incrementalAlterConfigs(servers, adminClients.head, oldTruststoreProps, perBrokerConfig = true).all.get()
    verifySslProduceConsume(sslProperties1, "alter-truststore-4")
    verifySslProduceConsume(sslProperties2, "alter-truststore-5")

    // Update internal keystore/truststore and validate new client connections from broker (e.g. controller).
    // Alter internal keystore from `sslProperties1` to `sslProperties2`, force disconnect of a controller connection
    // and verify that metadata is propagated for new topic.
    val props2 = securityProps(sslProperties2, KEYSTORE_PROPS, prefix)
    props2 ++= securityProps(combinedStoreProps, TRUSTSTORE_PROPS, prefix)
    TestUtils.incrementalAlterConfigs(servers, adminClients.head, props2, perBrokerConfig = true).all.get(15, TimeUnit.SECONDS)
    verifySslProduceConsume(sslProperties2, "alter-truststore-6")
    props2 ++= securityProps(sslProperties2, TRUSTSTORE_PROPS, prefix)
    TestUtils.incrementalAlterConfigs(servers, adminClients.head, props2, perBrokerConfig = true).all.get(15, TimeUnit.SECONDS)
    verifySslProduceConsume(sslProperties2, "alter-truststore-7")
    waitForAuthenticationFailure(producerBuilder.keyStoreProps(sslProperties1))

    val controller = servers.find(_.config.brokerId == TestUtils.waitUntilControllerElected(zkClient)).get
    val controllerChannelManager = controller.kafkaController.controllerChannelManager
    val brokerStateInfo: mutable.HashMap[Int, ControllerBrokerStateInfo] =
      JTestUtils.fieldValue(controllerChannelManager, classOf[ControllerChannelManager], "brokerStateInfo")
    brokerStateInfo(0).networkClient.disconnect("0")
    TestUtils.createTopic(zkClient, "testtopic2", numPartitions, replicationFactor = numServers, servers)
  }

  @Test
  def testLogCleanerConfig(): Unit = {
    val (producerThread, consumerThread) = startProduceConsume(retries = 0)

    verifyThreads("kafka-log-cleaner-thread-", countPerBroker = 1)

    val props = new Properties
    props.put(KafkaConfig.LogCleanerThreadsProp, "2")
    props.put(KafkaConfig.LogCleanerDedupeBufferSizeProp, "20000000")
    props.put(KafkaConfig.LogCleanerDedupeBufferLoadFactorProp, "0.8")
    props.put(KafkaConfig.LogCleanerIoBufferSizeProp, "300000")
    props.put(KafkaConfig.MessageMaxBytesProp, "40000")
    props.put(KafkaConfig.LogCleanerIoMaxBytesPerSecondProp, "50000000")
    props.put(KafkaConfig.LogCleanerBackoffMsProp, "6000")
    reconfigureServers(props, perBrokerConfig = false, (KafkaConfig.LogCleanerThreadsProp, "2"))

    // Verify cleaner config was updated. Wait for one of the configs to be updated and verify
    // that all other others were updated at the same time since they are reconfigured together
    val newCleanerConfig = servers.head.logManager.cleaner.currentConfig
    TestUtils.waitUntilTrue(() => newCleanerConfig.numThreads == 2, "Log cleaner not reconfigured")
    assertEquals(20000000, newCleanerConfig.dedupeBufferSize)
    assertEquals(0.8, newCleanerConfig.dedupeBufferLoadFactor, 0.001)
    assertEquals(300000, newCleanerConfig.ioBufferSize)
    assertEquals(40000, newCleanerConfig.maxMessageSize)
    assertEquals(50000000, newCleanerConfig.maxIoBytesPerSecond, 50000000)
    assertEquals(6000, newCleanerConfig.backOffMs)

    // Verify thread count
    verifyThreads("kafka-log-cleaner-thread-", countPerBroker = 2)

    // Stop a couple of threads and verify they are recreated if any config is updated
    def cleanerThreads = Thread.getAllStackTraces.keySet.asScala.filter(_.getName.startsWith("kafka-log-cleaner-thread-"))
    cleanerThreads.take(2).foreach(_.interrupt())
    TestUtils.waitUntilTrue(() => cleanerThreads.size == (2 * numServers) - 2, "Threads did not exit")
    props.put(KafkaConfig.LogCleanerBackoffMsProp, "8000")
    reconfigureServers(props, perBrokerConfig = false, (KafkaConfig.LogCleanerBackoffMsProp, "8000"))
    verifyThreads("kafka-log-cleaner-thread-", countPerBroker = 2)

    // Verify that produce/consume worked throughout this test without any retries in producer
    stopAndVerifyProduceConsume(producerThread, consumerThread)
  }

  @Test
  def testConsecutiveConfigChange(): Unit = {
    val topic2 = "testtopic2"
    val topicProps = new Properties
    topicProps.put(KafkaConfig.MinInSyncReplicasProp, "2")
    TestUtils.createTopic(zkClient, topic2, 1, replicationFactor = numServers, servers, topicProps)
    var log = servers.head.logManager.getLog(new TopicPartition(topic2, 0)).getOrElse(throw new IllegalStateException("Log not found"))
    assertTrue(log.config.overriddenConfigs.contains(KafkaConfig.MinInSyncReplicasProp))
    assertEquals("2", log.config.originals().get(KafkaConfig.MinInSyncReplicasProp).toString)

    val props = new Properties
    props.put(KafkaConfig.MinInSyncReplicasProp, "3")
    // Make a broker-default config
    reconfigureServers(props, perBrokerConfig = false, (KafkaConfig.MinInSyncReplicasProp, "3"))
    // Verify that all broker defaults have been updated again
    servers.foreach { server =>
      props.forEach { (k, v) =>
        assertEquals(v, server.config.originals.get(k).toString, s"Not reconfigured $k")
      }
    }

    log = servers.head.logManager.getLog(new TopicPartition(topic2, 0)).getOrElse(throw new IllegalStateException("Log not found"))
    assertTrue(log.config.overriddenConfigs.contains(KafkaConfig.MinInSyncReplicasProp))
    assertEquals("2", log.config.originals().get(KafkaConfig.MinInSyncReplicasProp).toString) // Verify topic-level config survives

    // Make a second broker-default change
    props.clear()
    props.put(KafkaConfig.LogRetentionTimeMillisProp, "604800000")
    reconfigureServers(props, perBrokerConfig = false, (KafkaConfig.LogRetentionTimeMillisProp, "604800000"))
    log = servers.head.logManager.getLog(new TopicPartition(topic2, 0)).getOrElse(throw new IllegalStateException("Log not found"))
    assertTrue(log.config.overriddenConfigs.contains(KafkaConfig.MinInSyncReplicasProp))
    assertEquals("2", log.config.originals().get(KafkaConfig.MinInSyncReplicasProp).toString) // Verify topic-level config still survives
  }

  @Test
  def testDefaultTopicConfig(): Unit = {
    val (producerThread, consumerThread) = startProduceConsume(retries = 0)

    val props = new Properties
    props.put(KafkaConfig.LogSegmentBytesProp, "4000")
    props.put(KafkaConfig.LogRollTimeMillisProp, TimeUnit.HOURS.toMillis(2).toString)
    props.put(KafkaConfig.LogRollTimeJitterMillisProp, TimeUnit.HOURS.toMillis(1).toString)
    props.put(KafkaConfig.LogIndexSizeMaxBytesProp, "100000")
    props.put(KafkaConfig.LogFlushIntervalMessagesProp, "1000")
    props.put(KafkaConfig.LogFlushIntervalMsProp, "60000")
    props.put(KafkaConfig.LogRetentionBytesProp, "10000000")
    props.put(KafkaConfig.LogRetentionTimeMillisProp, TimeUnit.DAYS.toMillis(1).toString)
    props.put(KafkaConfig.MessageMaxBytesProp, "100000")
    props.put(KafkaConfig.LogIndexIntervalBytesProp, "10000")
    props.put(KafkaConfig.LogCleanerDeleteRetentionMsProp, TimeUnit.DAYS.toMillis(1).toString)
    props.put(KafkaConfig.LogCleanerMinCompactionLagMsProp, "60000")
    props.put(KafkaConfig.LogDeleteDelayMsProp, "60000")
    props.put(KafkaConfig.LogCleanerMinCleanRatioProp, "0.3")
    props.put(KafkaConfig.LogCleanupPolicyProp, "delete")
    props.put(KafkaConfig.UncleanLeaderElectionEnableProp, "false")
    props.put(KafkaConfig.MinInSyncReplicasProp, "2")
    props.put(KafkaConfig.CompressionTypeProp, "gzip")
    props.put(KafkaConfig.LogPreAllocateProp, true.toString)
    props.put(KafkaConfig.LogMessageTimestampTypeProp, TimestampType.LOG_APPEND_TIME.toString)
    props.put(KafkaConfig.LogMessageTimestampDifferenceMaxMsProp, "1000")
    props.put(KafkaConfig.LogMessageDownConversionEnableProp, "false")
    reconfigureServers(props, perBrokerConfig = false, (KafkaConfig.LogSegmentBytesProp, "4000"))

    // Verify that all broker defaults have been updated
    servers.foreach { server =>
      props.forEach { (k, v) =>
        assertEquals(server.config.originals.get(k).toString, v, s"Not reconfigured $k")
      }
    }

    // Verify that configs of existing logs have been updated
<<<<<<< HEAD
    val newLogConfig = LogConfig(KafkaBroker.copyKafkaConfigToLog(servers.head.config))
=======
    val newLogConfig = LogConfig(LogConfig.extractLogConfigMap(servers.head.config))
>>>>>>> 61431f5b
    TestUtils.waitUntilTrue(() => servers.head.logManager.currentDefaultConfig == newLogConfig,
      "Config not updated in LogManager")

    val log = servers.head.logManager.getLog(new TopicPartition(topic, 0)).getOrElse(throw new IllegalStateException("Log not found"))
    TestUtils.waitUntilTrue(() => log.config.segmentSize == 4000, "Existing topic config using defaults not updated")
    props.asScala.foreach { case (k, v) =>
      val logConfigName = DynamicLogConfig.KafkaConfigToLogConfigName(k)
      val expectedValue = if (k == KafkaConfig.LogCleanupPolicyProp) s"[$v]" else v
      assertEquals(expectedValue, log.config.originals.get(logConfigName).toString,
        s"Not reconfigured $logConfigName for existing log")
    }
    consumerThread.waitForMatchingRecords(record => record.timestampType == TimestampType.LOG_APPEND_TIME)

    // Verify that the new config is actually used for new segments of existing logs
    TestUtils.waitUntilTrue(() => log.logSegments.exists(_.size > 3000), "Log segment size increase not applied")

    // Verify that overridden topic configs are not updated when broker default is updated
    val log2 = servers.head.logManager.getLog(new TopicPartition(Topic.GROUP_METADATA_TOPIC_NAME, 0))
      .getOrElse(throw new IllegalStateException("Log not found"))
    assertFalse(log2.config.delete, "Overridden clean up policy should not be updated")
    assertEquals(ProducerCompressionCodec.name, log2.config.compressionType)

    // Verify that we can alter subset of log configs
    props.clear()
    props.put(KafkaConfig.LogMessageTimestampTypeProp, TimestampType.CREATE_TIME.toString)
    props.put(KafkaConfig.LogMessageTimestampDifferenceMaxMsProp, "1000")
    reconfigureServers(props, perBrokerConfig = false, (KafkaConfig.LogMessageTimestampTypeProp, TimestampType.CREATE_TIME.toString))
    consumerThread.waitForMatchingRecords(record => record.timestampType == TimestampType.CREATE_TIME)
    // Verify that invalid configs are not applied
    val invalidProps = Map(
      KafkaConfig.LogMessageTimestampDifferenceMaxMsProp -> "abc", // Invalid type
      KafkaConfig.LogMessageTimestampTypeProp -> "invalid", // Invalid value
      KafkaConfig.LogRollTimeMillisProp -> "0" // Fails KafkaConfig validation
    )
    invalidProps.foreach { case (k, v) =>
      val newProps = new Properties
      newProps ++= props
      props.put(k, v)
      reconfigureServers(props, perBrokerConfig = false, (k, props.getProperty(k)), expectFailure = true)
    }

    // Verify that even though broker defaults can be defined at default cluster level for consistent
    // configuration across brokers, they can also be defined at per-broker level for testing
    props.clear()
    props.put(KafkaConfig.LogIndexSizeMaxBytesProp, "500000")
    props.put(KafkaConfig.LogRetentionTimeMillisProp, TimeUnit.DAYS.toMillis(2).toString)
    alterConfigsOnServer(servers.head, props)
    assertEquals(500000, servers.head.config.values.get(KafkaConfig.LogIndexSizeMaxBytesProp))
    assertEquals(TimeUnit.DAYS.toMillis(2), servers.head.config.values.get(KafkaConfig.LogRetentionTimeMillisProp))
    servers.tail.foreach { server =>
      assertEquals(Defaults.LogIndexSizeMaxBytes, server.config.values.get(KafkaConfig.LogIndexSizeMaxBytesProp))
      assertEquals(1680000000L, server.config.values.get(KafkaConfig.LogRetentionTimeMillisProp))
    }

    // Verify that produce/consume worked throughout this test without any retries in producer
    stopAndVerifyProduceConsume(producerThread, consumerThread)

    // Verify that configuration at both per-broker level and default cluster level could be deleted and
    // the default value should be restored
    props.clear()
    props.put(KafkaConfig.LogRetentionTimeMillisProp, "")
    props.put(KafkaConfig.LogIndexSizeMaxBytesProp, "")
    TestUtils.incrementalAlterConfigs(servers.take(1), adminClients.head, props, perBrokerConfig = true, opType = OpType.DELETE).all.get
    TestUtils.incrementalAlterConfigs(servers, adminClients.head, props, perBrokerConfig = false, opType = OpType.DELETE).all.get
    servers.foreach { server =>
      waitForConfigOnServer(server, KafkaConfig.LogRetentionTimeMillisProp, 1680000000.toString)
    }
    servers.foreach { server =>
      val log = server.logManager.getLog(new TopicPartition(topic, 0)).getOrElse(throw new IllegalStateException("Log not found"))
      // Verify default values for these two configurations are restored on all brokers
      TestUtils.waitUntilTrue(() => log.config.maxIndexSize == Defaults.LogIndexSizeMaxBytes && log.config.retentionMs == 1680000000L,
        "Existing topic config using defaults not updated")
    }
  }

  @Test
  def testUncleanLeaderElectionEnable(): Unit = {
    val controller = servers.find(_.config.brokerId == TestUtils.waitUntilControllerElected(zkClient)).get
    val controllerId = controller.config.brokerId

    // Create a topic with two replicas on brokers other than the controller
    val topic = "testtopic2"
    val assignment = Map(0 -> Seq((controllerId + 1) % servers.size, (controllerId + 2) % servers.size))
    TestUtils.createTopic(zkClient, topic, assignment, servers)

    val producer = ProducerBuilder().acks(1).build()
    val consumer = ConsumerBuilder("unclean-leader-test").enableAutoCommit(false).topic(topic).build()
    verifyProduceConsume(producer, consumer, numRecords = 10, topic)
    consumer.commitSync()

    def partitionInfo: TopicPartitionInfo =
      adminClients.head.describeTopics(Collections.singleton(topic)).values.get(topic).get().partitions().get(0)

    val partitionInfo0 = partitionInfo
    assertEquals(partitionInfo0.replicas.get(0), partitionInfo0.leader)
    val leaderBroker = servers.find(_.config.brokerId == partitionInfo0.replicas.get(0).id).get
    val followerBroker = servers.find(_.config.brokerId == partitionInfo0.replicas.get(1).id).get

    // Stop follower
    followerBroker.shutdown()
    followerBroker.awaitShutdown()

    // Produce and consume some messages when the only follower is down, this should succeed since MinIsr is 1
    verifyProduceConsume(producer, consumer, numRecords = 10, topic)
    consumer.commitSync()

    // Shutdown leader and startup follower
    leaderBroker.shutdown()
    leaderBroker.awaitShutdown()
    followerBroker.startup()

    // Verify that new leader is not elected with unclean leader disabled since there are no ISRs
    TestUtils.waitUntilTrue(() => partitionInfo.leader == null, "Unclean leader elected")

    // Enable unclean leader election
    val newProps = new Properties
    newProps.put(KafkaConfig.UncleanLeaderElectionEnableProp, "true")
    TestUtils.incrementalAlterConfigs(servers, adminClients.head, newProps, perBrokerConfig = false).all.get
    waitForConfigOnServer(controller, KafkaConfig.UncleanLeaderElectionEnableProp, "true")

    // Verify that the old follower with missing records is elected as the new leader
    val (newLeader, elected) = TestUtils.computeUntilTrue(partitionInfo.leader)(leader => leader != null)
    assertTrue(elected, "Unclean leader not elected")
    assertEquals(followerBroker.config.brokerId, newLeader.id)

    // New leader doesn't have the last 10 records committed on the old leader that have already been consumed.
    // With unclean leader election enabled, we should be able to produce to the new leader. The first 10 records
    // produced will not be consumed since they have offsets less than the consumer's committed offset.
    // Next 10 records produced should be consumed.
    (1 to 10).map(i => new ProducerRecord(topic, s"key$i", s"value$i"))
      .map(producer.send)
      .map(_.get(10, TimeUnit.SECONDS))
    verifyProduceConsume(producer, consumer, numRecords = 10, topic)
    consumer.commitSync()
  }

  @Test
  def testThreadPoolResize(): Unit = {
    val requestHandlerPrefix = "data-plane-kafka-request-handler-"
    val networkThreadPrefix = "data-plane-kafka-network-thread-"
    val fetcherThreadPrefix = "ReplicaFetcherThread-"
    // Executor threads and recovery threads are not verified since threads may not be running
    // For others, thread count should be configuredCount * threadMultiplier * numBrokers
    val threadMultiplier = Map(
      requestHandlerPrefix -> 1,
      networkThreadPrefix -> 2, // 2 endpoints
      fetcherThreadPrefix -> (servers.size - 1)
    )

    // Tolerate threads left over from previous tests
    def leftOverThreadCount(prefix: String, perBrokerCount: Int): Int = {
      val count = matchingThreads(prefix).size - perBrokerCount * servers.size * threadMultiplier(prefix)
      if (count > 0) count else 0
    }

    val leftOverThreads = Map(
      requestHandlerPrefix -> leftOverThreadCount(requestHandlerPrefix, servers.head.config.numIoThreads),
      networkThreadPrefix -> leftOverThreadCount(networkThreadPrefix, servers.head.config.numNetworkThreads),
      fetcherThreadPrefix -> leftOverThreadCount(fetcherThreadPrefix, servers.head.config.numReplicaFetchers)
    )

    def maybeVerifyThreadPoolSize(propName: String, size: Int, threadPrefix: String): Unit = {
      val ignoreCount = leftOverThreads.getOrElse(threadPrefix, 0)
      val expectedCountPerBroker = threadMultiplier.getOrElse(threadPrefix, 0) * size
      if (expectedCountPerBroker > 0)
        verifyThreads(threadPrefix, expectedCountPerBroker, ignoreCount)
    }

    def reducePoolSize(propName: String, currentSize: => Int, threadPrefix: String): Int = {
      val newSize = if (currentSize / 2 == 0) 1 else currentSize / 2
      resizeThreadPool(propName, newSize, threadPrefix)
      newSize
    }

    def increasePoolSize(propName: String, currentSize: => Int, threadPrefix: String): Int = {
      val newSize = if (currentSize == 1) currentSize * 2 else currentSize * 2 - 1
      resizeThreadPool(propName, newSize, threadPrefix)
      newSize
    }

    def resizeThreadPool(propName: String, newSize: Int, threadPrefix: String): Unit = {
      val props = new Properties
      props.put(propName, newSize.toString)
      reconfigureServers(props, perBrokerConfig = false, (propName, newSize.toString))
      maybeVerifyThreadPoolSize(propName, newSize, threadPrefix)
    }

    def verifyThreadPoolResize(propName: String, currentSize: => Int, threadPrefix: String, mayReceiveDuplicates: Boolean): Unit = {
      maybeVerifyThreadPoolSize(propName, currentSize, threadPrefix)
      val numRetries = if (mayReceiveDuplicates) 100 else 0
      val (producerThread, consumerThread) = startProduceConsume(retries = numRetries)
      var threadPoolSize = currentSize
      (1 to 2).foreach { _ =>
        threadPoolSize = reducePoolSize(propName, threadPoolSize, threadPrefix)
        Thread.sleep(100)
        threadPoolSize = increasePoolSize(propName, threadPoolSize, threadPrefix)
        Thread.sleep(100)
      }
      stopAndVerifyProduceConsume(producerThread, consumerThread, mayReceiveDuplicates)
      // Verify that all threads are alive
      maybeVerifyThreadPoolSize(propName, threadPoolSize, threadPrefix)
    }

    val config = servers.head.config
    verifyThreadPoolResize(KafkaConfig.NumIoThreadsProp, config.numIoThreads,
      requestHandlerPrefix, mayReceiveDuplicates = false)
    verifyThreadPoolResize(KafkaConfig.NumReplicaFetchersProp, config.numReplicaFetchers,
      fetcherThreadPrefix, mayReceiveDuplicates = false)
    verifyThreadPoolResize(KafkaConfig.BackgroundThreadsProp, config.backgroundThreads,
      "kafka-scheduler-", mayReceiveDuplicates = false)
    verifyThreadPoolResize(KafkaConfig.NumRecoveryThreadsPerDataDirProp, config.numRecoveryThreadsPerDataDir,
      "", mayReceiveDuplicates = false)
    verifyThreadPoolResize(KafkaConfig.NumNetworkThreadsProp, config.numNetworkThreads,
      networkThreadPrefix, mayReceiveDuplicates = true)
    verifyThreads("data-plane-kafka-socket-acceptor-", config.listeners.size)

    verifyProcessorMetrics()
    verifyMarkPartitionsForTruncation()
  }

  private def isProcessorMetric(metricName: MetricName): Boolean = {
    val mbeanName = metricName.getMBeanName
    mbeanName.contains(s"${Processor.NetworkProcessorMetricTag}=") || mbeanName.contains(s"${RequestChannel.ProcessorMetricTag}=")
  }

  private def clearLeftOverProcessorMetrics(): Unit = {
    val metricsFromOldTests = KafkaYammerMetrics.defaultRegistry.allMetrics.keySet.asScala.filter(isProcessorMetric)
    metricsFromOldTests.foreach(KafkaYammerMetrics.defaultRegistry.removeMetric)
  }

  // Verify that metrics from processors that were removed have been deleted.
  // Since processor ids are not reused, it is sufficient to check metrics count
  // based on the current number of processors
  private def verifyProcessorMetrics(): Unit = {
    val numProcessors = servers.head.config.numNetworkThreads * 2 // 2 listeners

    val kafkaMetrics = servers.head.metrics.metrics().keySet.asScala
      .filter(_.tags.containsKey(Processor.NetworkProcessorMetricTag))
      .groupBy(_.tags.get(Processor.NetworkProcessorMetricTag))
    assertEquals(numProcessors, kafkaMetrics.size)

    KafkaYammerMetrics.defaultRegistry.allMetrics.keySet.asScala
      .filter(isProcessorMetric)
      .groupBy(_.getName)
      .foreach { case (name, set) => assertEquals(numProcessors, set.size, s"Metrics not deleted $name") }
  }

  // Verify that replicaFetcherManager.markPartitionsForTruncation uses the current fetcher thread size
  // to obtain partition assignment
  private def verifyMarkPartitionsForTruncation(): Unit = {
    val leaderId = 0
    val partitions = (0 until numPartitions).map(i => new TopicPartition(topic, i)).filter { tp =>
      zkClient.getLeaderForPartition(tp).contains(leaderId)
    }
    assertTrue(partitions.nonEmpty, s"Partitions not found with leader $leaderId")
    partitions.foreach { tp =>
      (1 to 2).foreach { i =>
        val replicaFetcherManager = servers(i).replicaManager.replicaFetcherManager
        val truncationOffset = tp.partition
        replicaFetcherManager.markPartitionsForTruncation(leaderId, tp, truncationOffset)
        val fetcherThreads = replicaFetcherManager.fetcherThreadMap.filter(_._2.fetchState(tp).isDefined)
        assertEquals(1, fetcherThreads.size)
        assertEquals(replicaFetcherManager.getFetcherId(tp), fetcherThreads.head._1.fetcherId)
        val thread = fetcherThreads.head._2
        assertEquals(Some(truncationOffset), thread.fetchState(tp).map(_.fetchOffset))
        assertEquals(Some(Truncating), thread.fetchState(tp).map(_.state))
      }
    }
  }

  @Test
  def testMetricsReporterUpdate(): Unit = {
    // Add a new metrics reporter
    val newProps = new Properties
    newProps.put(TestMetricsReporter.PollingIntervalProp, "100")
    configureMetricsReporters(Seq(classOf[TestMetricsReporter]), newProps)

    val reporters = TestMetricsReporter.waitForReporters(servers.size)
    reporters.foreach { reporter =>
      reporter.verifyState(reconfigureCount = 0, deleteCount = 0, pollingInterval = 100)
      assertFalse(reporter.kafkaMetrics.isEmpty, "No metrics found")
      reporter.verifyMetricValue("request-total", "socket-server-metrics")
    }
    assertEquals(servers.map(_.config.brokerId).toSet, TestMetricsReporter.configuredBrokers.toSet)

    val clientId = "test-client-1"
    val (producerThread, consumerThread) = startProduceConsume(retries = 0, clientId)
    TestUtils.waitUntilTrue(() => consumerThread.received >= 5, "Messages not sent")

    // Verify that JMX reporter is still active (test a metric registered after the dynamic reporter update)
    val mbeanServer = ManagementFactory.getPlatformMBeanServer
    val byteRate = mbeanServer.getAttribute(new ObjectName(s"kafka.server:type=Produce,client-id=$clientId"), "byte-rate")
    assertTrue(byteRate.asInstanceOf[Double] > 0, "JMX attribute not updated")

    // Property not related to the metrics reporter config should not reconfigure reporter
    newProps.setProperty("some.prop", "some.value")
    reconfigureServers(newProps, perBrokerConfig = false, (TestMetricsReporter.PollingIntervalProp, "100"))
    reporters.foreach(_.verifyState(reconfigureCount = 0, deleteCount = 0, pollingInterval = 100))

    // Update of custom config of metrics reporter should reconfigure reporter
    newProps.put(TestMetricsReporter.PollingIntervalProp, "1000")
    reconfigureServers(newProps, perBrokerConfig = false, (TestMetricsReporter.PollingIntervalProp, "1000"))
    reporters.foreach(_.verifyState(reconfigureCount = 1, deleteCount = 0, pollingInterval = 1000))

    // Verify removal of metrics reporter
    configureMetricsReporters(Seq.empty[Class[_]], newProps)
    reporters.foreach(_.verifyState(reconfigureCount = 1, deleteCount = 1, pollingInterval = 1000))
    TestMetricsReporter.testReporters.clear()

    // Verify recreation of metrics reporter
    newProps.put(TestMetricsReporter.PollingIntervalProp, "2000")
    configureMetricsReporters(Seq(classOf[TestMetricsReporter]), newProps)
    val newReporters = TestMetricsReporter.waitForReporters(servers.size)
    newReporters.foreach(_.verifyState(reconfigureCount = 0, deleteCount = 0, pollingInterval = 2000))

    // Verify that validation failure of metrics reporter fails reconfiguration and leaves config unchanged
    newProps.put(KafkaConfig.MetricReporterClassesProp, "unknownMetricsReporter")
    reconfigureServers(newProps, perBrokerConfig = false, (TestMetricsReporter.PollingIntervalProp, "2000"), expectFailure = true)
    servers.foreach { server =>
      assertEquals(classOf[TestMetricsReporter].getName, server.config.originals.get(KafkaConfig.MetricReporterClassesProp))
    }
    newReporters.foreach(_.verifyState(reconfigureCount = 0, deleteCount = 0, pollingInterval = 2000))

    // Verify that validation failure of custom config fails reconfiguration and leaves config unchanged
    newProps.put(TestMetricsReporter.PollingIntervalProp, "invalid")
    reconfigureServers(newProps, perBrokerConfig = false, (TestMetricsReporter.PollingIntervalProp, "2000"), expectFailure = true)
    newReporters.foreach(_.verifyState(reconfigureCount = 0, deleteCount = 0, pollingInterval = 2000))

    // Delete reporters
    configureMetricsReporters(Seq.empty[Class[_]], newProps)
    TestMetricsReporter.testReporters.clear()

    // Verify that even though metrics reporters can be defined at default cluster level for consistent
    // configuration across brokers, they can also be defined at per-broker level for testing
    newProps.put(KafkaConfig.MetricReporterClassesProp, classOf[TestMetricsReporter].getName)
    newProps.put(TestMetricsReporter.PollingIntervalProp, "4000")
    alterConfigsOnServer(servers.head, newProps)
    TestUtils.waitUntilTrue(() => !TestMetricsReporter.testReporters.isEmpty, "Metrics reporter not created")
    val perBrokerReporter = TestMetricsReporter.waitForReporters(1).head
    perBrokerReporter.verifyState(reconfigureCount = 0, deleteCount = 0, pollingInterval = 4000)

    // update TestMetricsReporter.PollingIntervalProp to 3000
    newProps.put(TestMetricsReporter.PollingIntervalProp, "3000")
    alterConfigsOnServer(servers.head, newProps)
    perBrokerReporter.verifyState(reconfigureCount = 1, deleteCount = 0, pollingInterval = 3000)

    servers.tail.foreach { server => assertEquals("", server.config.originals.get(KafkaConfig.MetricReporterClassesProp)) }

    // Verify that produce/consume worked throughout this test without any retries in producer
    stopAndVerifyProduceConsume(producerThread, consumerThread)
  }

  @Test
  def testAdvertisedListenerUpdate(): Unit = {
    val adminClient = adminClients.head
    val externalAdminClient = createAdminClient(SecurityProtocol.SASL_SSL, SecureExternal)

    // Ensure connections are made to brokers before external listener is made inaccessible
    describeConfig(externalAdminClient)

    // Update broker external listener to use invalid listener address
    // any address other than localhost is sufficient to fail (either connection or host name verification failure)
    val invalidHost = "192.168.0.1"
    alterAdvertisedListener(adminClient, externalAdminClient, "localhost", invalidHost)

    def validateEndpointsInZooKeeper(server: KafkaServer, endpointMatcher: String => Boolean): Unit = {
      val brokerInfo = zkClient.getBroker(server.config.brokerId)
      assertTrue(brokerInfo.nonEmpty, "Broker not registered")
      val endpoints = brokerInfo.get.endPoints.toString
      assertTrue(endpointMatcher(endpoints), s"Endpoint update not saved $endpoints")
    }

    // Verify that endpoints have been updated in ZK for all brokers
    servers.foreach(validateEndpointsInZooKeeper(_, endpoints => endpoints.contains(invalidHost)))

    // Trigger session expiry and ensure that controller registers new advertised listener after expiry
    val controllerEpoch = zkClient.getControllerEpoch
    val controllerServer = servers(zkClient.getControllerId.getOrElse(throw new IllegalStateException("No controller")))
    val controllerZkClient = controllerServer.zkClient
    val sessionExpiringClient = createZooKeeperClientToTriggerSessionExpiry(controllerZkClient.currentZooKeeper)
    sessionExpiringClient.close()
    TestUtils.waitUntilTrue(() => zkClient.getControllerEpoch != controllerEpoch,
      "Controller not re-elected after ZK session expiry")
    TestUtils.retry(10000)(validateEndpointsInZooKeeper(controllerServer, endpoints => endpoints.contains(invalidHost)))

    // Verify that producer connections fail since advertised listener is invalid
    val bootstrap = TestUtils.bootstrapServers(servers, new ListenerName(SecureExternal))
      .replaceAll(invalidHost, "localhost") // allow bootstrap connection to succeed
    val producer1 = ProducerBuilder()
      .trustStoreProps(sslProperties1)
      .maxRetries(0)
      .requestTimeoutMs(1000)
      .deliveryTimeoutMs(1000)
      .bootstrapServers(bootstrap)
      .build()

    val future = producer1.send(new ProducerRecord(topic, "key", "value"))
    assertTrue(assertThrows(classOf[ExecutionException], () => future.get(2, TimeUnit.SECONDS))
      .getCause.isInstanceOf[org.apache.kafka.common.errors.TimeoutException])

    alterAdvertisedListener(adminClient, externalAdminClient, invalidHost, "localhost")
    servers.foreach(validateEndpointsInZooKeeper(_, endpoints => !endpoints.contains(invalidHost)))

    // Verify that produce/consume work now
    val topic2 = "testtopic2"
    TestUtils.createTopic(zkClient, topic2, numPartitions, replicationFactor = numServers, servers)
    val producer = ProducerBuilder().trustStoreProps(sslProperties1).maxRetries(0).build()
    val consumer = ConsumerBuilder("group2").trustStoreProps(sslProperties1).topic(topic2).build()
    verifyProduceConsume(producer, consumer, 10, topic2)

    // Verify updating inter-broker listener
    val props = new Properties
    props.put(KafkaConfig.InterBrokerListenerNameProp, SecureExternal)
    val e = assertThrows(classOf[ExecutionException], () => reconfigureServers(props, perBrokerConfig = true, (KafkaConfig.InterBrokerListenerNameProp, SecureExternal)))
    assertTrue(e.getCause.isInstanceOf[InvalidRequestException], s"Unexpected exception ${e.getCause}")
    servers.foreach(server => assertEquals(SecureInternal, server.config.interBrokerListenerName.value))
  }

  @Test
  @Disabled // Re-enable once we make it less flaky (KAFKA-6824)
  def testAddRemoveSslListener(): Unit = {
    verifyAddListener("SSL", SecurityProtocol.SSL, Seq.empty)

    // Restart servers and check secret rotation
    servers.foreach(_.shutdown())
    servers.foreach(_.awaitShutdown())
    adminClients.foreach(_.close())
    adminClients.clear()

    // All passwords are currently encoded with password.encoder.secret. Encode with password.encoder.old.secret
    // and update ZK. When each server is started, it should decode using password.encoder.old.secret and update
    // ZK with newly encoded values using password.encoder.secret.
    servers.foreach { server =>
      val props = adminZkClient.fetchEntityConfig(ConfigType.Broker, server.config.brokerId.toString)
      val propsEncodedWithOldSecret = props.clone().asInstanceOf[Properties]
      val config = server.config
      val oldSecret = "old-dynamic-config-secret"
      config.dynamicConfig.staticBrokerConfigs.put(KafkaConfig.PasswordEncoderOldSecretProp, oldSecret)
      val passwordConfigs = props.asScala.filter { case (k, _) => DynamicBrokerConfig.isPasswordConfig(k) }
      assertTrue(passwordConfigs.nonEmpty, "Password configs not found")
      val passwordDecoder = createPasswordEncoder(config, config.passwordEncoderSecret)
      val passwordEncoder = createPasswordEncoder(config, Some(new Password(oldSecret)))
      passwordConfigs.foreach { case (name, value) =>
        val decoded = passwordDecoder.decode(value).value
        propsEncodedWithOldSecret.put(name, passwordEncoder.encode(new Password(decoded)))
      }
      val brokerId = server.config.brokerId
      adminZkClient.changeBrokerConfig(Seq(brokerId), propsEncodedWithOldSecret)
      val updatedProps = adminZkClient.fetchEntityConfig(ConfigType.Broker, brokerId.toString)
      passwordConfigs.foreach { case (name, value) => assertNotEquals(props.get(value), updatedProps.get(name)) }

      server.startup()
      TestUtils.retry(10000) {
        val newProps = adminZkClient.fetchEntityConfig(ConfigType.Broker, brokerId.toString)
        passwordConfigs.foreach { case (name, value) =>
          assertEquals(passwordDecoder.decode(value), passwordDecoder.decode(newProps.getProperty(name))) }
      }
    }

    verifyListener(SecurityProtocol.SSL, None, "add-ssl-listener-group2")
    createAdminClient(SecurityProtocol.SSL, SecureInternal)
    verifyRemoveListener("SSL", SecurityProtocol.SSL, Seq.empty)
  }

  @Test
  def testAddRemoveSaslListeners(): Unit = {
    createScramCredentials(adminClients.head, JaasTestUtils.KafkaScramUser, JaasTestUtils.KafkaScramPassword)
    createScramCredentials(adminClients.head, JaasTestUtils.KafkaScramAdmin, JaasTestUtils.KafkaScramAdminPassword)
    initializeKerberos()
    // make sure each server's credential cache has all the created credentials
    // (check after initializing Kerberos to minimize delays)
    List(JaasTestUtils.KafkaScramUser, JaasTestUtils.KafkaScramAdmin).foreach { scramUser =>
      servers.foreach { server =>
        ScramMechanism.values().filter(_ != ScramMechanism.UNKNOWN).foreach(mechanism =>
          TestUtils.waitUntilTrue(() => server.credentialProvider.credentialCache.cache(
            mechanism.mechanismName(), classOf[ScramCredential]).get(scramUser) != null,
            s"$mechanism credentials not created for $scramUser"))
      }}

    //verifyAddListener("SASL_SSL", SecurityProtocol.SASL_SSL, Seq("SCRAM-SHA-512", "SCRAM-SHA-256", "PLAIN"))
    verifyAddListener("SASL_PLAINTEXT", SecurityProtocol.SASL_PLAINTEXT, Seq("GSSAPI"))
    //verifyRemoveListener("SASL_SSL", SecurityProtocol.SASL_SSL, Seq("SCRAM-SHA-512", "SCRAM-SHA-256", "PLAIN"))
    verifyRemoveListener("SASL_PLAINTEXT", SecurityProtocol.SASL_PLAINTEXT, Seq("GSSAPI"))

    // Verify that a listener added to a subset of servers doesn't cause any issues
    // when metadata is processed by the client.
    addListener(servers.tail, "SCRAM_LISTENER", SecurityProtocol.SASL_PLAINTEXT, Seq("SCRAM-SHA-256"))
    val bootstrap = TestUtils.bootstrapServers(servers.tail, new ListenerName("SCRAM_LISTENER"))
    val producer = ProducerBuilder().bootstrapServers(bootstrap)
      .securityProtocol(SecurityProtocol.SASL_PLAINTEXT)
      .saslMechanism("SCRAM-SHA-256")
      .maxRetries(1000)
      .build()
    val partitions = producer.partitionsFor(topic).asScala
    assertEquals(0, partitions.count(p => p.leader != null && p.leader.id == servers.head.config.brokerId))
    assertTrue(partitions.exists(_.leader == null), "Did not find partitions with no leader")
  }

  private def addListener(servers: Seq[KafkaServer], listenerName: String, securityProtocol: SecurityProtocol,
                          saslMechanisms: Seq[String]): Unit = {
    val config = servers.head.config
    val existingListenerCount = config.listeners.size
    val listeners = config.listeners
      .map(e => s"${e.listenerName.value}://${e.host}:${e.port}")
      .mkString(",") + s",$listenerName://localhost:0"
    val listenerMap = config.listenerSecurityProtocolMap
      .map { case (name, protocol) => s"${name.value}:${protocol.name}" }
      .mkString(",") + s",$listenerName:${securityProtocol.name}"

    val props = fetchBrokerConfigsFromZooKeeper(servers.head)
    props.put(KafkaConfig.ListenersProp, listeners)
    props.put(KafkaConfig.ListenerSecurityProtocolMapProp, listenerMap)
    securityProtocol match {
      case SecurityProtocol.SSL =>
        addListenerPropsSsl(listenerName, props)
      case SecurityProtocol.SASL_PLAINTEXT =>
        addListenerPropsSasl(listenerName, saslMechanisms, props)
      case SecurityProtocol.SASL_SSL =>
        addListenerPropsSasl(listenerName, saslMechanisms, props)
        addListenerPropsSsl(listenerName, props)
      case SecurityProtocol.PLAINTEXT => // no additional props
    }

    // Add a config to verify that configs whose types are not known are not returned by describeConfigs()
    val unknownConfig = "some.config"
    props.put(unknownConfig, "some.config.value")

    TestUtils.incrementalAlterConfigs(servers, adminClients.head, props, perBrokerConfig = true).all.get

    TestUtils.waitUntilTrue(() => servers.forall(server => server.config.listeners.size == existingListenerCount + 1),
      "Listener config not updated")
    TestUtils.waitUntilTrue(() => servers.forall(server => {
      try {
        server.socketServer.boundPort(new ListenerName(listenerName)) > 0
      } catch {
        case _: Exception => false
      }
    }), "Listener not created")

    val brokerConfigs = describeConfig(adminClients.head, servers).entries.asScala
    props.asScala.foreach { case (name, value) =>
      val entry = brokerConfigs.find(_.name == name).getOrElse(throw new IllegalArgumentException(s"Config not found $name"))
      if (DynamicBrokerConfig.isPasswordConfig(name) || name == unknownConfig)
        assertNull(entry.value, s"Password or unknown config returned $entry")
      else
        assertEquals(value, entry.value)
    }
  }

  private def verifyAddListener(listenerName: String, securityProtocol: SecurityProtocol,
                                saslMechanisms: Seq[String]): Unit = {
    addListener(servers, listenerName, securityProtocol, saslMechanisms)
    TestUtils.waitUntilTrue(() => servers.forall(hasListenerMetric(_, listenerName)),
      "Processors not started for new listener")
    if (saslMechanisms.nonEmpty)
      saslMechanisms.foreach { mechanism =>
        verifyListener(securityProtocol, Some(mechanism), s"add-listener-group-$securityProtocol-$mechanism")
      }
    else
      verifyListener(securityProtocol, None, s"add-listener-group-$securityProtocol")
  }

  private def verifyRemoveListener(listenerName: String, securityProtocol: SecurityProtocol,
                                   saslMechanisms: Seq[String]): Unit = {
    val saslMechanism = if (saslMechanisms.isEmpty) "" else saslMechanisms.head
    val producer1 = ProducerBuilder().listenerName(listenerName)
      .securityProtocol(securityProtocol)
      .saslMechanism(saslMechanism)
      .maxRetries(1000)
      .build()
    val consumer1 = ConsumerBuilder(s"remove-listener-group-$securityProtocol")
      .listenerName(listenerName)
      .securityProtocol(securityProtocol)
      .saslMechanism(saslMechanism)
      .autoOffsetReset("latest")
      .build()
    verifyProduceConsume(producer1, consumer1, numRecords = 10, topic)

    val config = servers.head.config
    val existingListenerCount = config.listeners.size
    val listeners = config.listeners
      .filter(e => e.listenerName.value != securityProtocol.name)
      .map(e => s"${e.listenerName.value}://${e.host}:${e.port}")
      .mkString(",")
    val listenerMap = config.listenerSecurityProtocolMap
      .filter { case (listenerName, _) => listenerName.value != securityProtocol.name }
      .map { case (listenerName, protocol) => s"${listenerName.value}:${protocol.name}" }
      .mkString(",")

    val props = fetchBrokerConfigsFromZooKeeper(servers.head)
    val deleteListenerProps = new Properties()
    deleteListenerProps ++= props.asScala.filter(entry => entry._1.startsWith(listenerPrefix(listenerName)))
    TestUtils.incrementalAlterConfigs(servers, adminClients.head, deleteListenerProps, perBrokerConfig = true, opType = OpType.DELETE).all.get

    props.clear()
    props.put(KafkaConfig.ListenersProp, listeners)
    props.put(KafkaConfig.ListenerSecurityProtocolMapProp, listenerMap)
    TestUtils.incrementalAlterConfigs(servers, adminClients.head, props, perBrokerConfig = true).all.get

    TestUtils.waitUntilTrue(() => servers.forall(server => server.config.listeners.size == existingListenerCount - 1),
      "Listeners not updated")
    // Wait until metrics of the listener have been removed to ensure that processors have been shutdown before
    // verifying that connections to the removed listener fail.
    TestUtils.waitUntilTrue(() => !servers.exists(hasListenerMetric(_, listenerName)),
      "Processors not shutdown for removed listener")

    // Test that connections using deleted listener don't work
    val producerFuture = verifyConnectionFailure(producer1)
    val consumerFuture = verifyConnectionFailure(consumer1)

    // Test that other listeners still work
    val topic2 = "testtopic2"
    TestUtils.createTopic(zkClient, topic2, numPartitions, replicationFactor = numServers, servers)
    val producer2 = ProducerBuilder().trustStoreProps(sslProperties1).maxRetries(0).build()
    val consumer2 = ConsumerBuilder(s"remove-listener-group2-$securityProtocol")
      .trustStoreProps(sslProperties1)
      .topic(topic2)
      .autoOffsetReset("latest")
      .build()
    verifyProduceConsume(producer2, consumer2, numRecords = 10, topic2)

    // Verify that producer/consumer using old listener don't work
    verifyTimeout(producerFuture)
    verifyTimeout(consumerFuture)
  }

  private def verifyListener(securityProtocol: SecurityProtocol, saslMechanism: Option[String], groupId: String): Unit = {
    val mechanism = saslMechanism.getOrElse("")
    val retries = 1000 // since it may take time for metadata to be updated on all brokers
    val producer = ProducerBuilder().listenerName(securityProtocol.name)
      .securityProtocol(securityProtocol)
      .saslMechanism(mechanism)
      .maxRetries(retries)
      .build()
    val consumer = ConsumerBuilder(s"add-listener-group-$securityProtocol-$mechanism")
      .listenerName(securityProtocol.name)
      .securityProtocol(securityProtocol)
      .saslMechanism(mechanism)
      .autoOffsetReset("latest")
      .build()
    verifyProduceConsume(producer, consumer, numRecords = 10, topic)
  }

  private def hasListenerMetric(server: KafkaServer, listenerName: String): Boolean = {
    server.socketServer.metrics.metrics.keySet.asScala.exists(_.tags.get("listener") == listenerName)
  }

  private def fetchBrokerConfigsFromZooKeeper(server: KafkaServer): Properties = {
    val props = adminZkClient.fetchEntityConfig(ConfigType.Broker, server.config.brokerId.toString)
    server.config.dynamicConfig.fromPersistentProps(props, perBrokerConfig = true)
  }

  private def awaitInitialPositions(consumer: KafkaConsumer[_, _]): Unit = {
    TestUtils.pollUntilTrue(consumer, () => !consumer.assignment.isEmpty, "Timed out while waiting for assignment")
    consumer.assignment.forEach(consumer.position(_))
  }

  private def clientProps(securityProtocol: SecurityProtocol, saslMechanism: Option[String] = None): Properties = {
    val props = new Properties
    props.put(CommonClientConfigs.SECURITY_PROTOCOL_CONFIG, securityProtocol.name)
    props.put(SSL_ENDPOINT_IDENTIFICATION_ALGORITHM_CONFIG, "HTTPS")
    if (securityProtocol == SecurityProtocol.SASL_PLAINTEXT || securityProtocol == SecurityProtocol.SASL_SSL)
      props ++= kafkaClientSaslProperties(saslMechanism.getOrElse(kafkaClientSaslMechanism), dynamicJaasConfig = true)
    props ++= sslProperties1
    securityProps(props, props.keySet)
  }

  private def createAdminClient(securityProtocol: SecurityProtocol, listenerName: String): Admin = {
    val config = clientProps(securityProtocol)
    val bootstrapServers = TestUtils.bootstrapServers(servers, new ListenerName(listenerName))
    config.put(AdminClientConfig.BOOTSTRAP_SERVERS_CONFIG, bootstrapServers)
    config.put(AdminClientConfig.METADATA_MAX_AGE_CONFIG, "10")
    val adminClient = Admin.create(config)
    adminClients += adminClient
    adminClient
  }

  private def verifyProduceConsume(producer: KafkaProducer[String, String],
                                   consumer: KafkaConsumer[String, String],
                                   numRecords: Int,
                                   topic: String): Unit = {
    val producerRecords = (1 to numRecords).map(i => new ProducerRecord(topic, s"key$i", s"value$i"))
    producerRecords.map(producer.send).map(_.get(10, TimeUnit.SECONDS))
    TestUtils.pollUntilAtLeastNumRecords(consumer, numRecords)
  }

  private def verifyAuthenticationFailure(producer: KafkaProducer[_, _]): Unit = {
    assertThrows(classOf[AuthenticationException], () => producer.partitionsFor(topic))
  }

  private def waitForAuthenticationFailure(producerBuilder: ProducerBuilder): Unit = {
    TestUtils.waitUntilTrue(() => {
      try {
        verifyAuthenticationFailure(producerBuilder.build())
        true
      } catch {
        case e: Error => false
      }
    }, "Did not fail authentication with invalid config")
  }

  private def describeConfig(adminClient: Admin, servers: Seq[KafkaServer] = this.servers): Config = {
    val configResources = servers.map { server =>
      new ConfigResource(ConfigResource.Type.BROKER, server.config.brokerId.toString)
    }
    val describeOptions = new DescribeConfigsOptions().includeSynonyms(true)
    val describeResult = adminClient.describeConfigs(configResources.asJava, describeOptions).all.get
    assertEquals(servers.size, describeResult.values.size)
    val configDescription = describeResult.values.iterator.next
    assertFalse(configDescription.entries.isEmpty, "Configs are empty")
    configDescription
  }

  private def securityProps(srcProps: Properties, propNames: util.Set[_], listenerPrefix: String = ""): Properties = {
    val resultProps = new Properties
    propNames.asScala.filter(srcProps.containsKey).foreach { propName =>
      resultProps.setProperty(s"$listenerPrefix$propName", configValueAsString(srcProps.get(propName)))
    }
    resultProps
  }

  // Creates a new truststore with certificates from the provided stores and returns the properties of the new store
  private def mergeTrustStores(trustStore1Props: Properties, trustStore2Props: Properties): Properties = {

    def load(props: Properties): KeyStore = {
      val ks = KeyStore.getInstance("JKS")
      val password = props.get(SSL_TRUSTSTORE_PASSWORD_CONFIG).asInstanceOf[Password].value
      val in = Files.newInputStream(Paths.get(props.getProperty(SSL_TRUSTSTORE_LOCATION_CONFIG)))
      try {
        ks.load(in, password.toCharArray)
        ks
      } finally {
        in.close()
      }
    }
    val cert1 = load(trustStore1Props).getCertificate("kafka")
    val cert2 = load(trustStore2Props).getCertificate("kafka")
    val certs = Map("kafka1" -> cert1, "kafka2" -> cert2)

    val combinedStorePath = File.createTempFile("truststore", ".jks").getAbsolutePath
    val password = trustStore1Props.get(SSL_TRUSTSTORE_PASSWORD_CONFIG).asInstanceOf[Password]
    TestSslUtils.createTrustStore(combinedStorePath, password, certs.asJava)
    val newStoreProps = new Properties
    newStoreProps.put(SSL_TRUSTSTORE_LOCATION_CONFIG, combinedStorePath)
    newStoreProps.put(SSL_TRUSTSTORE_PASSWORD_CONFIG, password)
    newStoreProps.put(SSL_TRUSTSTORE_TYPE_CONFIG, "JKS")
    newStoreProps
  }

  private def alterSslKeystore(adminClient: Admin, props: Properties, listener: String, expectFailure: Boolean  = false): Unit = {
    val configPrefix = listenerPrefix(listener)
    val newProps = securityProps(props, KEYSTORE_PROPS, configPrefix)
    reconfigureServers(newProps, perBrokerConfig = true,
      (s"$configPrefix$SSL_KEYSTORE_LOCATION_CONFIG", props.getProperty(SSL_KEYSTORE_LOCATION_CONFIG)), expectFailure)
  }

  private def alterSslKeystoreUsingConfigCommand(props: Properties, listener: String): Unit = {
    val configPrefix = listenerPrefix(listener)
    val newProps = securityProps(props, KEYSTORE_PROPS, configPrefix)
    alterConfigsUsingConfigCommand(newProps)
    waitForConfig(s"$configPrefix$SSL_KEYSTORE_LOCATION_CONFIG", props.getProperty(SSL_KEYSTORE_LOCATION_CONFIG))
  }

  private def serverEndpoints(adminClient: Admin): String = {
    val nodes = adminClient.describeCluster().nodes().get
    nodes.asScala.map { node =>
      s"${node.host}:${node.port}"
    }.mkString(",")
  }

  @nowarn("cat=deprecation")
  private def alterAdvertisedListener(adminClient: Admin, externalAdminClient: Admin, oldHost: String, newHost: String): Unit = {
    val configs = servers.map { server =>
      val resource = new ConfigResource(ConfigResource.Type.BROKER, server.config.brokerId.toString)
      val newListeners = server.config.advertisedListeners.map { e =>
        if (e.listenerName.value == SecureExternal)
          s"${e.listenerName.value}://$newHost:${server.boundPort(e.listenerName)}"
        else
          s"${e.listenerName.value}://${e.host}:${server.boundPort(e.listenerName)}"
      }.mkString(",")
      val configEntry = new ConfigEntry(KafkaConfig.AdvertisedListenersProp, newListeners)
      (resource, new Config(Collections.singleton(configEntry)))
    }.toMap.asJava
    adminClient.alterConfigs(configs).all.get
    servers.foreach { server =>
      TestUtils.retry(10000) {
        val externalListener = server.config.advertisedListeners.find(_.listenerName.value == SecureExternal)
          .getOrElse(throw new IllegalStateException("External listener not found"))
        assertEquals(newHost, externalListener.host, "Config not updated")
      }
    }
    val (endpoints, altered) = TestUtils.computeUntilTrue(serverEndpoints(externalAdminClient)) { endpoints =>
      !endpoints.contains(oldHost)
    }
    assertTrue(altered, s"Advertised listener update not propagated by controller: $endpoints")
  }

  @nowarn("cat=deprecation")
  private def alterConfigsOnServer(server: KafkaServer, props: Properties): Unit = {
    val configEntries = props.asScala.map { case (k, v) => new ConfigEntry(k, v) }.toList.asJava
    val newConfig = new Config(configEntries)
    val configs = Map(new ConfigResource(ConfigResource.Type.BROKER, server.config.brokerId.toString) -> newConfig).asJava
    adminClients.head.alterConfigs(configs).all.get
    props.asScala.foreach { case (k, v) => waitForConfigOnServer(server, k, v) }
  }

  @nowarn("cat=deprecation")
  private def alterConfigs(servers: Seq[KafkaServer], adminClient: Admin, props: Properties,
                           perBrokerConfig: Boolean): AlterConfigsResult = {
    val configEntries = props.asScala.map { case (k, v) => new ConfigEntry(k, v) }.toList.asJava
    val newConfig = new Config(configEntries)
    val configs = if (perBrokerConfig) {
      servers.map { server =>
        val resource = new ConfigResource(ConfigResource.Type.BROKER, server.config.brokerId.toString)
        (resource, newConfig)
      }.toMap.asJava
    } else {
      Map(new ConfigResource(ConfigResource.Type.BROKER, "") -> newConfig).asJava
    }
    adminClient.alterConfigs(configs)
  }

  private def reconfigureServers(newProps: Properties, perBrokerConfig: Boolean, aPropToVerify: (String, String), expectFailure: Boolean = false): Unit = {
    val alterResult = alterConfigs(servers, adminClients.head, newProps, perBrokerConfig)
    if (expectFailure) {
      val oldProps = servers.head.config.values.asScala.filter { case (k, _) => newProps.containsKey(k) }
      val brokerResources = if (perBrokerConfig)
        servers.map(server => new ConfigResource(ConfigResource.Type.BROKER, server.config.brokerId.toString))
      else
        Seq(new ConfigResource(ConfigResource.Type.BROKER, ""))
      brokerResources.foreach { brokerResource =>
        val exception = assertThrows(classOf[ExecutionException], () => alterResult.values.get(brokerResource).get)
        assertTrue(exception.getCause.isInstanceOf[InvalidRequestException])
      }
      servers.foreach { server =>
        assertEquals(oldProps, server.config.values.asScala.filter { case (k, _) => newProps.containsKey(k) })
      }
    } else {
      alterResult.all.get
      waitForConfig(aPropToVerify._1, aPropToVerify._2)
    }
  }

  private def configEntry(configDesc: Config, configName: String): ConfigEntry = {
    configDesc.entries.asScala.find(cfg => cfg.name == configName)
      .getOrElse(throw new IllegalStateException(s"Config not found $configName"))
  }

  private def listenerPrefix(name: String): String = new ListenerName(name).configPrefix

  private def configureDynamicKeystoreInZooKeeper(kafkaConfig: KafkaConfig, sslProperties: Properties): Unit = {
    val externalListenerPrefix = listenerPrefix(SecureExternal)
    val sslStoreProps = new Properties
    sslStoreProps ++= securityProps(sslProperties, KEYSTORE_PROPS, externalListenerPrefix)
    sslStoreProps.put(KafkaConfig.PasswordEncoderSecretProp, kafkaConfig.passwordEncoderSecret.map(_.value).orNull)
    zkClient.makeSurePersistentPathExists(ConfigEntityChangeNotificationZNode.path)

    val entityType = ConfigType.Broker
    val entityName = kafkaConfig.brokerId.toString

    val passwordConfigs = sslStoreProps.asScala.keySet.filter(DynamicBrokerConfig.isPasswordConfig)
    val passwordEncoder = createPasswordEncoder(kafkaConfig, kafkaConfig.passwordEncoderSecret)

    if (passwordConfigs.nonEmpty) {
      passwordConfigs.foreach { configName =>
        val encodedValue = passwordEncoder.encode(new Password(sslStoreProps.getProperty(configName)))
        sslStoreProps.setProperty(configName, encodedValue)
      }
    }
    sslStoreProps.remove(KafkaConfig.PasswordEncoderSecretProp)
    adminZkClient.changeConfigs(entityType, entityName, sslStoreProps)

    val brokerProps = adminZkClient.fetchEntityConfig("brokers", kafkaConfig.brokerId.toString)
    assertEquals(4, brokerProps.size)
    assertEquals(sslProperties.get(SSL_KEYSTORE_TYPE_CONFIG),
      brokerProps.getProperty(s"$externalListenerPrefix$SSL_KEYSTORE_TYPE_CONFIG"))
    assertEquals(sslProperties.get(SSL_KEYSTORE_LOCATION_CONFIG),
      brokerProps.getProperty(s"$externalListenerPrefix$SSL_KEYSTORE_LOCATION_CONFIG"))
    assertEquals(sslProperties.get(SSL_KEYSTORE_PASSWORD_CONFIG),
      passwordEncoder.decode(brokerProps.getProperty(s"$externalListenerPrefix$SSL_KEYSTORE_PASSWORD_CONFIG")))
    assertEquals(sslProperties.get(SSL_KEY_PASSWORD_CONFIG),
      passwordEncoder.decode(brokerProps.getProperty(s"$externalListenerPrefix$SSL_KEY_PASSWORD_CONFIG")))
  }

  private def createPasswordEncoder(config: KafkaConfig, secret: Option[Password]): PasswordEncoder = {
    val encoderSecret = secret.getOrElse(throw new IllegalStateException("Password encoder secret not configured"))
    new PasswordEncoder(encoderSecret,
      config.passwordEncoderKeyFactoryAlgorithm,
      config.passwordEncoderCipherAlgorithm,
      config.passwordEncoderKeyLength,
      config.passwordEncoderIterations)
  }

  private def waitForConfig(propName: String, propValue: String, maxWaitMs: Long = 10000): Unit = {
    servers.foreach { server => waitForConfigOnServer(server, propName, propValue, maxWaitMs) }
  }

  private def waitForConfigOnServer(server: KafkaServer, propName: String, propValue: String, maxWaitMs: Long = 10000): Unit = {
    TestUtils.retry(maxWaitMs) {
      assertEquals(propValue, server.config.originals.get(propName))
    }
  }

  private def configureMetricsReporters(reporters: Seq[Class[_]], props: Properties,
                                        perBrokerConfig: Boolean = false): Unit = {
    val reporterStr = reporters.map(_.getName).mkString(",")
    props.put(KafkaConfig.MetricReporterClassesProp, reporterStr)
    reconfigureServers(props, perBrokerConfig, (KafkaConfig.MetricReporterClassesProp, reporterStr))
  }

  private def invalidSslConfigs: Properties = {
    val props = new Properties
    props.put(SSL_KEYSTORE_LOCATION_CONFIG, "invalid/file/path")
    props.put(SSL_KEYSTORE_PASSWORD_CONFIG, new Password("invalid"))
    props.put(SSL_KEY_PASSWORD_CONFIG, new Password("invalid"))
    props.put(SSL_KEYSTORE_TYPE_CONFIG, "PKCS12")
    props
  }

  private def currentThreads: List[String] = {
    Thread.getAllStackTraces.keySet.asScala.toList.map(_.getName)
  }

  private def matchingThreads(threadPrefix: String): List[String] = {
    currentThreads.filter(_.startsWith(threadPrefix))
  }

  private def verifyThreads(threadPrefix: String, countPerBroker: Int, leftOverThreads: Int = 0): Unit = {
    val expectedCount = countPerBroker * servers.size
    val (threads, resized) = TestUtils.computeUntilTrue(matchingThreads(threadPrefix)) { matching =>
      matching.size >= expectedCount &&  matching.size <= expectedCount + leftOverThreads
    }
    assertTrue(resized, s"Invalid threads: expected $expectedCount, got ${threads.size}: $threads")
  }

  private def startProduceConsume(retries: Int, producerClientId: String = "test-producer"): (ProducerThread, ConsumerThread) = {
    val producerThread = new ProducerThread(producerClientId, retries)
    clientThreads += producerThread
    val consumerThread = new ConsumerThread(producerThread)
    clientThreads += consumerThread
    consumerThread.start()
    producerThread.start()
    TestUtils.waitUntilTrue(() => producerThread.sent >= 10, "Messages not sent")
    (producerThread, consumerThread)
  }

  private def stopAndVerifyProduceConsume(producerThread: ProducerThread, consumerThread: ConsumerThread,
                                          mayReceiveDuplicates: Boolean = false): Unit = {
    TestUtils.waitUntilTrue(() => producerThread.sent >= 10, "Messages not sent")
    producerThread.shutdown()
    consumerThread.initiateShutdown()
    consumerThread.awaitShutdown()
    assertEquals(producerThread.lastSent, consumerThread.lastReceived)
    assertEquals(0, consumerThread.missingRecords.size)
    if (!mayReceiveDuplicates)
      assertFalse(consumerThread.duplicates, "Duplicates not expected")
    assertFalse(consumerThread.outOfOrder, "Some messages received out of order")
  }

  private def verifyConnectionFailure(producer: KafkaProducer[String, String]): Future[_] = {
    val executor = Executors.newSingleThreadExecutor
    executors += executor
    val future = executor.submit(new Runnable() {
      def run(): Unit = {
        producer.send(new ProducerRecord(topic, "key", "value")).get
      }
    })
    verifyTimeout(future)
    future
  }

  private def verifyConnectionFailure(consumer: KafkaConsumer[String, String]): Future[_] = {
    val executor = Executors.newSingleThreadExecutor
    executors += executor
    val future = executor.submit(new Runnable() {
      def run(): Unit = {
        consumer.commitSync()
      }
    })
    verifyTimeout(future)
    future
  }

  private def verifyTimeout(future: Future[_]): Unit = {
    assertThrows(classOf[TimeoutException], () => future.get(100, TimeUnit.MILLISECONDS))
  }

  private def configValueAsString(value: Any): String = {
    value match {
      case password: Password => password.value
      case list: util.List[_] => list.asScala.map(_.toString).mkString(",")
      case _ => value.toString
    }
  }

  private def addListenerPropsSsl(listenerName: String, props: Properties): Unit = {
    props ++= securityProps(sslProperties1, KEYSTORE_PROPS, listenerPrefix(listenerName))
    props ++= securityProps(sslProperties1, TRUSTSTORE_PROPS, listenerPrefix(listenerName))
  }

  private def addListenerPropsSasl(listener: String, mechanisms: Seq[String], props: Properties): Unit = {
    val listenerName = new ListenerName(listener)
    val prefix = listenerName.configPrefix
    props.put(prefix + KafkaConfig.SaslEnabledMechanismsProp, mechanisms.mkString(","))
    props.put(prefix + KafkaConfig.SaslKerberosServiceNameProp, "kafka")
    mechanisms.foreach { mechanism =>
      val jaasSection = jaasSections(Seq(mechanism), None, KafkaSasl, "").head
      val jaasConfig = jaasSection.modules.head.toString
      props.put(listenerName.saslMechanismConfigPrefix(mechanism) + KafkaConfig.SaslJaasConfigProp, jaasConfig)
    }
  }

  private def alterConfigsUsingConfigCommand(props: Properties): Unit = {
    val propsFile = TestUtils.tempFile()
    val propsWriter = new FileWriter(propsFile)
    try {
      clientProps(SecurityProtocol.SSL).forEach {
        case (k, v) => propsWriter.write(s"$k=$v\n")
      }
    } finally {
      propsWriter.close()
    }

    servers.foreach { server =>
      val args = Array("--bootstrap-server", TestUtils.bootstrapServers(servers, new ListenerName(SecureInternal)),
        "--command-config", propsFile.getAbsolutePath,
        "--alter", "--add-config", props.asScala.map { case (k, v) => s"$k=$v" }.mkString(","),
        "--entity-type", "brokers",
        "--entity-name", server.config.brokerId.toString)
      ConfigCommand.main(args)
    }
  }

  private abstract class ClientBuilder[T]() {
    protected var _bootstrapServers: Option[String] = None
    protected var _listenerName = SecureExternal
    protected var _securityProtocol = SecurityProtocol.SASL_SSL
    protected var _saslMechanism = kafkaClientSaslMechanism
    protected var _clientId = "test-client"
    protected val _propsOverride: Properties = new Properties

    def bootstrapServers(bootstrap: String): this.type = { _bootstrapServers = Some(bootstrap); this }
    def listenerName(listener: String): this.type = { _listenerName = listener; this }
    def securityProtocol(protocol: SecurityProtocol): this.type = { _securityProtocol = protocol; this }
    def saslMechanism(mechanism: String): this.type = { _saslMechanism = mechanism; this }
    def clientId(id: String): this.type = { _clientId = id; this }
    def keyStoreProps(props: Properties): this.type = { _propsOverride ++= securityProps(props, KEYSTORE_PROPS); this }
    def trustStoreProps(props: Properties): this.type = { _propsOverride ++= securityProps(props, TRUSTSTORE_PROPS); this }

    def bootstrapServers: String =
      _bootstrapServers.getOrElse(TestUtils.bootstrapServers(servers, new ListenerName(_listenerName)))

    def propsOverride: Properties = {
      val props = clientProps(_securityProtocol, Some(_saslMechanism))
      props.put(CommonClientConfigs.CLIENT_ID_CONFIG, _clientId)
      props ++= _propsOverride
      props
    }

    def build(): T
  }

  private case class ProducerBuilder() extends ClientBuilder[KafkaProducer[String, String]] {
    private var _retries = Int.MaxValue
    private var _acks = -1
    private var _requestTimeoutMs = 30000
    private var _deliveryTimeoutMs = 30000

    def maxRetries(retries: Int): ProducerBuilder = { _retries = retries; this }
    def acks(acks: Int): ProducerBuilder = { _acks = acks; this }
    def requestTimeoutMs(timeoutMs: Int): ProducerBuilder = { _requestTimeoutMs = timeoutMs; this }
    def deliveryTimeoutMs(timeoutMs: Int): ProducerBuilder = { _deliveryTimeoutMs= timeoutMs; this }

    override def build(): KafkaProducer[String, String] = {
      val producerProps = propsOverride
      producerProps.put(ProducerConfig.BOOTSTRAP_SERVERS_CONFIG, bootstrapServers)
      producerProps.put(ProducerConfig.ACKS_CONFIG, _acks.toString)
      producerProps.put(ProducerConfig.RETRIES_CONFIG, _retries.toString)
      producerProps.put(ProducerConfig.DELIVERY_TIMEOUT_MS_CONFIG, _deliveryTimeoutMs.toString)
      producerProps.put(ProducerConfig.REQUEST_TIMEOUT_MS_CONFIG, _requestTimeoutMs.toString)

      val producer = new KafkaProducer[String, String](producerProps, new StringSerializer, new StringSerializer)
      producers += producer
      producer
    }
  }

  private case class ConsumerBuilder(group: String) extends ClientBuilder[KafkaConsumer[String, String]] {
    private var _autoOffsetReset = "earliest"
    private var _enableAutoCommit = false
    private var _topic = DynamicBrokerReconfigurationTest.this.topic

    def autoOffsetReset(reset: String): ConsumerBuilder = { _autoOffsetReset = reset; this }
    def enableAutoCommit(enable: Boolean): ConsumerBuilder = { _enableAutoCommit = enable; this }
    def topic(topic: String): ConsumerBuilder = { _topic = topic; this }

    override def build(): KafkaConsumer[String, String] = {
      val consumerProps = propsOverride
      consumerProps.put(ConsumerConfig.BOOTSTRAP_SERVERS_CONFIG, bootstrapServers)
      consumerProps.put(ConsumerConfig.AUTO_OFFSET_RESET_CONFIG, _autoOffsetReset)
      consumerProps.put(ConsumerConfig.GROUP_ID_CONFIG, group)
      consumerProps.put(ConsumerConfig.ENABLE_AUTO_COMMIT_CONFIG, _enableAutoCommit.toString)

      val consumer = new KafkaConsumer[String, String](consumerProps, new StringDeserializer, new StringDeserializer)
      consumers += consumer

      consumer.subscribe(Collections.singleton(_topic))
      if (_autoOffsetReset == "latest")
        awaitInitialPositions(consumer)
      consumer
    }
  }

  private class ProducerThread(clientId: String, retries: Int)
    extends ShutdownableThread(clientId, isInterruptible = false) {

    private val producer = ProducerBuilder().maxRetries(retries).clientId(clientId).build()
    val lastSent = new ConcurrentHashMap[Int, Int]()
    @volatile var sent = 0
    override def doWork(): Unit = {
      try {
        while (isRunning) {
          val key = sent.toString
          val partition = sent % numPartitions
          val record = new ProducerRecord(topic, partition, key, s"value$sent")
          producer.send(record).get(10, TimeUnit.SECONDS)
          lastSent.put(partition, sent)
          sent += 1
        }
      } finally {
        producer.close()
      }
    }
  }

  private class ConsumerThread(producerThread: ProducerThread) extends ShutdownableThread("test-consumer", isInterruptible = false) {
    private val consumer = ConsumerBuilder("group1").enableAutoCommit(true).build()
    val lastReceived = new ConcurrentHashMap[Int, Int]()
    val missingRecords = new ConcurrentLinkedQueue[Int]()
    @volatile var outOfOrder = false
    @volatile var duplicates = false
    @volatile var lastBatch: ConsumerRecords[String, String] = _
    @volatile private var endTimeMs = Long.MaxValue
    @volatile var received = 0
    override def doWork(): Unit = {
      try {
        while (isRunning || (lastReceived != producerThread.lastSent && System.currentTimeMillis < endTimeMs)) {
          val records = consumer.poll(Duration.ofMillis(50L))
          received += records.count
          if (!records.isEmpty) {
            lastBatch = records
            records.partitions.forEach { tp =>
              val partition = tp.partition
              records.records(tp).asScala.map(_.key.toInt).foreach { key =>
                val prevKey = lastReceived.asScala.getOrElse(partition, partition - numPartitions)
                val expectedKey = prevKey + numPartitions
                if (key < prevKey)
                  outOfOrder = true
                else if (key == prevKey)
                  duplicates = true
                else {
                  for (i <- expectedKey until key by numPartitions)
                    missingRecords.add(i)
                }
                lastReceived.put(partition, key)
                missingRecords.remove(key)
              }
            }
          }
        }
      } finally {
        consumer.close()
      }
    }

    override def initiateShutdown(): Boolean = {
      endTimeMs = System.currentTimeMillis + 10 * 1000
      super.initiateShutdown()
    }

    def waitForMatchingRecords(predicate: ConsumerRecord[String, String] => Boolean): Unit = {
      TestUtils.waitUntilTrue(() => {
        val records = lastBatch
        if (records == null || records.isEmpty)
          false
        else
          records.asScala.toList.exists(predicate)
      }, "Received records did not match")
    }
  }
}

object TestMetricsReporter {
  val PollingIntervalProp = "polling.interval"
  val testReporters = new ConcurrentLinkedQueue[TestMetricsReporter]()
  val configuredBrokers = mutable.Set[Int]()

  def waitForReporters(count: Int): List[TestMetricsReporter] = {
    TestUtils.waitUntilTrue(() => testReporters.size == count, msg = "Metrics reporters not created")

    val reporters = testReporters.asScala.toList
    TestUtils.waitUntilTrue(() => reporters.forall(_.configureCount == 1), msg = "Metrics reporters not configured")
    reporters
  }
}

class TestMetricsReporter extends MetricsReporter with Reconfigurable with Closeable with ClusterResourceListener {
  import TestMetricsReporter._
  val kafkaMetrics = ArrayBuffer[KafkaMetric]()
  @volatile var initializeCount = 0
  @volatile var configureCount = 0
  @volatile var reconfigureCount = 0
  @volatile var closeCount = 0
  @volatile var clusterUpdateCount = 0
  @volatile var pollingInterval: Int = -1
  testReporters.add(this)

  override def init(metrics: util.List[KafkaMetric]): Unit = {
    kafkaMetrics ++= metrics.asScala
    initializeCount += 1
  }

  override def configure(configs: util.Map[String, _]): Unit = {
    configuredBrokers += configs.get(KafkaConfig.BrokerIdProp).toString.toInt
    configureCount += 1
    pollingInterval = configs.get(PollingIntervalProp).toString.toInt
  }

  override def metricChange(metric: KafkaMetric): Unit = {
  }

  override def metricRemoval(metric: KafkaMetric): Unit = {
    kafkaMetrics -= metric
  }

  override def onUpdate(clusterResource: ClusterResource): Unit = {
    assertNotNull(clusterResource.clusterId, "Cluster id not set")
    clusterUpdateCount += 1
  }

  override def reconfigurableConfigs(): util.Set[String] = {
    Set(PollingIntervalProp).asJava
  }

  override def validateReconfiguration(configs: util.Map[String, _]): Unit = {
    val pollingInterval = configs.get(PollingIntervalProp).toString.toInt
    if (pollingInterval <= 0)
      throw new ConfigException(s"Invalid polling interval $pollingInterval")
  }

  override def reconfigure(configs: util.Map[String, _]): Unit = {
    reconfigureCount += 1
    pollingInterval = configs.get(PollingIntervalProp).toString.toInt
  }

  override def close(): Unit = {
    closeCount += 1
  }

  def verifyState(reconfigureCount: Int, deleteCount: Int, pollingInterval: Int): Unit = {
    assertEquals(1, initializeCount)
    assertEquals(1, configureCount)
    assertEquals(reconfigureCount, this.reconfigureCount)
    assertEquals(deleteCount, closeCount)
    assertEquals(1, clusterUpdateCount)
    assertEquals(pollingInterval, this.pollingInterval)
  }

  def verifyMetricValue(name: String, group: String): Unit = {
    val matchingMetrics = kafkaMetrics.filter(metric => metric.metricName.name == name && metric.metricName.group == group)
    assertTrue(matchingMetrics.nonEmpty, "Metric not found")
    val total = matchingMetrics.foldLeft(0.0)((total, metric) => total + metric.metricValue.asInstanceOf[Double])
    assertTrue(total > 0.0, "Invalid metric value")
  }
}


class MockFileConfigProvider extends FileConfigProvider {
  @throws(classOf[IOException])
  override def reader(path: String): Reader = {
    new StringReader("key=testKey\npassword=ServerPassword\ninterval=1000\nupdinterval=2000\nstoretype=JKS");
  }
}<|MERGE_RESOLUTION|>--- conflicted
+++ resolved
@@ -584,11 +584,7 @@
     }
 
     // Verify that configs of existing logs have been updated
-<<<<<<< HEAD
-    val newLogConfig = LogConfig(KafkaBroker.copyKafkaConfigToLog(servers.head.config))
-=======
     val newLogConfig = LogConfig(LogConfig.extractLogConfigMap(servers.head.config))
->>>>>>> 61431f5b
     TestUtils.waitUntilTrue(() => servers.head.logManager.currentDefaultConfig == newLogConfig,
       "Config not updated in LogManager")
 

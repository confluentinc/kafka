/**
 * Licensed to the Apache Software Foundation (ASF) under one or more
 * contributor license agreements.  See the NOTICE file distributed with
 * this work for additional information regarding copyright ownership.
 * The ASF licenses this file to You under the Apache License, Version 2.0
 * (the "License"); you may not use this file except in compliance with
 * the License.  You may obtain a copy of the License at
 *
 *    http://www.apache.org/licenses/LICENSE-2.0
 *
 * Unless required by applicable law or agreed to in writing, software
 * distributed under the License is distributed on an "AS IS" BASIS,
 * WITHOUT WARRANTIES OR CONDITIONS OF ANY KIND, either express or implied.
 * See the License for the specific language governing permissions and
 * limitations under the License.
 */

package kafka.api

import java.time.Duration
import org.apache.kafka.clients.consumer.{Consumer, ConsumerConfig, KafkaConsumer, KafkaShareConsumer, ShareConsumer}
import kafka.utils.TestUtils
import kafka.utils.Implicits._

import java.util.Properties
import org.apache.kafka.clients.producer.{KafkaProducer, ProducerConfig}
import kafka.server.KafkaConfig
import kafka.integration.KafkaServerTestHarness
import org.apache.kafka.clients.admin.{Admin, AdminClientConfig}
import org.apache.kafka.common.network.{ListenerName, Mode}
import org.apache.kafka.common.serialization.{ByteArrayDeserializer, ByteArraySerializer, Deserializer, Serializer}
import org.junit.jupiter.api.{AfterEach, BeforeEach, TestInfo}

import scala.collection.mutable
import scala.collection.Seq

/**
 * A helper class for writing integration tests that involve producers, consumers, and servers
 */
abstract class IntegrationTestHarness extends KafkaServerTestHarness {
  protected def brokerCount: Int
  protected def logDirCount: Int = 1

  val producerConfig = new Properties
  val consumerConfig = new Properties
  val adminClientConfig = new Properties
  val superuserClientConfig = new Properties
  val serverConfig = new Properties
  val controllerConfig = new Properties

  private val consumers = mutable.Buffer[Consumer[_, _]]()
  private val shareConsumers = mutable.Buffer[ShareConsumer[_, _]]()
  private val producers = mutable.Buffer[KafkaProducer[_, _]]()
  private val adminClients = mutable.Buffer[Admin]()

  protected def interBrokerListenerName: ListenerName = listenerName

  protected def modifyConfigs(props: Seq[Properties]): Unit = {
    props.foreach(_ ++= serverConfig)
  }

  override def generateConfigs: Seq[KafkaConfig] = {

    val cfgs = TestUtils.createBrokerConfigs(brokerCount, zkConnectOrNull, interBrokerSecurityProtocol = Some(securityProtocol),
      trustStoreFile = trustStoreFile, saslProperties = serverSaslProperties, logDirCount = logDirCount)
    configureListeners(cfgs)
    modifyConfigs(cfgs)
    if (isZkMigrationTest()) {
      cfgs.foreach(_.setProperty(KafkaConfig.MigrationEnabledProp, "true"))
    }
    if (isNewGroupCoordinatorEnabled()) {
      cfgs.foreach(_.setProperty(KafkaConfig.NewGroupCoordinatorEnableProp, "true"))
    }
<<<<<<< HEAD

    if(isKRaftTest()) {
      cfgs.foreach(_.setProperty(KafkaConfig.MetadataLogDirProp, TestUtils.tempDir().getAbsolutePath))
    }

=======
    if (isShareGroupEnabled()) {
      cfgs.foreach(_.setProperty(KafkaConfig.ShareGroupEnableProp, "true"))
      cfgs.foreach(_.setProperty(KafkaConfig.GroupCoordinatorRebalanceProtocolsProp, "classic,consumer"))
      cfgs.foreach(_.setProperty(KafkaConfig.UnstableApiVersionsEnableProp, "true"))
    }
>>>>>>> 1edff38e
    insertControllerListenersIfNeeded(cfgs)
    cfgs.map(KafkaConfig.fromProps)
  }

  override protected def kraftControllerConfigs(): Seq[Properties] = {
    Seq(controllerConfig)
  }

  protected def configureListeners(props: Seq[Properties]): Unit = {
    props.foreach { config =>
      config.remove(KafkaConfig.InterBrokerSecurityProtocolProp)
      config.setProperty(KafkaConfig.InterBrokerListenerNameProp, interBrokerListenerName.value)

      val listenerNames = Set(listenerName, interBrokerListenerName)
      val listeners = listenerNames.map(listenerName => s"${listenerName.value}://localhost:${TestUtils.RandomPort}").mkString(",")
      val listenerSecurityMap = listenerNames.map(listenerName => s"${listenerName.value}:${securityProtocol.name}").mkString(",")

      config.setProperty(KafkaConfig.ListenersProp, listeners)
      config.setProperty(KafkaConfig.AdvertisedListenersProp, listeners)
      config.setProperty(KafkaConfig.ListenerSecurityProtocolMapProp, listenerSecurityMap)
    }
  }

  private def insertControllerListenersIfNeeded(props: Seq[Properties]): Unit = {
    if (isKRaftTest()) {
      props.foreach { config =>
        // Add a security protocol for the controller endpoints, if one is not already set.
        val securityPairs = config.getProperty(KafkaConfig.ListenerSecurityProtocolMapProp, "").split(",")
        val toAdd = config.getProperty(KafkaConfig.ControllerListenerNamesProp, "").split(",").filter{
          case e => !securityPairs.exists(_.startsWith(s"${e}:"))
        }
        if (toAdd.nonEmpty) {
          config.setProperty(KafkaConfig.ListenerSecurityProtocolMapProp, (securityPairs ++
            toAdd.map(e => s"${e}:${controllerListenerSecurityProtocol.toString}")).mkString(","))
        }
      }
    }
  }

  @BeforeEach
  override def setUp(testInfo: TestInfo): Unit = {
    doSetup(testInfo, createOffsetsTopic = true)
  }

  /*
   * The superuser by default is set up the same as the admin.
   * Some tests need a separate principal for superuser operations.
   * These tests may need to override the config before creating the offset topic.
   */
  protected def doSuperuserSetup(testInfo: TestInfo): Unit = {
    superuserClientConfig.put(AdminClientConfig.BOOTSTRAP_SERVERS_CONFIG, bootstrapServers())
  }

  def doSetup(testInfo: TestInfo,
              createOffsetsTopic: Boolean): Unit = {
    // Generate client security properties before starting the brokers in case certs are needed
    producerConfig ++= clientSecurityProps("producer")
    consumerConfig ++= clientSecurityProps("consumer")
    adminClientConfig ++= clientSecurityProps("adminClient")
    superuserClientConfig ++= superuserSecurityProps("superuserClient")

    super.setUp(testInfo)

    producerConfig.put(ProducerConfig.BOOTSTRAP_SERVERS_CONFIG, bootstrapServers())
    producerConfig.putIfAbsent(ProducerConfig.ACKS_CONFIG, "-1")
    producerConfig.putIfAbsent(ProducerConfig.KEY_SERIALIZER_CLASS_CONFIG, classOf[ByteArraySerializer].getName)
    producerConfig.putIfAbsent(ProducerConfig.VALUE_SERIALIZER_CLASS_CONFIG, classOf[ByteArraySerializer].getName)

    consumerConfig.put(ConsumerConfig.BOOTSTRAP_SERVERS_CONFIG, bootstrapServers())
    consumerConfig.putIfAbsent(ConsumerConfig.AUTO_OFFSET_RESET_CONFIG, "earliest")
    consumerConfig.putIfAbsent(ConsumerConfig.GROUP_ID_CONFIG, "group")
    consumerConfig.putIfAbsent(ConsumerConfig.KEY_DESERIALIZER_CLASS_CONFIG, classOf[ByteArrayDeserializer].getName)
    consumerConfig.putIfAbsent(ConsumerConfig.VALUE_DESERIALIZER_CLASS_CONFIG, classOf[ByteArrayDeserializer].getName)
    maybeGroupProtocolSpecified(testInfo).map(groupProtocol => consumerConfig.putIfAbsent(ConsumerConfig.GROUP_PROTOCOL_CONFIG, groupProtocol.name))

    adminClientConfig.put(AdminClientConfig.BOOTSTRAP_SERVERS_CONFIG, bootstrapServers())

    doSuperuserSetup(testInfo)

    if (createOffsetsTopic) {
      super.createOffsetsTopic(listenerName, superuserClientConfig)
    }
  }

  def clientSecurityProps(certAlias: String): Properties = {
    TestUtils.securityConfigs(Mode.CLIENT, securityProtocol, trustStoreFile, certAlias, TestUtils.SslCertificateCn,
      clientSaslProperties)
  }

  def superuserSecurityProps(certAlias: String): Properties = {
    clientSecurityProps(certAlias)
  }

  def createProducer[K, V](keySerializer: Serializer[K] = new ByteArraySerializer,
                           valueSerializer: Serializer[V] = new ByteArraySerializer,
                           configOverrides: Properties = new Properties): KafkaProducer[K, V] = {
    val props = new Properties
    props ++= producerConfig
    props ++= configOverrides
    val producer = new KafkaProducer[K, V](props, keySerializer, valueSerializer)
    producers += producer
    producer
  }

  def createConsumer[K, V](keyDeserializer: Deserializer[K] = new ByteArrayDeserializer,
                           valueDeserializer: Deserializer[V] = new ByteArrayDeserializer,
                           configOverrides: Properties = new Properties,
                           configsToRemove: List[String] = List()): Consumer[K, V] = {
    val props = new Properties
    props ++= consumerConfig
    props ++= configOverrides
    configsToRemove.foreach(props.remove(_))
    val consumer = new KafkaConsumer[K, V](props, keyDeserializer, valueDeserializer)
    consumers += consumer
    consumer
  }

  def createShareConsumer[K, V](keyDeserializer: Deserializer[K] = new ByteArrayDeserializer,
                           valueDeserializer: Deserializer[V] = new ByteArrayDeserializer,
                           configOverrides: Properties = new Properties,
                           configsToRemove: List[String] = List()): KafkaShareConsumer[K, V] = {
    val props = new Properties
    props ++= consumerConfig
    props ++= configOverrides
    configsToRemove.foreach(props.remove(_))
    val consumer = new KafkaShareConsumer[K, V](props, keyDeserializer, valueDeserializer)
    shareConsumers += consumer
    consumer
  }

  def createAdminClient(
    listenerName: ListenerName = listenerName,
    configOverrides: Properties = new Properties
  ): Admin = {
    val props = new Properties
    props ++= adminClientConfig
    props ++= configOverrides
    val admin = TestUtils.createAdminClient(brokers, listenerName, props)
    adminClients += admin
    admin
  }

  def createSuperuserAdminClient(
    listenerName: ListenerName = listenerName,
    configOverrides: Properties = new Properties
  ): Admin = {
    val props = new Properties
    props ++= superuserClientConfig
    props ++= configOverrides
    val admin = TestUtils.createAdminClient(brokers, listenerName, props)
    adminClients += admin
    admin
  }

  @AfterEach
  override def tearDown(): Unit = {
    producers.foreach(_.close(Duration.ZERO))
    consumers.foreach(_.wakeup())
    consumers.foreach(_.close(Duration.ZERO))
    shareConsumers.foreach(_.wakeup())
    shareConsumers.foreach(_.close(Duration.ZERO))
    adminClients.foreach(_.close(Duration.ZERO))

    producers.clear()
    consumers.clear()
    shareConsumers.clear()
    adminClients.clear()

    super.tearDown()
  }

}<|MERGE_RESOLUTION|>--- conflicted
+++ resolved
@@ -71,19 +71,17 @@
     if (isNewGroupCoordinatorEnabled()) {
       cfgs.foreach(_.setProperty(KafkaConfig.NewGroupCoordinatorEnableProp, "true"))
     }
-<<<<<<< HEAD
 
     if(isKRaftTest()) {
       cfgs.foreach(_.setProperty(KafkaConfig.MetadataLogDirProp, TestUtils.tempDir().getAbsolutePath))
     }
 
-=======
     if (isShareGroupEnabled()) {
       cfgs.foreach(_.setProperty(KafkaConfig.ShareGroupEnableProp, "true"))
       cfgs.foreach(_.setProperty(KafkaConfig.GroupCoordinatorRebalanceProtocolsProp, "classic,consumer"))
       cfgs.foreach(_.setProperty(KafkaConfig.UnstableApiVersionsEnableProp, "true"))
     }
->>>>>>> 1edff38e
+
     insertControllerListenersIfNeeded(cfgs)
     cfgs.map(KafkaConfig.fromProps)
   }

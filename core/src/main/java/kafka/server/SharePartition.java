/*
 * Licensed to the Apache Software Foundation (ASF) under one or more
 * contributor license agreements. See the NOTICE file distributed with
 * this work for additional information regarding copyright ownership.
 * The ASF licenses this file to You under the Apache License, Version 2.0
 * (the "License"); you may not use this file except in compliance with
 * the License. You may obtain a copy of the License at
 *
 *    http://www.apache.org/licenses/LICENSE-2.0
 *
 * Unless required by applicable law or agreed to in writing, software
 * distributed under the License is distributed on an "AS IS" BASIS,
 * WITHOUT WARRANTIES OR CONDITIONS OF ANY KIND, either express or implied.
 * See the License for the specific language governing permissions and
 * limitations under the License.
 */
package kafka.server;

<<<<<<< HEAD
import org.apache.kafka.common.errors.InvalidRecordStateException;
import org.apache.kafka.common.protocol.Errors;
=======
import org.apache.kafka.clients.consumer.AcknowledgeType;
import org.apache.kafka.common.record.RecordBatch;
>>>>>>> 6a337e36
import org.apache.kafka.storage.internals.log.FetchPartitionData;
import org.slf4j.Logger;
import org.slf4j.LoggerFactory;

import java.util.ArrayList;
import java.util.Collections;
import java.util.List;
import java.util.NavigableMap;
import java.util.Objects;
import java.util.Optional;
import java.util.concurrent.CompletableFuture;
import java.util.concurrent.ConcurrentSkipListMap;

/**
 * The SharePartition is used to track the state of a partition that is shared between multiple
 * consumers. The class maintains the state of the records that have been fetched from the leader
 * and are in-flight.
 */
public class SharePartition {

    private final static Logger log = LoggerFactory.getLogger(SharePartition.class);

<<<<<<< HEAD
  public void update(FetchPartitionData fetchPartitionData) {
      fetchPartitionData.records.batches().forEach(batch -> {
        BatchRecord batchRecord = new BatchRecord(batch.baseOffset(), batch.lastOffset());
        cachedState.put(batchRecord, new InFlightRecord(RecordState.ACQUIRED));
      });
      // As we currently only fetch from the leader, the last stable offset should be preferred over
      // the high watermark as high watermark tracks the end of the log as known by the follower.
      nextFetchOffset = fetchPartitionData.lastStableOffset.isPresent() ?
          fetchPartitionData.lastStableOffset.getAsLong() : fetchPartitionData.highWatermark;
  }

  public Errors acknowledge(List<AcknowledgementBatch> acknowledgementBatch) throws InvalidRecordStateException {
    log.debug("Acknowledgement batch request for share partition: " + acknowledgementBatch);
    // TODO: Implement the logic to handle the acknowledgement batch request.
    throw new UnsupportedOperationException("Not implemented yet");
  }
=======
    /**
     * The RecordState is used to track the state of a record that has been fetched from the leader.
     * The state of the records determines if the records should be re-delivered, move the next fetch
     * offset, or be state persisted to disk.
     */
    public enum RecordState {
        AVAILABLE ((byte) 0),
        ACQUIRED ((byte) 1),
        ACKNOWLEDGED ((byte) 2),
        ARCHIVED ((byte) 3);
>>>>>>> 6a337e36

        public final byte id;

        RecordState(byte id) {
            this.id = id;
        }

        public static RecordState forId(byte id) {
            switch (id) {
                case 0:
                    return AVAILABLE;
                case 1:
                    return ACQUIRED;
                case 2:
                    return ACKNOWLEDGED;
                case 3:
                    return ARCHIVED;
                default:
                    throw new IllegalArgumentException("Unknown record state id: " + id);
            }
        }
    }

    /**
     * The in-flight record is used to track the state of a record that has been fetched from the
     * leader. The state of the record is used to determine if the record should be re-fetched or if it
     * can be acknowledged or archived. Once share partition start offset is moved then the in-flight
     * records prior to the start offset are removed from the cache.
     */
    private final NavigableMap<Long, InFlightFetchBatch> cachedState;

    /**
     * The max in-flight messages is used to limit the number of records that can be in-flight at any
     * given time. The max in-flight messages is used to prevent the consumer from fetching too many
     * records from the leader and running out of memory.
     */
    private int maxInFlightMessages;

    /**
     * The max delivery count is used to limit the number of times a record can be delivered to the
     * consumer. The max delivery count is used to prevent the consumer re-delivering the same record
     * indefinitely.
     */
    private int maxDeliveryCount;

    private long nextFetchOffset = 0;

    SharePartition(int maxInFlightMessages, int maxDeliveryCount) {
        this.maxInFlightMessages = maxInFlightMessages;
        this.maxDeliveryCount = maxDeliveryCount;
        this.cachedState = new ConcurrentSkipListMap<>();
        // TODO: Just a placeholder for now.
        assert this.maxInFlightMessages > 0;
        assert this.maxDeliveryCount > 0;
    }

    public long nextFetchOffset() {
        return nextFetchOffset;
    }
    public void update(String memberId, FetchPartitionData fetchPartitionData) {
        synchronized (this) {
            long next = nextFetchOffset;
            for (RecordBatch batch : fetchPartitionData.records.batches()) {
                cachedState.put(batch.baseOffset(), new InFlightFetchBatch(memberId, batch.baseOffset(),
                    batch.lastOffset(), RecordState.ACQUIRED));
                next = batch.nextOffset();
            }
            nextFetchOffset = next;
        }
    }

    public CompletableFuture<Optional<Throwable>> acknowledge(String memberId, List<AcknowledgementBatch> acknowledgementBatch) {
        log.debug("Acknowledgement batch request for share partition: " + acknowledgementBatch);
        throw new UnsupportedOperationException("Not implemented yet");
    }

    static class BatchRecord implements Comparable<BatchRecord> {
        private final long baseOffset;
        private final long lastOffset;

        public BatchRecord(long baseOffset, long lastOffset) {
            this.baseOffset = baseOffset;
            this.lastOffset = lastOffset;
        }

        public long baseOffset() {
            return baseOffset;
        }

        public long lastOffset() {
            return lastOffset;
        }

        @Override
        public int hashCode() {
            return Objects.hash(baseOffset, lastOffset);
        }

        @Override
        public boolean equals(Object obj) {
            if (this == obj) {
                return true;
            }
            if (obj == null) {
                return false;
            }
            if (getClass() != obj.getClass()) {
                return false;
            }
            BatchRecord other = (BatchRecord) obj;
            return baseOffset == other.baseOffset && lastOffset == other.lastOffset;
        }

        public String toString() {
            return "BatchRecord(" +
                " baseOffset=" + baseOffset +
                ", lastOffset=" + lastOffset +
                ")";
        }

        @Override
        public int compareTo(BatchRecord o) {
            int res = Long.compare(this.baseOffset, o.baseOffset);
            if (res != 0) {
                return res;
            }
            return Long.compare(this.lastOffset, o.lastOffset);
        }
    }

  static class InFlightFetchBatch {

      // The member id of the client that is fetching the record.
      private final String memberId;
      // The offset of the first record in the batch that is fetched from the log.
      private final long startOffset;
      // The last offset of the batch that is fetched from the log.
      private final long lastOffset;

      // Must be null for most of the records hence lazily-initialize. Should hold the gap offsets for
      // the batch that are reported by the client.
      private List<Long> gapOffsets;

      // The state of the fetch batch records. If the subset records are present then the state is
      // derived from the subset records.
      private RecordState state;
      // The number of times the records has been delivered to the client. If the subset records are
      // present then the delivery count is derived from the subset records.
      private int deliveryCount;

      public InFlightFetchBatch(String memberId, long startOffset, long lastOffset, RecordState state) {
          this(memberId, startOffset, lastOffset, state, 0);
      }

      public InFlightFetchBatch(String memberId, long startOffset, long lastOffset, RecordState state, int deliveryCount) {
          this.memberId = memberId;
          this.startOffset = startOffset;
          this.lastOffset = lastOffset;
          this.state = state;
          this.deliveryCount = deliveryCount;
      }

      public String memberId() {
          return memberId;
      }

      public long startOffset() {
          return startOffset;
      }

      public long lastOffset() {
          return lastOffset;
      }

      public RecordState messageState() {
          return state;
      }

      public int deliveryCount() {
          return deliveryCount;
      }

      public List<Long> gapOffsets() {
          return gapOffsets;
      }

      public void setMessageState(RecordState newState, boolean incrementDeliveryCount) {
          state = newState;
          if (incrementDeliveryCount) {
              deliveryCount++;
          }
      }

      public void addGapOffsets(List<Long> gapOffsets) {
          if (this.gapOffsets == null) {
              this.gapOffsets = new ArrayList<>(gapOffsets);
          } else {
              this.gapOffsets.addAll(gapOffsets);
              // Maintain the order of the gap offsets as out of band acknowledgements can be received.
              Collections.sort(this.gapOffsets);
          }
      }

      @Override
      public String toString() {
          return "InFlightFetchBatch(" +
              " memberId=" + memberId +
              ", startOffset=" + startOffset +
              ", lastOffset=" + lastOffset +
              ", state=" + state.toString() +
              ", deliveryCount=" + ((deliveryCount == 0) ? "" : ("(" + deliveryCount + ")")) +
              ", gapOffsets=" + ((gapOffsets == null) ? "" : gapOffsets) +
              ")";
      }
  }

  static class AcknowledgementBatch {

      private final long baseOffset;
      private final long lastOffset;
      private final List<Long> gapOffsets;
      private final AcknowledgeType acknowledgeType;

      public AcknowledgementBatch(long baseOffset, long lastOffset, List<Long> gapOffsets, AcknowledgeType acknowledgeType) {
          this.baseOffset = baseOffset;
          this.lastOffset = lastOffset;
          this.gapOffsets = gapOffsets;
          this.acknowledgeType = acknowledgeType;
      }

      @Override
      public String toString() {
          return "AcknowledgementBatch(" +
              " baseOffset=" + baseOffset +
              ", lastOffset=" + lastOffset +
              ", gapOffsets=" + gapOffsets +
              ", acknowledgeType=" + acknowledgeType +
              ")";
      }
  }
}<|MERGE_RESOLUTION|>--- conflicted
+++ resolved
@@ -16,13 +16,10 @@
  */
 package kafka.server;
 
-<<<<<<< HEAD
 import org.apache.kafka.common.errors.InvalidRecordStateException;
 import org.apache.kafka.common.protocol.Errors;
-=======
 import org.apache.kafka.clients.consumer.AcknowledgeType;
 import org.apache.kafka.common.record.RecordBatch;
->>>>>>> 6a337e36
 import org.apache.kafka.storage.internals.log.FetchPartitionData;
 import org.slf4j.Logger;
 import org.slf4j.LoggerFactory;
@@ -45,24 +42,6 @@
 
     private final static Logger log = LoggerFactory.getLogger(SharePartition.class);
 
-<<<<<<< HEAD
-  public void update(FetchPartitionData fetchPartitionData) {
-      fetchPartitionData.records.batches().forEach(batch -> {
-        BatchRecord batchRecord = new BatchRecord(batch.baseOffset(), batch.lastOffset());
-        cachedState.put(batchRecord, new InFlightRecord(RecordState.ACQUIRED));
-      });
-      // As we currently only fetch from the leader, the last stable offset should be preferred over
-      // the high watermark as high watermark tracks the end of the log as known by the follower.
-      nextFetchOffset = fetchPartitionData.lastStableOffset.isPresent() ?
-          fetchPartitionData.lastStableOffset.getAsLong() : fetchPartitionData.highWatermark;
-  }
-
-  public Errors acknowledge(List<AcknowledgementBatch> acknowledgementBatch) throws InvalidRecordStateException {
-    log.debug("Acknowledgement batch request for share partition: " + acknowledgementBatch);
-    // TODO: Implement the logic to handle the acknowledgement batch request.
-    throw new UnsupportedOperationException("Not implemented yet");
-  }
-=======
     /**
      * The RecordState is used to track the state of a record that has been fetched from the leader.
      * The state of the records determines if the records should be re-delivered, move the next fetch
@@ -73,10 +52,8 @@
         ACQUIRED ((byte) 1),
         ACKNOWLEDGED ((byte) 2),
         ARCHIVED ((byte) 3);
->>>>>>> 6a337e36
 
         public final byte id;
-
         RecordState(byte id) {
             this.id = id;
         }
@@ -145,7 +122,7 @@
         }
     }
 
-    public CompletableFuture<Optional<Throwable>> acknowledge(String memberId, List<AcknowledgementBatch> acknowledgementBatch) {
+    public CompletableFuture<Errors> acknowledge(String memberId, List<AcknowledgementBatch> acknowledgementBatch) {
         log.debug("Acknowledgement batch request for share partition: " + acknowledgementBatch);
         throw new UnsupportedOperationException("Not implemented yet");
     }

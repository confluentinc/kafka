--- conflicted
+++ resolved
@@ -1220,14 +1220,10 @@
 
         private InFlightState startStateTransition(RecordState newState, boolean incrementDeliveryCount, int maxDeliveryCount) {
             try {
-<<<<<<< HEAD
-                rollbackState = new InFlightState(state, deliveryCount, acquisitionLockTimeoutTask);
+                rollbackState = new InFlightState(state, deliveryCount, memberId, acquisitionLockTimeoutTask);
                 if (newState == RecordState.AVAILABLE && deliveryCount >= maxDeliveryCount) {
                     newState = RecordState.ARCHIVED;
                 }
-=======
-                rollbackState = new InFlightState(state, deliveryCount, memberId, acquisitionLockTimeoutTask);
->>>>>>> 96bebe52
                 state = state.validateTransition(newState);
                 if (incrementDeliveryCount && newState != RecordState.ARCHIVED) {
                     deliveryCount++;

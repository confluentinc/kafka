--- conflicted
+++ resolved
@@ -1195,14 +1195,10 @@
 
         private InFlightState startStateTransition(RecordState newState, boolean incrementDeliveryCount, int maxDeliveryCount) {
             try {
-<<<<<<< HEAD
-                rollbackState = new InFlightState(state, deliveryCount);
+                rollbackState = new InFlightState(state, deliveryCount, acquisitionLockTimeoutTask);
                 if (newState == RecordState.AVAILABLE && deliveryCount >= maxDeliveryCount) {
                     newState = RecordState.ARCHIVED;
                 }
-=======
-                rollbackState = new InFlightState(state, deliveryCount, acquisitionLockTimeoutTask);
->>>>>>> 9f170c8a
                 state = state.validateTransition(newState);
                 if (incrementDeliveryCount && newState != RecordState.ARCHIVED) {
                     deliveryCount++;

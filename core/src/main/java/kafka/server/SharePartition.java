/*
 * Licensed to the Apache Software Foundation (ASF) under one or more
 * contributor license agreements. See the NOTICE file distributed with
 * this work for additional information regarding copyright ownership.
 * The ASF licenses this file to You under the Apache License, Version 2.0
 * (the "License"); you may not use this file except in compliance with
 * the License. You may obtain a copy of the License at
 *
 *    http://www.apache.org/licenses/LICENSE-2.0
 *
 * Unless required by applicable law or agreed to in writing, software
 * distributed under the License is distributed on an "AS IS" BASIS,
 * WITHOUT WARRANTIES OR CONDITIONS OF ANY KIND, either express or implied.
 * See the License for the specific language governing permissions and
 * limitations under the License.
 */
package kafka.server;

import org.apache.kafka.clients.consumer.AcknowledgeType;
import org.apache.kafka.common.TopicIdPartition;
import org.apache.kafka.common.errors.InvalidRecordStateException;
import org.apache.kafka.common.errors.InvalidRequestException;
import org.apache.kafka.common.message.ShareFetchResponseData.AcquiredRecords;
import org.apache.kafka.common.record.RecordBatch;
import org.apache.kafka.common.utils.Time;
import org.apache.kafka.server.group.share.GroupTopicPartitionData;
import org.apache.kafka.server.group.share.PartitionAllData;
import org.apache.kafka.server.group.share.PartitionFactory;
import org.apache.kafka.server.group.share.PartitionIdData;
import org.apache.kafka.server.group.share.Persister;
import org.apache.kafka.server.group.share.PersisterStateBatch;
import org.apache.kafka.server.group.share.ReadShareGroupStateParameters;
import org.apache.kafka.server.group.share.ReadShareGroupStateResult;
import org.apache.kafka.server.group.share.TopicData;
import org.apache.kafka.server.util.timer.Timer;
import org.apache.kafka.server.util.timer.TimerTask;
import org.apache.kafka.storage.internals.log.FetchPartitionData;
import org.slf4j.Logger;
import org.slf4j.LoggerFactory;

import java.util.ArrayList;
import java.util.Collections;
import java.util.HashSet;
import java.util.List;
import java.util.Map;
import java.util.NavigableMap;
import java.util.Objects;
import java.util.Optional;
import java.util.Set;
import java.util.concurrent.CompletableFuture;
import java.util.concurrent.ConcurrentSkipListMap;
import java.util.concurrent.atomic.AtomicBoolean;
import java.util.concurrent.locks.ReadWriteLock;
import java.util.concurrent.locks.ReentrantReadWriteLock;

/**
 * The SharePartition is used to track the state of a partition that is shared between multiple
 * consumers. The class maintains the state of the records that have been fetched from the leader
 * and are in-flight.
 */
public class SharePartition {

    private final static Logger log = LoggerFactory.getLogger(SharePartition.class);

    /**
     * The RecordState is used to track the state of a record that has been fetched from the leader.
     * The state of the records determines if the records should be re-delivered, move the next fetch
     * offset, or be state persisted to disk.
     */
    public enum RecordState {
        AVAILABLE((byte) 0),
        ACQUIRED((byte) 1),
        ACKNOWLEDGED((byte) 2),
        ARCHIVED((byte) 4);

        public final byte id;
        RecordState(byte id) {
            this.id = id;
        }

        /**
         * Validates that the <code>newState</code> is one of the valid transition from the current
         * {@code RecordState}.
         *
         * @param newState State into which requesting to transition; must be non-<code>null</code>
         * @return {@code RecordState} <code>newState</code> if validation succeeds. Returning
         * <code>newState</code> helps state assignment chaining.
         * @throws IllegalStateException if the state transition validation fails.
         */

        public RecordState validateTransition(RecordState newState) {
            Objects.requireNonNull(newState, "newState cannot be null");
            if (this == newState) {
                throw new IllegalStateException("The state transition is invalid as the new state is"
                    + "the same as the current state");
            }

            if (this == ACKNOWLEDGED || this == ARCHIVED) {
                throw new IllegalStateException("The state transition is invalid from the current state: " + this);
            }

            if (this == AVAILABLE && newState != ACQUIRED) {
                throw new IllegalStateException("The state can only be transitioned to ACQUIRED from AVAILABLE");
            }

            // Either the transition is from Available -> Acquired or from Acquired -> Available/
            // Acknowledged/Archived.
            return newState;
        }

        public static RecordState forId(byte id) {
            switch (id) {
                case 0:
                    return AVAILABLE;
                case 1:
                    return ACQUIRED;
                case 2:
                    return ACKNOWLEDGED;
                case 4:
                    return ARCHIVED;
                default:
                    throw new IllegalArgumentException("Unknown record state id: " + id);
            }
        }
    }

    /**
     * The group id of the share partition belongs to.
     */
    private final String groupId;

    /**
     * The topic id partition of the share partition.
     */
    private final TopicIdPartition topicIdPartition;

    /**
     * The in-flight record is used to track the state of a record that has been fetched from the
     * leader. The state of the record is used to determine if the record should be re-fetched or if it
     * can be acknowledged or archived. Once share partition start offset is moved then the in-flight
     * records prior to the start offset are removed from the cache. The cache holds data against the
     * base offset of the in-flight batch.
     */
    private final NavigableMap<Long, InFlightBatch> cachedState;

    /**
     * The lock is used to synchronize access to the in-flight records. The lock is used to ensure that
     * the in-flight records are accessed in a thread-safe manner.
     */
    private final ReadWriteLock lock;

    /**
     * The find next fetch offset is used to indicate if the next fetch offset should be recomputed.
     */
    private final AtomicBoolean findNextFetchOffset;

    /**
     * The lock to ensure that the same share partition does not enter a fetch queue
     * while another one is being fetched within the queue.
     */
    private final AtomicBoolean fetchLock;

    /**
     * The max in-flight messages is used to limit the number of records that can be in-flight at any
     * given time. The max in-flight messages is used to prevent the consumer from fetching too many
     * records from the leader and running out of memory.
     */
    private final int maxInFlightMessages;

    /**
     * The max delivery count is used to limit the number of times a record can be delivered to the
     * consumer. The max delivery count is used to prevent the consumer re-delivering the same record
     * indefinitely.
     */
    private final int maxDeliveryCount;

    /**
     * The record lock duration is used to limit the duration for which a consumer can acquire a record.
     * Once this time period is elapsed, the record will be made available or archived depending on the delivery count.
     */
    private final int recordLockDurationMs;

    /**
     * Timer is used to implement acquisition lock on records that guarantees the movement of records from
     * acquired to available/archived state upon timeout
     */
    private final Timer timer;

    /**
     * Time is used to get the currentTime.
     */
    private final Time time;

    /**
<<<<<<< HEAD
     * The persister is used to persist the state of the share partition to disk.
     */
    private Persister persister;

    /**
=======
>>>>>>> 47c4e220
     * The share partition start offset specifies the partition start offset from which the records
     * are cached in the cachedState of the sharePartition.
     */
    private long startOffset;

    /**
     * The share partition end offset specifies the partition end offset from which the records
     * are already fetched.
     */
    private long endOffset;

    /**
     * The next fetch offset specifies the partition offset which should be fetched from the leader
     * for the share partition.
     */
    private long nextFetchOffset;

<<<<<<< HEAD
    /**
     * The state epoch is used to track the version of the state of the share partition.
     */
    private int stateEpoch;

    SharePartition(String groupId, TopicIdPartition topicIdPartition, int maxInFlightMessages, int maxDeliveryCount,
                   int recordLockDurationMs, Timer timer, Time time, Persister persister) {
=======
    SharePartition(
            String groupId,
            TopicIdPartition topicIdPartition,
            int maxDeliveryCount,
            int maxInFlightMessages,
            int recordLockDurationMs,
            Timer timer,
            Time time
    ) {
>>>>>>> 47c4e220
        this.groupId = groupId;
        this.topicIdPartition = topicIdPartition;
        this.maxInFlightMessages = maxInFlightMessages;
        this.maxDeliveryCount = maxDeliveryCount;
        this.cachedState = new ConcurrentSkipListMap<>();
        this.lock = new ReentrantReadWriteLock();
<<<<<<< HEAD
=======
        // Should be initialized when the partition is loaded by reading state from the share persister.
        this.nextFetchOffset = 0;
        this.startOffset = 0;
        this.endOffset = 0;
>>>>>>> 47c4e220
        this.findNextFetchOffset = new AtomicBoolean(false);
        this.fetchLock = new AtomicBoolean(false);
        this.recordLockDurationMs = recordLockDurationMs;
        this.timer = timer;
        this.time = time;
        this.persister = persister;
        // Initialize the partition.
        initialize();
    }

    /**
     * The next fetch offset is used to determine the next offset that should be fetched from the leader.
     * The offset should be the next offset after the last fetched batch but there could be batches/
     * offsets that are either released by acknowledgement API or lock timed out hence the next fetch
     * offset might be different from the last batch next offset. Hence, method checks if the next
     * fetch offset should be recomputed else returns the last computed next fetch offset.
     *
     * @return The next fetch offset that should be fetched from the leader.
     */
    public long nextFetchOffset() {
        if (findNextFetchOffset.compareAndSet(true, false)) {
            lock.writeLock().lock();
            try {
                // Find the next fetch offset.
                long baseOffset = nextFetchOffset;
                // If the re-computation is required then there occurred an overlap with the existing
                // in-flight records, hence find the batch from which the last offsets were acquired.
                Map.Entry<Long, InFlightBatch> floorEntry = cachedState.floorEntry(nextFetchOffset);
                if (floorEntry != null) {
                    baseOffset = floorEntry.getKey();
                }
                NavigableMap<Long, InFlightBatch> subMap = cachedState.subMap(baseOffset, true, endOffset, true);
                if (subMap.isEmpty()) {
                    // The in-flight batches are removed, might be due to the start offset move. Hence,
                    // the next fetch offset should be the partition end offset.
                    nextFetchOffset = endOffset;
                } else {
                    boolean updated = false;
                    for (Map.Entry<Long, InFlightBatch> entry : subMap.entrySet()) {
                        // Check if the state is maintained per offset or batch. If the offsetState
                        // is not maintained then the batch state is used to determine the offsets state.
                        if (entry.getValue().offsetState() == null) {
                            if (entry.getValue().batchState() == RecordState.AVAILABLE) {
                                nextFetchOffset = entry.getValue().baseOffset();
                                updated = true;
                                break;
                            }
                        } else {
                            // The offset state is maintained hence find the next available offset.
                            for (Map.Entry<Long, InFlightState> offsetState : entry.getValue().offsetState().entrySet()) {
                                if (offsetState.getValue().state == RecordState.AVAILABLE) {
                                    nextFetchOffset = offsetState.getKey();
                                    updated = true;
                                    break;
                                }
                            }
                            // Break from the outer loop if updated.
                            if (updated) {
                                break;
                            }
                        }
                    }
                    // No available records found in the fetched batches.
                    if (!updated) {
                        nextFetchOffset = endOffset + 1;
                    }
                }
            } finally {
                lock.writeLock().unlock();
            }
        }

        lock.readLock().lock();
        try {
            return nextFetchOffset;
        } finally {
            lock.readLock().unlock();
        }
    }

    public void releaseFetchLock() {
        fetchLock.set(false);
    }

    public boolean maybeAcquireFetchLock() {
        return fetchLock.compareAndSet(false, true);
    }

    /**
     * Acquire the fetched records for the share partition. The acquired records are added to the
     * in-flight records and the next fetch offset is updated to the next offset that should be
     * fetched from the leader.
     *
     * @param memberId The member id of the client that is fetching the record.
     * @param fetchPartitionData The fetched records for the share partition.
     *
     * @return A future which is completed when the records are acquired.
     */
    public CompletableFuture<List<AcquiredRecords>> acquire(String memberId, FetchPartitionData fetchPartitionData) {
        log.trace("Received acquire request for share partition: {}-{}", memberId, fetchPartitionData);
        RecordBatch lastBatch = fetchPartitionData.records.lastBatch().orElse(null);
        if (lastBatch == null) {
            // Nothing to acquire.
            return CompletableFuture.completedFuture(Collections.emptyList());
        }

        // We require the first batch of records to get the base offset. Stop parsing further
        // batches.
        RecordBatch firstBatch = fetchPartitionData.records.batches().iterator().next();
        lock.writeLock().lock();
        try {
            long baseOffset = firstBatch.baseOffset();
            // Find the floor batch record for the request batch. The request batch could be
            // for a subset of the in-flight batch i.e. cached batch of offset 10-14 and request batch
            // of 12-13. Hence, floor entry is fetched to find the sub-map.
            Map.Entry<Long, InFlightBatch> floorOffset = cachedState.floorEntry(baseOffset);
            // We might find a batch with floor entry but not necessarily that batch has an overlap,
            // if the request batch base offset is ahead of last offset from floor entry i.e. cached
            // batch of 10-14 and request batch of 15-18, though floor entry is found but no overlap.
            if (floorOffset != null && floorOffset.getValue().lastOffset >= baseOffset) {
                baseOffset = floorOffset.getKey();
            }
            // Validate if the fetch records are already part of existing batches and if available.
            NavigableMap<Long, InFlightBatch> subMap = cachedState.subMap(baseOffset, true, lastBatch.lastOffset(), true);
            // No overlap with request offsets in the cache for in-flight records. Acquire the complete
            // batch.
            if (subMap.isEmpty()) {
                log.trace("No cached data exists for the share partition for requested fetch batch: {}-{}",
                    groupId, topicIdPartition);
                return CompletableFuture.completedFuture(Collections.singletonList(
                            acquireNewBatchRecords(memberId, firstBatch.baseOffset(), lastBatch.lastOffset(),
                            lastBatch.nextOffset())));
            }

            log.trace("Overlap exists with in-flight records. Acquire the records if available for"
                + " the share group: {}-{}", groupId, topicIdPartition);
            List<AcquiredRecords> result = new ArrayList<>();
            // The fetched records are already part of the in-flight records. The records might
            // be available for re-delivery hence try acquiring same. The request batches could
            // be an exact match, subset or span over multiple already fetched batches.
            for (Map.Entry<Long, InFlightBatch> entry : subMap.entrySet()) {
                InFlightBatch inFlightBatch = entry.getValue();
                // Compute if the batch is a full match.
                boolean fullMatch = inFlightBatch.baseOffset() >= firstBatch.baseOffset()
                    && inFlightBatch.lastOffset() <= lastBatch.lastOffset();

                if (!fullMatch || inFlightBatch.offsetState != null) {
                    log.trace("Subset or offset tracked batch record found for share partition,"
                            + " batch: {} request offsets - first: {}, last: {} for the share"
                            + " group: {}-{}", inFlightBatch, firstBatch.baseOffset(),
                            lastBatch.lastOffset(), groupId, topicIdPartition);
                    if (inFlightBatch.offsetState == null) {
                        // Though the request is a subset of in-flight batch but the offset
                        // tracking has not been initialized yet which means that we could only
                        // acquire subset of offsets from the in-flight batch but only if the
                        // complete batch is available yet. Hence, do a pre-check to avoid exploding
                        // the in-flight offset tracking unnecessarily.
                        if (inFlightBatch.batchState() != RecordState.AVAILABLE) {
                            log.trace("The batch is not available to acquire in share group: {}-{}, skipping: {}"
                                    + " skipping offset tracking for batch as well.", groupId,
                                topicIdPartition, inFlightBatch);
                            continue;
                        }
                        // The request batch is a subset or per offset state is managed hence update
                        // the offsets state in the in-flight batch.
                        inFlightBatch.maybeInitializeOffsetStateUpdate();
                    }
                    acquireSubsetBatchRecords(memberId, firstBatch.baseOffset(), lastBatch.lastOffset(), inFlightBatch, result);
                    continue;
                }

                // The in-flight batch is a full match hence change the state of the complete.
                if (inFlightBatch.batchState() != RecordState.AVAILABLE) {
                    log.trace("The batch is not available to acquire in share group: {}-{}, skipping: {}",
                        groupId, topicIdPartition, inFlightBatch);
                    continue;
                }

                InFlightState updateResult = inFlightBatch.tryUpdateBatchState(RecordState.ACQUIRED, true);
                if (updateResult == null) {
                    log.info("Unable to acquire records for the batch: {} in share group: {}-{}",
                        inFlightBatch, groupId, topicIdPartition);
                    continue;
                }
                // Update the member id of the in-flight batch since the member acquiring could be different.
                updateResult.memberId = memberId;
                // Schedule acquisition lock timeout for the batch.
                TimerTask acquisitionLockTimeoutTask = scheduleAcquisitionLockTimeout(memberId, inFlightBatch.baseOffset(), inFlightBatch.lastOffset());
                // Set the acquisition lock timeout task for the batch.
                inFlightBatch.updateAcquisitionLockTimeout(acquisitionLockTimeoutTask);

                findNextFetchOffset.set(true);
                result.add(new AcquiredRecords()
                    .setBaseOffset(inFlightBatch.baseOffset())
                    .setLastOffset(inFlightBatch.lastOffset())
                    .setDeliveryCount((short) inFlightBatch.batchDeliveryCount()));
            }

            // Some of the request offsets are not found in the fetched batches. Acquire the
            // missing records as well.
            if (subMap.lastEntry().getValue().lastOffset < lastBatch.lastOffset()) {
                log.trace("There exists another batch which needs to be acquired as well");
                result.add(acquireNewBatchRecords(memberId, subMap.lastEntry().getValue().lastOffset() + 1,
                    lastBatch.lastOffset(), lastBatch.nextOffset()));
            }
            return CompletableFuture.completedFuture(result);
        } finally {
            lock.writeLock().unlock();
        }
    }

    /**
     * Acknowledge the fetched records for the share partition. The accepted batches are removed
     * from the in-flight records once persisted. The next fetch offset is updated to the next offset
     * that should be fetched from the leader, if required.
     *
     * @param memberId The member id of the client that is fetching the record.
     * @param acknowledgementBatch The acknowledgement batch list for the share partition.
     *
     * @return A future which is completed when the records are acknowledged.
     */
    public CompletableFuture<Optional<Throwable>> acknowledge(String memberId, List<AcknowledgementBatch> acknowledgementBatch) {
        log.trace("Acknowledgement batch request for share partition: {}-{}", groupId, topicIdPartition);
        Throwable throwable = null;
        lock.writeLock().lock();
        List<InFlightState> updatedStates = new ArrayList<>();
        try {
            long localNextFetchOffset = nextFetchOffset;
            // Avoided using enhanced for loop as need to check if the last batch have offsets
            // in the range.
            for (int i = 0; i < acknowledgementBatch.size(); i++) {
                AcknowledgementBatch batch = acknowledgementBatch.get(i);

                RecordState recordState;
                try {
                    recordState = fetchRecordState(batch.acknowledgeType);
                } catch (IllegalArgumentException e) {
                    log.debug("Invalid acknowledge type: {} for share partition: {}-{}",
                        batch.acknowledgeType, groupId, topicIdPartition);
                    throwable = new InvalidRequestException("Invalid acknowledge type: " + batch.acknowledgeType);
                    break;
                }

                // Find the floor batch record for the request batch. The request batch could be
                // for a subset of the batch i.e. cached batch of offset 10-14 and request batch
                // of 12-13. Hence, floor entry is fetched to find the sub-map.
                Map.Entry<Long, InFlightBatch> floorOffset = cachedState.floorEntry(batch.baseOffset);
                if (floorOffset == null) {
                    log.debug("Batch record {} not found for share partition: {}-{}", batch, groupId, topicIdPartition);
                    throwable = new InvalidRecordStateException("Batch record not found. The base offset is not found in the cache.");
                    break;
                }

                NavigableMap<Long, InFlightBatch> subMap = cachedState.subMap(floorOffset.getKey(), true, batch.lastOffset, true);

                // Validate if the request batch has the last offset greater than the last offset of
                // the last fetched cached batch, then there will be offsets in the request than cannot
                // be found in the fetched batches.
                if (i == acknowledgementBatch.size() - 1 && batch.lastOffset > subMap.lastEntry().getValue().lastOffset) {
                    log.debug("Request batch: {} has offsets which are not found for share partition: {}-{}", batch, groupId, topicIdPartition);
                    throwable = new InvalidRequestException("Batch record not found. The last offset in request is past acquired records.");
                    break;
                }

                // Add the gap offsets. There is no need to roll back the gap offsets for any
                // in-flight batch if the acknowledgement request for any batch fails as once
                // identified gap offset should remain the gap offset in future requests.
                Set<Long> gapOffsetsSet = null;
                if (batch.gapOffsets != null && !batch.gapOffsets.isEmpty()) {
                    // Keep a set to easily check if the gap offset is part of the iterated in-flight
                    // batch.
                    gapOffsetsSet = new HashSet<>(batch.gapOffsets);
                }

                boolean updateNextFetchOffset = batch.acknowledgeType == AcknowledgeType.RELEASE;
                // The acknowledgement batch either is exact fetch equivalent batch (mostly), subset
                // or spans over multiple fetched batches. The state can vary per offset itself from
                // the fetched batch in case of subset.
                for (Map.Entry<Long, InFlightBatch> entry : subMap.entrySet()) {
                    InFlightBatch inFlightBatch = entry.getValue();

                    if (inFlightBatch.offsetState == null && !inFlightBatch.inFlightState.memberId().equals(memberId)) {
                        log.debug("Member {} is not the owner of batch record {} for share partition: {}-{}",
                            memberId, inFlightBatch, groupId, topicIdPartition);
                        throwable = new InvalidRecordStateException("Member is not the owner of batch record");
                        break;
                    }

                    boolean fullMatch = inFlightBatch.baseOffset() >= batch.baseOffset
                        && inFlightBatch.lastOffset() <= batch.lastOffset;

                    if (!fullMatch || inFlightBatch.offsetState != null) {
                        log.debug("Subset or offset tracked batch record found for acknowledgement,"
                                + " batch: {} request offsets - first: {}, last: {} for the share"
                                + " partition: {}-{}", inFlightBatch, batch.baseOffset, batch.lastOffset,
                                groupId, topicIdPartition);
                        if (inFlightBatch.offsetState == null) {
                            // Though the request is a subset of in-flight batch but the offset
                            // tracking has not been initialized yet which means that we could only
                            // acknowledge subset of offsets from the in-flight batch but only if the
                            // complete batch is acquired yet. Hence, do a pre-check to avoid exploding
                            // the in-flight offset tracking unnecessarily.
                            if (inFlightBatch.batchState() != RecordState.ACQUIRED) {
                                log.debug("The batch is not in the acquired state: {} for share partition: {}-{}",
                                    inFlightBatch, groupId, topicIdPartition);
                                throwable = new InvalidRecordStateException("The batch cannot be acknowledged. The subset batch is not in the acquired state.");
                                break;
                            }
                            // The request batch is a subset or per offset state is managed hence update
                            // the offsets state in the in-flight batch.
                            inFlightBatch.maybeInitializeOffsetStateUpdate();
                        }
                        for (Map.Entry<Long, InFlightState> offsetState : inFlightBatch.offsetState.entrySet()) {

                            // For the first batch which might have offsets prior to the request base
                            // offset i.e. cached batch of 10-14 offsets and request batch of 12-13.
                            if (offsetState.getKey() < batch.baseOffset) {
                                continue;
                            }

                            if (offsetState.getKey() > batch.lastOffset) {
                                // No further offsets to process.
                                break;
                            }

                            // Add the gap offsets.
                            if (gapOffsetsSet != null && gapOffsetsSet.contains(offsetState.getKey())) {
                                inFlightBatch.addGapOffsets(offsetState.getKey());
                                // Force the state of the offset to Archived for the gap offset
                                // irrespectively.
                                offsetState.getValue().state = RecordState.ARCHIVED;
                                // Cancel and clear the acquisition lock timeout task for the state since it is moved to ARCHIVED state.
                                offsetState.getValue().cancelAndClearAcquisitionLockTimeoutTask();
                                continue;
                            }

                            // Check if member id is the owner of the offset.
                            if (!offsetState.getValue().memberId.equals(memberId)) {
                                log.debug("Member {} is not the owner of offset: {} in batch: {} for the share"
                                        + " partition: {}-{}", memberId, offsetState.getKey(), inFlightBatch, groupId, topicIdPartition);
                                throwable = new InvalidRecordStateException("Member is not the owner of offset");
                                break;
                            }

                            if (offsetState.getValue().state != RecordState.ACQUIRED) {
                                log.debug("The offset is not acquired, offset: {} batch: {} for the share"
                                    + " partition: {}-{}", offsetState.getKey(), inFlightBatch, groupId, topicIdPartition);
                                throwable = new InvalidRecordStateException("The batch cannot be acknowledged. The offset is not acquired.");
                                break;
                            }

                            InFlightState updateResult =  offsetState.getValue().startStateTransition(
                                    recordState,
                                    false,
                                    this.maxDeliveryCount
                            );
                            if (updateResult == null) {
                                log.debug("Unable to acknowledge records for the offset: {} in batch: {}"
                                        + " for the share partition: {}-{}", offsetState.getKey(),
                                    inFlightBatch, groupId, topicIdPartition);
                                throwable = new InvalidRecordStateException("Unable to acknowledge records for the batch");
                                break;
                            }
                            // If the maxDeliveryCount limit has been exceeded, the record will be transitioned to ARCHIVED state.
                            // This should not change the nextFetchOffset because the record is not available for acquisition
                            // Successfully updated the state of the offset.
                            updatedStates.add(updateResult);
                            if (updateNextFetchOffset && updateResult.state != RecordState.ARCHIVED) {
                                localNextFetchOffset = Math.min(offsetState.getKey(), localNextFetchOffset);
                            }
                        }
                        continue;
                    }

                    // The in-flight batch is a full match hence change the state of the complete.
                    log.trace("Acknowledging complete batch record {} for the share partition: {}-{}",
                        batch, groupId, topicIdPartition);
                    if (inFlightBatch.batchState() != RecordState.ACQUIRED) {
                        log.debug("The batch is not in the acquired state: {} for share partition: {}-{}",
                            inFlightBatch, groupId, topicIdPartition);
                        throwable = new InvalidRecordStateException("The batch cannot be acknowledged. The batch is not in the acquired state.");
                        break;
                    }

                    InFlightState updateResult = inFlightBatch.startBatchStateTransition(
                            recordState,
                            false,
                            this.maxDeliveryCount
                    );
                    if (updateResult == null) {
                        log.debug("Unable to acknowledge records for the batch: {} with state: {}"
                            + " for the share partition: {}-{}", inFlightBatch, recordState, groupId, topicIdPartition);
                        throwable = new InvalidRecordStateException("Unable to acknowledge records for the batch");
                        break;
                    }
                    // If the maxDeliveryCount limit has been exceeded, the record will be transitioned to ARCHIVED state.
                    // This should not change the nextFetchOffset because the record is not available for acquisition
                    // Add the gap offsets.
                    if (batch.gapOffsets != null && !batch.gapOffsets.isEmpty()) {
                        for (Long gapOffset : batch.gapOffsets) {
                            if (inFlightBatch.baseOffset() <= gapOffset && inFlightBatch.lastOffset() >= gapOffset) {
                                inFlightBatch.addGapOffsets(gapOffset);
                                // Just track the gap offset, no need to change the state of the offset
                                // as the offset tracking is not maintained for the batch.
                            }
                        }
                    }

                    // Successfully updated the state of the batch.
                    updatedStates.add(updateResult);
                    if (updateNextFetchOffset && updateResult.state != RecordState.ARCHIVED) {
                        localNextFetchOffset = Math.min(inFlightBatch.baseOffset, localNextFetchOffset);
                    }
                }

                if (throwable != null) {
                    break;
                }
            }

            if (throwable != null) {
                // the log should be DEBUG to avoid flooding of logs for a faulty client
                log.debug("Acknowledgement batch request failed for share partition, rollback any changed state"
                    + " for the share partition: {}-{}", groupId, topicIdPartition);
                updatedStates.forEach(state -> state.completeStateTransition(false));
            } else {
                log.trace("Acknowledgement batch request successful for share partition: {}-{}",
                    groupId, topicIdPartition);
                updatedStates.forEach(state -> {
                    state.completeStateTransition(true);
                    // Cancel the acquisition lock timeout task for the state since it is acknowledged successfully.
                    state.cancelAndClearAcquisitionLockTimeoutTask();
                });

                nextFetchOffset = localNextFetchOffset;

                maybeUpdateCachedStateAndOffsets();
            }
        } finally {
            lock.writeLock().unlock();
        }

        return CompletableFuture.completedFuture(Optional.ofNullable(throwable));
    }

    /**
     * Checks if the number of records between startOffset and endOffset does not exceed the record lock partition limit
     *
     * @return A boolean which indicates whether more records can be acquired or not
     */
    public boolean canAcquireMore() {
        lock.readLock().lock();
        long numRecords;
        try {
            if (cachedState.isEmpty()) {
                numRecords = 0;
            } else {
                numRecords = this.endOffset - this.startOffset + 1;
            }
        } finally {
            lock.readLock().unlock();
        }
        return numRecords < maxInFlightMessages;
    }

    /**
     * Release the acquired records for the share partition. The next fetch offset is updated to the next offset
     * that should be fetched from the leader.
     *
     * @param memberId The member id of the client that is fetching/acknowledging the record.
     *
     * @return A future which is completed when the records are released.
     */
    public CompletableFuture<Optional<Throwable>> releaseAcquiredRecords(String memberId) {
        log.trace("Release acquired records request for share partition: {}-{}-{}", groupId, memberId, topicIdPartition);
        Throwable throwable = null;
        lock.writeLock().lock();
        List<InFlightState> updatedStates = new ArrayList<>();
        try {
            long localNextFetchOffset = nextFetchOffset;
            RecordState recordState = RecordState.AVAILABLE;

            // Iterate over multiple fetched batches. The state can vary per offset entry
            for (Map.Entry<Long, InFlightBatch> entry : cachedState.entrySet()) {
                InFlightBatch inFlightBatch = entry.getValue();

                if (inFlightBatch.offsetState != null) {
                    log.trace("Offset tracked batch record found, batch: {} for the share partition: {}-{}", inFlightBatch,
                            groupId, topicIdPartition);
                    for (Map.Entry<Long, InFlightState> offsetState : inFlightBatch.offsetState.entrySet()) {
                        // Check if member id is the owner of the offset.
                        if (!offsetState.getValue().memberId.equals(memberId)) {
                            log.debug("Member {} is not the owner of offset: {} in batch: {} for the share"
                                    + " partition: {}-{}", memberId, offsetState.getKey(), inFlightBatch, groupId, topicIdPartition);
                            continue;
                        }
                        if (offsetState.getValue().state == RecordState.ACQUIRED) {
                            InFlightState updateResult = offsetState.getValue().startStateTransition(
                                    recordState,
                                    false,
                                    this.maxDeliveryCount
                            );
                            if (updateResult == null) {
                                log.debug("Unable to release records from acquired state for the offset: {} in batch: {}"
                                                + " for the share partition: {}-{}", offsetState.getKey(),
                                        inFlightBatch, groupId, topicIdPartition);
                                throwable = new InvalidRecordStateException("Unable to release acquired records for the batch");
                                break;
                            }
                            // Successfully updated the state of the offset.
                            updatedStates.add(updateResult);
                            // If the maxDeliveryCount limit has been exceeded, the record will be transitioned to ARCHIVED state.
                            // This should not change the nextFetchOffset because the record is not available for acquisition
                            if (updateResult.state != RecordState.ARCHIVED) {
                                localNextFetchOffset = Math.min(offsetState.getKey(), localNextFetchOffset);
                            }
                        }
                    }
                    if (throwable != null)
                        break;
                    continue;
                }

                // Check if member id is the owner of the batch.
                if (!inFlightBatch.inFlightState.memberId().equals(memberId)) {
                    log.debug("Member {} is not the owner of batch record {} for share partition: {}-{}",
                            memberId, inFlightBatch, groupId, topicIdPartition);
                    continue;
                }
                // Change the state of complete batch since the same state exists for the entire inFlight batch
                log.trace("Releasing acquired records for complete batch {} for the share partition: {}-{}",
                        inFlightBatch, groupId, topicIdPartition);

                if (inFlightBatch.batchState() == RecordState.ACQUIRED) {
                    InFlightState updateResult = inFlightBatch.startBatchStateTransition(
                            recordState,
                            false,
                            this.maxDeliveryCount
                    );
                    if (updateResult == null) {
                        log.debug("Unable to release records from acquired state for the batch: {}"
                                        + " for the share partition: {}-{}", inFlightBatch, groupId, topicIdPartition);
                        throwable = new InvalidRecordStateException("Unable to release acquired records for the batch");
                        break;
                    }
                    // Successfully updated the state of the batch.
                    updatedStates.add(updateResult);
                    // If the maxDeliveryCount limit has been exceeded, the record will be transitioned to ARCHIVED state.
                    // This should not change the nextFetchOffset because the record is not available for acquisition
                    if (updateResult.state != RecordState.ARCHIVED) {
                        localNextFetchOffset = Math.min(inFlightBatch.baseOffset, localNextFetchOffset);
                    }
                }
            }

            if (throwable != null) {
                log.debug("Release records from acquired state failed for share partition, rollback any changed state"
                        + " for the share partition: {}-{}", groupId, topicIdPartition);
                updatedStates.forEach(state -> state.completeStateTransition(false));
            } else {
                log.trace("Release records from acquired state successful for share partition: {}-{}",
                        groupId, topicIdPartition);
                updatedStates.forEach(state -> {
                    state.completeStateTransition(true);
                    // Cancel the acquisition lock timeout task for the state since it is released successfully.
                    state.cancelAndClearAcquisitionLockTimeoutTask();
                });
                nextFetchOffset = localNextFetchOffset;
            }
        } finally {
            lock.writeLock().unlock();
        }
        return CompletableFuture.completedFuture(Optional.ofNullable(throwable));
    }

<<<<<<< HEAD
    private void initialize() {
        // Initialize the partition.
        log.debug("Initializing share partition: {}-{}", groupId, topicIdPartition);
        // Persister class can be null during active development and shall be driven by temporary config.
        if (persister == null) {
            // Set the default states so that the partition can be used without the persister.
            startOffset = 0;
            endOffset = 0;
            nextFetchOffset = 0;
            stateEpoch = 0;
            return;
        }

        // Initialize the partition by issuing an initialize RPC call to persister.
        ReadShareGroupStateResult response = null;
        try {
            response = persister.readState(new ReadShareGroupStateParameters.Builder()
                .setGroupTopicPartitionData(new GroupTopicPartitionData.Builder<PartitionIdData>()
                    .setGroupId(this.groupId)
                    .setTopicsData(Collections.singletonList(new TopicData<>(topicIdPartition.topicId(),
                        Collections.singletonList(PartitionFactory.newPartitionIdData(topicIdPartition.partition())))))
                    .build())
                .build()
            ).get();

            if (response == null || response.topicsData() == null || response.topicsData().size() != 1) {
                log.error("Failed to initialize the share partition: {}-{}. Invalid state found: {}.",
                    groupId, topicIdPartition, response);
                throw new IllegalStateException(String.format("Failed to initialize the share partition %s-%s", groupId, topicIdPartition));
            }

            TopicData<PartitionAllData> state = response.topicsData().get(0);
            if (state.topicId() != topicIdPartition.topicId() || state.partitions().size() != 1
                || state.partitions().get(0).partition() != topicIdPartition.partition()) {
                log.error("Failed to initialize the share partition: {}-{}. Invalid topic partition response: {}.",
                    groupId, topicIdPartition, response);
                throw new IllegalStateException(String.format("Failed to initialize the share partition %s-%s", groupId, topicIdPartition));
            }

            PartitionAllData partitionData = state.partitions().get(0);
            // Set the state epoch, next fetch offset and end offset from the persisted state.
            startOffset = partitionData.startOffset();
            nextFetchOffset = partitionData.startOffset();
            stateEpoch = partitionData.stateEpoch();

            List<PersisterStateBatch> stateBatches = partitionData.stateBatches();
            for (PersisterStateBatch stateBatch : stateBatches) {
                // TODO: Fix memberId passed as when messages are released then the member id should be
                //  either null or blank. Though to prevent NPE passed blank, maybe keep memberId
                //  as Optional<String> in the InFlightState. Also the check in acknowledgment
                //  happens for memberId prior state hence in Available state with blank/null
                //  memberId the error could be incorrect. Similar change required for timerTask.
                if (stateBatch.baseOffset() < startOffset) {
                    log.error("Invalid state batch found for the share partition: {}-{}. The base offset: {}"
                                + " is less than the start offset: {}.", groupId, topicIdPartition,
                    stateBatch.baseOffset(), startOffset);
                    throw new IllegalStateException(String.format("Failed to initialize the share partition %s-%s", groupId, topicIdPartition));
                }
                InFlightBatch inFlightBatch = new InFlightBatch("", stateBatch.baseOffset(),
                    stateBatch.lastOffset(), RecordState.forId(stateBatch.state()), stateBatch.deliveryCount(), null);
                cachedState.put(stateBatch.baseOffset(), inFlightBatch);
            }
            // Update the endOffset of the partition.
            if (!cachedState.isEmpty()) {
                endOffset = cachedState.lastEntry().getValue().lastOffset();
            } else {
                endOffset = partitionData.startOffset();
            }
      } catch (Exception e) {
          log.error("Failed to initialize the share partition: {}-{}", groupId, topicIdPartition, e);
          throw new IllegalStateException(String.format("Failed to initialize the share partition %s-%s", groupId, topicIdPartition), e);
      }
=======
    private void maybeUpdateCachedStateAndOffsets() {
        lock.writeLock().lock();
        try {
            boolean canMoveStartOffset = false;
            // The Share Partition Start Offset can be moved after acknowledgement is complete when the following 2 conditions are true -
            // 1. When the cachedState is not empty
            // 2. When the acknowledgement type for the startOffset is either ACCEPT or REJECT
            if (!cachedState.isEmpty()) {
                RecordState startOffsetState = cachedState.floorEntry(startOffset).getValue().offsetState == null ?
                        cachedState.floorEntry(startOffset).getValue().inFlightState.state :
                        cachedState.floorEntry(startOffset).getValue().offsetState.get(startOffset).state;
                if (startOffsetState == RecordState.ACKNOWLEDGED || startOffsetState == RecordState.ARCHIVED) {
                    canMoveStartOffset = true;
                }
            }
            if (canMoveStartOffset) {
                // This will help to find the next position for the startOffset.
                // The new position of startOffset will be lastOffsetAcknowledged + 1
                long lastOffsetAcknowledged = -1;
                for (NavigableMap.Entry<Long, InFlightBatch> entry : cachedState.entrySet()) {
                    InFlightBatch inFlightBatch = entry.getValue();
                    if (inFlightBatch.offsetState == null) {
                        if (inFlightBatch.inFlightState.state == RecordState.ACKNOWLEDGED ||
                                inFlightBatch.inFlightState.state == RecordState.ARCHIVED) {
                            lastOffsetAcknowledged = inFlightBatch.lastOffset;
                        } else {
                            break;
                        }
                    } else {
                        boolean toBreak = false;
                        for (Map.Entry<Long, InFlightState> offsetState : inFlightBatch.offsetState.entrySet()) {
                            if (offsetState.getValue().state == RecordState.ACKNOWLEDGED ||
                                    offsetState.getValue().state == RecordState.ARCHIVED) {
                                lastOffsetAcknowledged = offsetState.getKey();
                            } else {
                                toBreak = true;
                                break;
                            }
                        }
                        if (toBreak) break;
                    }
                }

                // If lastOffsetAcknowledged is -1, this means we cannot move out startOffset ahead
                if (lastOffsetAcknowledged != -1) {
                    // This is true if all records in the cachedState have been acknowledged (either Accept or Reject).
                    // The resulting action should be to empty the cachedState altogether
                    if (lastOffsetAcknowledged == cachedState.lastEntry().getValue().lastOffset()) {
                        startOffset = cachedState.lastEntry().getValue().lastOffset() + 1; // The next offset that will be fetched and acquired in the share partition
                        endOffset = cachedState.lastEntry().getValue().lastOffset() + 1;
                        cachedState.clear();
                    } else {
                        // If the code arrives in this else block, then the cachedState contains some records that are
                        // yet to be acknowledged, and thus should not be removed. Only a subMap will be removed from the
                        // cachedState. The logic to remove batches from cachedState is as follows -
                        //    Only full batches can be removed from the cachedState, For example if there is batch (0-99)
                        //    and 0-49 records are acknowledged (ACCEPT or REJECT), the first 50 records will not be removed
                        //    from the cachedState. Instead, the startOffset will be moved to 50, but the batch will only
                        //    be removed once all the messages (0-99) are acknowledged (ACCEPT or REJECT)

                        // Since only a subMap will be removed, we need to find the first and last keys of that subMap
                        long firstKeyToRemove = cachedState.firstKey();
                        long lastKeyToRemove;
                        NavigableMap.Entry<Long, InFlightBatch> entry = cachedState.floorEntry(lastOffsetAcknowledged);
                        if (lastOffsetAcknowledged == entry.getValue().lastOffset) {
                            startOffset = cachedState.higherKey(lastOffsetAcknowledged);
                            lastKeyToRemove = entry.getKey();
                        } else {
                            startOffset = lastOffsetAcknowledged + 1;
                            if (entry.getKey().equals(cachedState.firstKey())) {
                                // If the first batch in cachedState has some records yet to be acknowledged,
                                // then nothing should be removed from cachedState
                                lastKeyToRemove = -1;
                            } else {
                                lastKeyToRemove = cachedState.lowerKey(entry.getKey());
                            }
                        }

                        if (lastKeyToRemove != -1) {
                            NavigableMap<Long, InFlightBatch> subMap = cachedState.subMap(firstKeyToRemove, true, lastKeyToRemove, true);
                            for (Long key : subMap.keySet()) {
                                cachedState.remove(key);
                            }
                        }
                    }
                }
            }
        } finally {
            lock.writeLock().unlock();
        }
>>>>>>> 47c4e220
    }

    private AcquiredRecords acquireNewBatchRecords(String memberId, long baseOffset, long lastOffset, long nextOffset) {
        lock.writeLock().lock();
        try {
            // Schedule acquisition lock timeout for the batch.
            TimerTask timerTask = scheduleAcquisitionLockTimeout(memberId, baseOffset, lastOffset);
            // Add the new batch to the in-flight records along with the acquisition lock timeout task for the batch.
            cachedState.put(baseOffset, new InFlightBatch(
                memberId,
                baseOffset,
                lastOffset,
                RecordState.ACQUIRED,
                1,
                timerTask));
            // if the cachedState was empty before acquiring the new batches then startOffset needs to be updated
            if (cachedState.firstKey() == baseOffset)  {
                startOffset = baseOffset;
            }
            endOffset = lastOffset;
            nextFetchOffset = nextOffset;
            return new AcquiredRecords()
                .setBaseOffset(baseOffset)
                .setLastOffset(lastOffset)
                .setDeliveryCount((short) 1);
        } finally {
            lock.writeLock().unlock();
        }
    }

    private void acquireSubsetBatchRecords(String memberId, long requestBaseOffset, long requestLastOffset,
        InFlightBatch inFlightBatch, List<AcquiredRecords> result) {
        lock.writeLock().lock();
        try {
            for (Map.Entry<Long, InFlightState> offsetState : inFlightBatch.offsetState.entrySet()) {
                // For the first batch which might have offsets prior to the request base
                // offset i.e. cached batch of 10-14 offsets and request batch of 12-13.
                if (offsetState.getKey() < requestBaseOffset) {
                    continue;
                }

                if (offsetState.getKey() > requestLastOffset) {
                    // No further offsets to process.
                    break;
                }

                if (offsetState.getValue().state != RecordState.AVAILABLE) {
                    log.trace("The offset is not available skipping, offset: {} batch: {}"
                            + " for the share group: {}-{}", offsetState.getKey(), inFlightBatch,
                        groupId, topicIdPartition);
                    continue;
                }

                InFlightState updateResult =  offsetState.getValue().tryUpdateState(RecordState.ACQUIRED, true);
                if (updateResult == null) {
                    log.trace("Unable to acquire records for the offset: {} in batch: {}"
                            + " for the share group: {}-{}", offsetState.getKey(), inFlightBatch,
                        groupId, topicIdPartition);
                    continue;
                }
                // Update the member id of the offset since the member acquiring could be different.
                updateResult.memberId = memberId;
                // Schedule acquisition lock timeout for the offset.
                TimerTask acquisitionLockTimeoutTask = scheduleAcquisitionLockTimeout(memberId, offsetState.getKey(), offsetState.getKey());
                // Update acquisition lock timeout task for the offset.
                offsetState.getValue().updateAcquisitionLockTimeoutTask(acquisitionLockTimeoutTask);

                findNextFetchOffset.set(true);
                // TODO: Maybe we can club the continuous offsets here.
                result.add(new AcquiredRecords()
                    .setBaseOffset(offsetState.getKey())
                    .setLastOffset(offsetState.getKey())
                    .setDeliveryCount((short) offsetState.getValue().deliveryCount));
            }
        } finally {
            lock.writeLock().unlock();
        }
    }

    private static RecordState fetchRecordState(AcknowledgeType acknowledgeType) {
        switch (acknowledgeType) {
            case ACCEPT:
                return RecordState.ACKNOWLEDGED;
            case RELEASE:
                return RecordState.AVAILABLE;
            case REJECT:
                return RecordState.ARCHIVED;
            default:
                throw new IllegalArgumentException("Invalid acknowledge type: " + acknowledgeType);
        }
    }

<<<<<<< HEAD
    // Visible for testing. Should only be used for testing purposes.
    NavigableMap<Long, InFlightBatch> cachedState() {
        return new ConcurrentSkipListMap<>(cachedState);
    }

    // Visible for testing.
    Timer timer() {
        return timer;
    }

    // Visible for testing.
    long startOffset() {
        return startOffset;
    }

    // Visible for testing.
    long endOffset() {
        return endOffset;
    }

    // Visible for testing.
    int stateEpoch() {
        return stateEpoch;
    }

=======
>>>>>>> 47c4e220
    private TimerTask scheduleAcquisitionLockTimeout(String memberId, long baseOffset, long lastOffset) {
        return scheduleAcquisitionLockTimeout(memberId, baseOffset, lastOffset, recordLockDurationMs);
    }

    // TODO: maxDeliveryCount should be utilized here once it is implemented
    /**
     * Apply acquisition lock to acquired records.
     * @param memberId The member id of the client that is putting the acquisition lock.
     * @param baseOffset The base offset of the acquired records.
     * @param lastOffset The last offset of the acquired records.
     */
    private TimerTask scheduleAcquisitionLockTimeout(String memberId, long baseOffset, long lastOffset, long delayMs) {
        TimerTask acquistionLockTimerTask = acquisitionLockTimerTask(memberId, baseOffset, lastOffset, delayMs);
        timer.add(acquistionLockTimerTask);
        return acquistionLockTimerTask;
    }

    private TimerTask acquisitionLockTimerTask(String memberId, long baseOffset, long lastOffset, long delayMs) {
        return new AcquisitionLockTimerTask(delayMs, memberId, baseOffset, lastOffset);
    }

    private final class AcquisitionLockTimerTask extends TimerTask {
        private final long expirationMs;
        private final String memberId;
        private final long baseOffset, lastOffset;

        AcquisitionLockTimerTask(long delayMs, String memberId, long baseOffset, long lastOffset) {
            super(delayMs);
            this.expirationMs = time.hiResClockMs() + delayMs;
            this.memberId = memberId;
            this.baseOffset = baseOffset;
            this.lastOffset = lastOffset;
        }

        long expirationMs() {
            return expirationMs;
        }

        /**
         * The task is executed when the acquisition lock timeout is reached. The task releases the acquired records.
         */
        @Override
        public void run() {
            releaseAcquisitionLockOnTimeout(memberId, baseOffset, lastOffset);
        }
    }

    private void releaseAcquisitionLockOnTimeout(String memberId, long baseOffset, long lastOffset) {
        lock.writeLock().lock();
        try {
            Map.Entry<Long, InFlightBatch> floorOffset = cachedState.floorEntry(baseOffset);
            if (floorOffset == null) {
                log.debug("Base Offset {} not found for share partition: {}-{}", baseOffset, groupId, topicIdPartition);
            } else {
                NavigableMap<Long, InFlightBatch> subMap = cachedState.subMap(floorOffset.getKey(), true, lastOffset, true);
                long localNextFetchOffset = nextFetchOffset;
                for (Map.Entry<Long, InFlightBatch> entry : subMap.entrySet()) {
                    InFlightBatch inFlightBatch = entry.getValue();
                    // Case when the state of complete batch is valid
                    if (inFlightBatch.offsetState == null) {
                        if (inFlightBatch.batchState() == RecordState.ACQUIRED) {
                            InFlightState updateResult = inFlightBatch.tryUpdateBatchState(RecordState.AVAILABLE, false);
                            if (updateResult == null) {
                                log.debug("Unable to release acquisition lock on timeout for the batch: {}"
                                        + " for the share partition: {}-{}-{}", inFlightBatch, groupId, memberId, topicIdPartition);
                            } else {
                                // Update acquisition lock timeout task for the batch to null since it is completed now.
                                updateResult.updateAcquisitionLockTimeoutTask(null);
                                localNextFetchOffset = Math.min(entry.getKey(), localNextFetchOffset);
                            }
                        } else {
                            log.debug("The batch is not in acquired state while release of acquisition lock on timeout, skipping, batch: {}"
                                    + " for the share group: {}-{}-{}", inFlightBatch, groupId, memberId, topicIdPartition);
                        }
                    } else { // Case when batch has a valid offset state map.
                        for (Map.Entry<Long, InFlightState> offsetState : inFlightBatch.offsetState.entrySet()) {
                            // For the first batch which might have offsets prior to the request base
                            // offset i.e. cached batch of 10-14 offsets and request batch of 12-13.
                            if (offsetState.getKey() < baseOffset) {
                                continue;
                            }

                            if (offsetState.getKey() > lastOffset) {
                                // No further offsets to process.
                                break;
                            }

                            if (offsetState.getValue().state != RecordState.ACQUIRED) {
                                log.debug("The offset is not in acquired state while release of acquisition lock on timeout, skipping, offset: {} batch: {}"
                                                + " for the share group: {}-{}-{}", offsetState.getKey(), inFlightBatch,
                                        groupId, memberId, topicIdPartition);
                                continue;
                            }
                            InFlightState updateResult = offsetState.getValue().tryUpdateState(RecordState.AVAILABLE, false);
                            if (updateResult == null) {
                                log.debug("Unable to release acquisition lock on timeout for the offset: {} in batch: {}"
                                                + " for the share group: {}-{}-{}", offsetState.getKey(), inFlightBatch,
                                        groupId, memberId, topicIdPartition);
                                continue;
                            }
                            // Update acquisition lock timeout task for the offset to null since it is completed now.
                            updateResult.updateAcquisitionLockTimeoutTask(null);
                            localNextFetchOffset = Math.min(offsetState.getKey(), localNextFetchOffset);
                        }
                    }
                }
                nextFetchOffset = localNextFetchOffset;
            }
        } finally {
            lock.writeLock().unlock();
        }
    }

    // Visible for testing. Should only be used for testing purposes.
    NavigableMap<Long, InFlightBatch> cachedState() {
        return new ConcurrentSkipListMap<>(cachedState);
    }

    // Visible for testing.
    Timer timer() {
        return timer;
    }

    // Visible for testing
    long startOffset() {
        return this.startOffset;
    }

    // Visible for testing
    long endOffset() {
        return this.endOffset;
    }

    /**
     * The InFlightBatch maintains the in-memory state of the fetched records i.e. in-flight records.
     */
    class InFlightBatch {
        // The offset of the first record in the batch that is fetched from the log.
        private final long baseOffset;
        // The last offset of the batch that is fetched from the log.
        private final long lastOffset;

        // The in-flight state of the fetched records. If the offset state map is empty then inflightState
        // determines the state of the complete batch else individual offset determines the state of
        // the respective records.
        private InFlightState inFlightState;
        // Must be null for most of the records hence lazily-initialize. Should hold the gap offsets for
        // the batch that are reported by the client.
        private Set<Long> gapOffsets;
        // The subset of offsets within the batch that holds different record states within the parent
        // fetched batch. This is used to maintain the state of the records per offset, it is complex
        // to maintain the subset batch (InFlightBatch) within the parent batch itself as the nesting
        // can be deep and the state of the records can be different per offset, not always though.
        private NavigableMap<Long, InFlightState> offsetState;

        InFlightBatch(String memberId, long baseOffset, long lastOffset, RecordState state, int deliveryCount, TimerTask acquisitionLockTimeoutTask) {
            this.baseOffset = baseOffset;
            this.lastOffset = lastOffset;
            this.inFlightState = new InFlightState(state, deliveryCount, memberId, acquisitionLockTimeoutTask);
        }

        // Visible for testing.
        long baseOffset() {
            return baseOffset;
        }

        // Visible for testing.
        long lastOffset() {
            return lastOffset;
        }

        // Visible for testing.
        RecordState batchState() {
            if (inFlightState == null) {
                  throw new IllegalStateException("The batch state is not available as the offset state is maintained");
            }
            return inFlightState.state;
        }

        // Visible for testing.
        String batchMemberId() {
            if (inFlightState == null) {
                throw new IllegalStateException("The batch member id is not available as the offset state is maintained");
            }
            return inFlightState.memberId;
        }

        // Visible for testing.
        int batchDeliveryCount() {
            if (inFlightState == null) {
                throw new IllegalStateException("The batch delivery count is not available as the offset state is maintained");
            }
            return inFlightState.deliveryCount;
        }

        // Visible for testing.
        Set<Long> gapOffsets() {
            return gapOffsets;
        }

        // Visible for testing.
        NavigableMap<Long, InFlightState> offsetState() {
            return offsetState;
        }

        private InFlightState tryUpdateBatchState(RecordState newState, boolean incrementDeliveryCount) {
            if (inFlightState == null) {
                throw new IllegalStateException("The batch state update is not available as the offset state is maintained");
            }
            return inFlightState.tryUpdateState(newState, incrementDeliveryCount);
        }

        private InFlightState startBatchStateTransition(RecordState newState, boolean incrementDeliveryCount, int maxDeliveryCount) {
            if (inFlightState == null) {
                throw new IllegalStateException("The batch state update is not available as the offset state is maintained");
            }
            return inFlightState.startStateTransition(newState, incrementDeliveryCount, maxDeliveryCount);
        }

        private void addGapOffsets(Long gapOffset) {
            if (this.gapOffsets == null) {
                this.gapOffsets = new HashSet<>();
            }
            this.gapOffsets.add(gapOffset);
        }

        private void addOffsetState(long baseOffset, long lastOffset, RecordState state, boolean incrementDeliveryCount) {
            maybeInitializeOffsetStateUpdate();
            // The offset state map is already initialized hence update the state of the offsets.
            for (long offset = baseOffset; offset <= lastOffset; offset++) {
                offsetState.get(offset).tryUpdateState(state, incrementDeliveryCount);
            }
        }

        private void addOffsetState(Map<Long, RecordState> stateMap, boolean incrementDeliveryCount) {
            maybeInitializeOffsetStateUpdate();
            // The offset state map is already initialized hence update the state of the offsets.
            stateMap.forEach((offset, state) -> offsetState.get(offset).tryUpdateState(state, incrementDeliveryCount));
        }

        private void maybeInitializeOffsetStateUpdate() {
            if (offsetState == null) {
                offsetState = new ConcurrentSkipListMap<>();
                // The offset state map is not initialized hence initialize the state of the offsets
                // from the base offset to the last offset. Mark the batch inflightState to null as
                // the state of the records is maintained in the offset state map now.
                for (long offset = this.baseOffset; offset <= this.lastOffset; offset++) {
                    if (gapOffsets != null && gapOffsets.contains(offset)) {
                        // Directly move the record to archived if gap offset is already known.
                        offsetState.put(offset, new InFlightState(RecordState.ARCHIVED, 0, inFlightState.memberId));
                        continue;
                    }
                    if (inFlightState.acquisitionLockTimeoutTask != null) {
                        // The acquisition lock timeout task is already scheduled for the batch, hence we need to schedule
                        // the acquisition lock timeout task for the offset as well.
                        long delayMs = ((AcquisitionLockTimerTask) inFlightState.acquisitionLockTimeoutTask).expirationMs() - time.hiResClockMs();
                        TimerTask timerTask = scheduleAcquisitionLockTimeout(inFlightState.memberId, offset, offset, delayMs);
                        offsetState.put(offset, new InFlightState(inFlightState.state, inFlightState.deliveryCount, inFlightState.memberId, timerTask));
                        timer.add(timerTask);
                    } else {
                        offsetState.put(offset, new InFlightState(inFlightState.state, inFlightState.deliveryCount, inFlightState.memberId));
                    }
                }
                // Cancel the acquisition lock timeout task for the batch as the offset state is maintained.
                if (inFlightState.acquisitionLockTimeoutTask != null) {
                    inFlightState.cancelAndClearAcquisitionLockTimeoutTask();
                }
                inFlightState = null;
            }
        }

        // Visible for testing.
        TimerTask acquisitionLockTimeoutTask() {
            if (inFlightState == null) {
                throw new IllegalStateException("The batch state is not available as the offset state is maintained");
            }
            return inFlightState.acquisitionLockTimeoutTask;
        }

        private void updateAcquisitionLockTimeout(TimerTask acquisitionLockTimeoutTask) {
            if (inFlightState == null) {
                throw new IllegalStateException("The batch state is not available as the offset state is maintained");
            }
            inFlightState.acquisitionLockTimeoutTask = acquisitionLockTimeoutTask;
        }

        @Override
        public String toString() {
            return "InFlightBatch(" +
                ", baseOffset=" + baseOffset +
                ", lastOffset=" + lastOffset +
                ", inFlightState=" + inFlightState +
                ", gapOffsets=" + ((gapOffsets == null) ? "" : gapOffsets) +
                ", offsetState=" + ((offsetState == null) ? "" : offsetState) +
                ")";
        }
    }

    /**
     * The InFlightState is used to track the state and delivery count of a record that has been
     * fetched from the leader. The state of the record is used to determine if the record should
     * be re-deliver or if it can be acknowledged or archived.
     */
    static class InFlightState {

        // The state of the fetch batch records.
        private RecordState state;
        // The number of times the records has been delivered to the client.
        private int deliveryCount;
        // The member id of the client that is fetching/acknowledging the record.
        private String memberId;
        // The state of the records before the transition. In case we need to revert an in-flight state, we revert the above
        // attributes of InFlightState to this state, namely - state, deliveryCount and memberId.
        private InFlightState rollbackState;
        // The timer task for the acquisition lock timeout.
        private TimerTask acquisitionLockTimeoutTask;


        InFlightState(RecordState state, int deliveryCount, String memberId) {
            this(state, deliveryCount, memberId, null);
        }

        InFlightState(RecordState state, int deliveryCount, String memberId, TimerTask acquisitionLockTimeoutTask) {
          this.state = state;
          this.deliveryCount = deliveryCount;
          this.memberId = memberId;
          this.acquisitionLockTimeoutTask = acquisitionLockTimeoutTask;
        }

        // Visible for testing.
        RecordState state() {
            return state;
        }

        // Visible for testing.
        int deliveryCount() {
            return deliveryCount;
        }

        String memberId() {
            return memberId;
        }

        // Visible for testing.
        TimerTask acquisitionLockTimeoutTask() {
            return acquisitionLockTimeoutTask;
        }

        void updateAcquisitionLockTimeoutTask(TimerTask acquisitionLockTimeoutTask) {
            this.acquisitionLockTimeoutTask = acquisitionLockTimeoutTask;
        }

        void cancelAndClearAcquisitionLockTimeoutTask() {
            acquisitionLockTimeoutTask.cancel();
            acquisitionLockTimeoutTask = null;
        }

        /**
        * Try to update the state of the records. The state of the records can only be updated if the
        * new state is allowed to be transitioned from old state. The delivery count is not incremented
        * if the state update is unsuccessful.
        *
        * @param newState The new state of the records.
        * @param incrementDeliveryCount Whether to increment the delivery count.
        *
        * @return {@code InFlightState} if update succeeds, null otherwise. Returning state
        *         helps update chaining.
        */
        private InFlightState tryUpdateState(RecordState newState, boolean incrementDeliveryCount) {
            try {
                state = state.validateTransition(newState);
                if (incrementDeliveryCount) {
                    deliveryCount++;
                }
                return this;
            } catch (IllegalStateException e) {
                log.info("Failed to update state of the records", e);
                return null;
            }
        }

        private InFlightState startStateTransition(RecordState newState, boolean incrementDeliveryCount, int maxDeliveryCount) {
            try {
                rollbackState = new InFlightState(state, deliveryCount, memberId, acquisitionLockTimeoutTask);
                if (newState == RecordState.AVAILABLE && deliveryCount >= maxDeliveryCount) {
                    newState = RecordState.ARCHIVED;
                }
                state = state.validateTransition(newState);
                if (incrementDeliveryCount && newState != RecordState.ARCHIVED) {
                    deliveryCount++;
                }
                return this;
            } catch (IllegalStateException e) {
                log.info("Failed to start state transition of the records", e);
                return null;
            }
        }

        private void completeStateTransition(boolean commit) {
            if (commit) {
                rollbackState = null;
                return;
            }
            state = rollbackState.state;
            deliveryCount = rollbackState.deliveryCount;
            memberId = rollbackState.memberId;
            rollbackState = null;
        }

        @Override
        public int hashCode() {
            return Objects.hash(state, deliveryCount, memberId);
        }

        @Override
        public boolean equals(Object o) {
            if (this == o) {
                return true;
            }
            if (o == null || getClass() != o.getClass()) {
                return false;
            }
            InFlightState that = (InFlightState) o;
            return state == that.state && deliveryCount == that.deliveryCount && memberId.equals(that.memberId);
        }

        @Override
        public String toString() {
            return "InFlightState(" +
                " state=" + state.toString() +
                ", deliveryCount=" + ((deliveryCount == 0) ? "" : ("(" + deliveryCount + ")")) +
                ", memberId=" + memberId +
                ")";
        }
    }

    /**
     * The AcknowledgementBatch containing the fields required to acknowledge the fetched records.
     */
    public static class AcknowledgementBatch {

        private final long baseOffset;
        private final long lastOffset;
        private final List<Long> gapOffsets;
        private final AcknowledgeType acknowledgeType;

        public AcknowledgementBatch(long baseOffset, long lastOffset, List<Long> gapOffsets, AcknowledgeType acknowledgeType) {
            this.baseOffset = baseOffset;
            this.lastOffset = lastOffset;
            this.gapOffsets = gapOffsets;
            this.acknowledgeType = Objects.requireNonNull(acknowledgeType);
        }

        public long baseOffset() {
            return baseOffset;
        }

        public long lastOffset() {
            return lastOffset;
        }

        public List<Long> gapOffsets() {
            return gapOffsets;
        }

        public AcknowledgeType acknowledgeType() {
            return acknowledgeType;
        }

        @Override
        public String toString() {
            return "AcknowledgementBatch(" +
                " baseOffset=" + baseOffset +
                ", lastOffset=" + lastOffset +
                ", gapOffsets=" + ((gapOffsets == null) ? "" : gapOffsets) +
                ", acknowledgeType=" + acknowledgeType +
                ")";
        }
    }
}<|MERGE_RESOLUTION|>--- conflicted
+++ resolved
@@ -192,14 +192,11 @@
     private final Time time;
 
     /**
-<<<<<<< HEAD
      * The persister is used to persist the state of the share partition to disk.
      */
     private Persister persister;
 
     /**
-=======
->>>>>>> 47c4e220
      * The share partition start offset specifies the partition start offset from which the records
      * are cached in the cachedState of the sharePartition.
      */
@@ -217,7 +214,6 @@
      */
     private long nextFetchOffset;
 
-<<<<<<< HEAD
     /**
      * The state epoch is used to track the version of the state of the share partition.
      */
@@ -225,30 +221,12 @@
 
     SharePartition(String groupId, TopicIdPartition topicIdPartition, int maxInFlightMessages, int maxDeliveryCount,
                    int recordLockDurationMs, Timer timer, Time time, Persister persister) {
-=======
-    SharePartition(
-            String groupId,
-            TopicIdPartition topicIdPartition,
-            int maxDeliveryCount,
-            int maxInFlightMessages,
-            int recordLockDurationMs,
-            Timer timer,
-            Time time
-    ) {
->>>>>>> 47c4e220
         this.groupId = groupId;
         this.topicIdPartition = topicIdPartition;
         this.maxInFlightMessages = maxInFlightMessages;
         this.maxDeliveryCount = maxDeliveryCount;
         this.cachedState = new ConcurrentSkipListMap<>();
         this.lock = new ReentrantReadWriteLock();
-<<<<<<< HEAD
-=======
-        // Should be initialized when the partition is loaded by reading state from the share persister.
-        this.nextFetchOffset = 0;
-        this.startOffset = 0;
-        this.endOffset = 0;
->>>>>>> 47c4e220
         this.findNextFetchOffset = new AtomicBoolean(false);
         this.fetchLock = new AtomicBoolean(false);
         this.recordLockDurationMs = recordLockDurationMs;
@@ -472,6 +450,7 @@
      */
     public CompletableFuture<Optional<Throwable>> acknowledge(String memberId, List<AcknowledgementBatch> acknowledgementBatch) {
         log.trace("Acknowledgement batch request for share partition: {}-{}", groupId, topicIdPartition);
+
         Throwable throwable = null;
         lock.writeLock().lock();
         List<InFlightState> updatedStates = new ArrayList<>();
@@ -724,6 +703,7 @@
      */
     public CompletableFuture<Optional<Throwable>> releaseAcquiredRecords(String memberId) {
         log.trace("Release acquired records request for share partition: {}-{}-{}", groupId, memberId, topicIdPartition);
+
         Throwable throwable = null;
         lock.writeLock().lock();
         List<InFlightState> updatedStates = new ArrayList<>();
@@ -824,7 +804,6 @@
         return CompletableFuture.completedFuture(Optional.ofNullable(throwable));
     }
 
-<<<<<<< HEAD
     private void initialize() {
         // Initialize the partition.
         log.debug("Initializing share partition: {}-{}", groupId, topicIdPartition);
@@ -877,15 +856,15 @@
                 //  as Optional<String> in the InFlightState. Also the check in acknowledgment
                 //  happens for memberId prior state hence in Available state with blank/null
                 //  memberId the error could be incorrect. Similar change required for timerTask.
-                if (stateBatch.baseOffset() < startOffset) {
+                if (stateBatch.firstOffset() < startOffset) {
                     log.error("Invalid state batch found for the share partition: {}-{}. The base offset: {}"
                                 + " is less than the start offset: {}.", groupId, topicIdPartition,
-                    stateBatch.baseOffset(), startOffset);
+                    stateBatch.firstOffset(), startOffset);
                     throw new IllegalStateException(String.format("Failed to initialize the share partition %s-%s", groupId, topicIdPartition));
                 }
-                InFlightBatch inFlightBatch = new InFlightBatch("", stateBatch.baseOffset(),
-                    stateBatch.lastOffset(), RecordState.forId(stateBatch.state()), stateBatch.deliveryCount(), null);
-                cachedState.put(stateBatch.baseOffset(), inFlightBatch);
+                InFlightBatch inFlightBatch = new InFlightBatch("", stateBatch.firstOffset(),
+                    stateBatch.lastOffset(), RecordState.forId(stateBatch.deliveryState()), stateBatch.deliveryCount(), null);
+                cachedState.put(stateBatch.firstOffset(), inFlightBatch);
             }
             // Update the endOffset of the partition.
             if (!cachedState.isEmpty()) {
@@ -897,7 +876,8 @@
           log.error("Failed to initialize the share partition: {}-{}", groupId, topicIdPartition, e);
           throw new IllegalStateException(String.format("Failed to initialize the share partition %s-%s", groupId, topicIdPartition), e);
       }
-=======
+    }
+
     private void maybeUpdateCachedStateAndOffsets() {
         lock.writeLock().lock();
         try {
@@ -988,7 +968,6 @@
         } finally {
             lock.writeLock().unlock();
         }
->>>>>>> 47c4e220
     }
 
     private AcquiredRecords acquireNewBatchRecords(String memberId, long baseOffset, long lastOffset, long nextOffset) {
@@ -1081,34 +1060,6 @@
         }
     }
 
-<<<<<<< HEAD
-    // Visible for testing. Should only be used for testing purposes.
-    NavigableMap<Long, InFlightBatch> cachedState() {
-        return new ConcurrentSkipListMap<>(cachedState);
-    }
-
-    // Visible for testing.
-    Timer timer() {
-        return timer;
-    }
-
-    // Visible for testing.
-    long startOffset() {
-        return startOffset;
-    }
-
-    // Visible for testing.
-    long endOffset() {
-        return endOffset;
-    }
-
-    // Visible for testing.
-    int stateEpoch() {
-        return stateEpoch;
-    }
-
-=======
->>>>>>> 47c4e220
     private TimerTask scheduleAcquisitionLockTimeout(String memberId, long baseOffset, long lastOffset) {
         return scheduleAcquisitionLockTimeout(memberId, baseOffset, lastOffset, recordLockDurationMs);
     }
@@ -1242,6 +1193,11 @@
         return this.endOffset;
     }
 
+    // Visible for testing.
+    int stateEpoch() {
+        return stateEpoch;
+    }
+
     /**
      * The InFlightBatch maintains the in-memory state of the fetched records i.e. in-flight records.
      */

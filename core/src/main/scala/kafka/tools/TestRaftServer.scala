/*
 * Licensed to the Apache Software Foundation (ASF) under one or more
 * contributor license agreements. See the NOTICE file distributed with
 * this work for additional information regarding copyright ownership.
 * The ASF licenses this file to You under the Apache License, Version 2.0
 * (the "License"); you may not use this file except in compliance with
 * the License. You may obtain a copy of the License at
 *
 *    http://www.apache.org/licenses/LICENSE-2.0
 *
 * Unless required by applicable law or agreed to in writing, software
 * distributed under the License is distributed on an "AS IS" BASIS,
 * WITHOUT WARRANTIES OR CONDITIONS OF ANY KIND, either express or implied.
 * See the License for the specific language governing permissions and
 * limitations under the License.
 */

package kafka.tools

<<<<<<< HEAD
=======
import java.util.concurrent.atomic.{AtomicInteger, AtomicLong}
import java.util.concurrent.{CountDownLatch, LinkedBlockingDeque, TimeUnit}

>>>>>>> 61431f5b
import joptsimple.OptionException
import kafka.network.SocketServer
import kafka.raft.{KafkaRaftManager, RaftManager}
import kafka.security.CredentialProvider
<<<<<<< HEAD
import kafka.server.{BrokerTopicStats, KafkaBroker, KafkaConfig, KafkaRequestHandlerPool, LogDirFailureChannel}
import kafka.utils.timer.SystemTimer
import kafka.utils.{CommandDefaultOptions, CommandLineUtils, CoreUtils, Exit, KafkaScheduler, Logging, ShutdownableThread}
import org.apache.kafka.clients.{ApiVersions, ClientDnsLookup, ManualMetadataUpdater, NetworkClient}
import org.apache.kafka.common.config.ConfigException
=======
import kafka.server.{KafkaConfig, KafkaRequestHandlerPool}
import kafka.utils.{CommandDefaultOptions, CommandLineUtils, CoreUtils, Exit, Logging, ShutdownableThread}
>>>>>>> 61431f5b
import org.apache.kafka.common.metrics.Metrics
import org.apache.kafka.common.metrics.stats.Percentiles.BucketSizing
import org.apache.kafka.common.metrics.stats.{Meter, Percentile, Percentiles}
import org.apache.kafka.common.protocol.Writable
import org.apache.kafka.common.security.scram.internals.ScramMechanism
import org.apache.kafka.common.security.token.delegation.internals.DelegationTokenCache
import org.apache.kafka.common.utils.{Time, Utils}
import org.apache.kafka.common.{TopicPartition, protocol}
import org.apache.kafka.raft.BatchReader.Batch
<<<<<<< HEAD
import org.apache.kafka.raft.{BatchReader, FileBasedStateStore, KafkaRaftClient, RaftClient, RaftConfig, RecordSerde}
=======
import org.apache.kafka.raft.{BatchReader, RaftClient, RecordSerde}
>>>>>>> 61431f5b

import java.io.File
import java.nio.file.Files
import java.util.Collections
import java.util.concurrent.atomic.{AtomicInteger, AtomicLong}
import java.util.concurrent.{CountDownLatch, LinkedBlockingDeque, TimeUnit}
import scala.jdk.CollectionConverters._

/**
 * This is an experimental server which is intended for testing the performance
 * of the Raft implementation. It uses a hard-coded `__cluster_metadata` topic.
 */
class TestRaftServer(
  val config: KafkaConfig,
  val throughput: Int,
  val recordSize: Int
) extends Logging {
  import kafka.tools.TestRaftServer._

  private val partition = new TopicPartition("__cluster_metadata", 0)
  private val time = Time.SYSTEM
  private val metrics = new Metrics(time)
  private val shutdownLatch = new CountDownLatch(1)

  var socketServer: SocketServer = _
  var credentialProvider: CredentialProvider = _
  var tokenCache: DelegationTokenCache = _
  var dataPlaneRequestHandlerPool: KafkaRequestHandlerPool = _
  var workloadGenerator: RaftWorkloadGenerator = _
  var raftManager: KafkaRaftManager[Array[Byte]] = _

  def startup(): Unit = {
    tokenCache = new DelegationTokenCache(ScramMechanism.mechanismNames)
    credentialProvider = new CredentialProvider(ScramMechanism.mechanismNames, tokenCache)

    socketServer = new SocketServer(config, metrics, time, credentialProvider, allowControllerOnlyApis = true)
    socketServer.startup(startProcessingRequests = false)

<<<<<<< HEAD
    val logDirName = Log.logDirName(partition)
    val logDir = createLogDirectory(new File(config.logDirs.head), logDirName)

    val raftConfig = new RaftConfig(config)
    val metadataLog = buildMetadataLog(logDir)
    val networkChannel = buildNetworkChannel(raftConfig, logContext)

    networkChannel.start()

    val raftClient = buildRaftClient(
      metadataLog,
      networkChannel,
      logContext,
      logDir,
      raftConfig
=======
    raftManager = new KafkaRaftManager[Array[Byte]](
      config,
      config.logDirs.head,
      new ByteArraySerde,
      partition,
      time,
      metrics
>>>>>>> 61431f5b
    )

    workloadGenerator = new RaftWorkloadGenerator(
      raftManager,
      time,
      recordsPerSec = 20000,
      recordSize = 256
    )

    val requestHandler = new TestRaftRequestHandler(
<<<<<<< HEAD
      raftClient,
=======
      raftManager,
>>>>>>> 61431f5b
      socketServer.dataPlaneRequestChannel,
      time
    )

    dataPlaneRequestHandlerPool = new KafkaRequestHandlerPool(
      config.brokerId,
      socketServer.dataPlaneRequestChannel,
      requestHandler,
      time,
      config.numIoThreads,
      s"${SocketServer.DataPlaneMetricPrefix}RequestHandlerAvgIdlePercent",
      SocketServer.DataPlaneThreadPrefix
    )

    workloadGenerator.start()
    raftManager.startup()
    socketServer.startProcessingRequests(Map.empty)
  }

  def shutdown(): Unit = {
    if (raftManager != null)
      CoreUtils.swallow(raftManager.shutdown(), this)
    if (workloadGenerator != null)
      CoreUtils.swallow(workloadGenerator.shutdown(), this)
    if (dataPlaneRequestHandlerPool != null)
      CoreUtils.swallow(dataPlaneRequestHandlerPool.shutdown(), this)
    if (socketServer != null)
      CoreUtils.swallow(socketServer.shutdown(), this)
    if (metrics != null)
      CoreUtils.swallow(metrics.close(), this)
    shutdownLatch.countDown()
  }

  def awaitShutdown(): Unit = {
    shutdownLatch.await()
  }

<<<<<<< HEAD
  private def buildNetworkChannel(raftConfig: RaftConfig,
                                  logContext: LogContext): KafkaNetworkChannel = {
    val netClient = buildNetworkClient(raftConfig, logContext)
    new KafkaNetworkChannel(time, netClient, raftConfig.requestTimeoutMs)
  }

  private def buildMetadataLog(logDir: File): KafkaMetadataLog = {
    if (config.logDirs.size != 1) {
      throw new ConfigException("There must be exactly one configured log dir")
    }

    val defaultProps = KafkaBroker.copyKafkaConfigToLog(config)
    LogConfig.validateValues(defaultProps)
    val defaultLogConfig = LogConfig(defaultProps)

    val log = Log(
      dir = logDir,
      config = defaultLogConfig,
      logStartOffset = 0L,
      recoveryPoint = 0L,
      scheduler = scheduler,
      brokerTopicStats = new BrokerTopicStats,
      time = time,
      maxProducerIdExpirationMs = config.transactionalIdExpirationMs,
      producerIdExpirationCheckIntervalMs = LogManager.ProducerIdExpirationCheckIntervalMs,
      logDirFailureChannel = new LogDirFailureChannel(5)
    )
    new KafkaMetadataLog(log, partition)
  }

  private def createLogDirectory(logDir: File, logDirName: String): File = {
    val logDirPath = logDir.getAbsolutePath
    val dir = new File(logDirPath, logDirName)
    Files.createDirectories(dir.toPath)
    dir
  }

  private def buildRaftClient(metadataLog: KafkaMetadataLog,
                              networkChannel: KafkaNetworkChannel,
                              logContext: LogContext,
                              logDir: File,
                              raftConfig: RaftConfig): KafkaRaftClient[Array[Byte]] = {

    val expirationTimer = new SystemTimer("raft-expiration-executor")
    val expirationService = new TimingWheelExpirationService(expirationTimer)
    val serde = new ByteArraySerde
    val metrics = new Metrics()

    new KafkaRaftClient(
      serde,
      networkChannel,
      metadataLog,
      new FileBasedStateStore(new File(logDir, "quorum-state")),
      time,
      metrics,
      expirationService,
      logContext,
      config.brokerId,
      raftConfig,
    )
  }

  private def buildNetworkClient(raftConfig: RaftConfig,
                                 logContext: LogContext): NetworkClient = {
    val channelBuilder = ChannelBuilders.clientChannelBuilder(
      config.interBrokerSecurityProtocol,
      JaasContext.Type.SERVER,
      config,
      config.interBrokerListenerName,
      config.saslMechanismInterBrokerProtocol,
      time,
      config.saslInterBrokerHandshakeRequestEnable,
      logContext
    )

    val metricGroupPrefix = "raft-channel"
    val collectPerConnectionMetrics = false

    val selector = new Selector(
      NetworkReceive.UNLIMITED,
      config.connectionsMaxIdleMs,
      metrics,
      time,
      metricGroupPrefix,
      Map.empty[String, String].asJava,
      collectPerConnectionMetrics,
      channelBuilder,
      logContext
    )

    val clientId = s"broker-${config.brokerId}-raft-client"
    val maxInflightRequestsPerConnection = 1
    val reconnectBackoffMs = 50
    val reconnectBackoffMsMs = 500
    val discoverBrokerVersions = false

    new NetworkClient(
      selector,
      new ManualMetadataUpdater(),
      clientId,
      maxInflightRequestsPerConnection,
      reconnectBackoffMs,
      reconnectBackoffMsMs,
      Selectable.USE_DEFAULT_BUFFER_SIZE,
      config.socketReceiveBufferBytes,
      raftConfig.requestTimeoutMs,
      config.connectionSetupTimeoutMs,
      config.connectionSetupTimeoutMaxMs,
      ClientDnsLookup.USE_ALL_DNS_IPS,
      time,
      discoverBrokerVersions,
      new ApiVersions,
      logContext
    )
  }

=======
>>>>>>> 61431f5b
  class RaftWorkloadGenerator(
    raftManager: RaftManager[Array[Byte]],
    time: Time,
    recordsPerSec: Int,
    recordSize: Int
  ) extends ShutdownableThread(name = "raft-workload-generator")
    with RaftClient.Listener[Array[Byte]] {

    sealed trait RaftEvent
    case class HandleClaim(epoch: Int) extends RaftEvent
    case object HandleResign extends RaftEvent
    case class HandleCommit(reader: BatchReader[Array[Byte]]) extends RaftEvent
    case object Shutdown extends RaftEvent

    private val eventQueue = new LinkedBlockingDeque[RaftEvent]()
    private val stats = new WriteStats(metrics, time, printIntervalMs = 5000)
    private val payload = new Array[Byte](recordSize)
    private val pendingAppends = new LinkedBlockingDeque[PendingAppend]()
    private val recordCount = new AtomicInteger(0)
    private val throttler = new ThroughputThrottler(time, recordsPerSec)

    private var claimedEpoch: Option[Int] = None

    raftManager.register(this)

    override def handleClaim(epoch: Int): Unit = {
      eventQueue.offer(HandleClaim(epoch))
    }

    override def handleResign(epoch: Int): Unit = {
      eventQueue.offer(HandleResign)
    }

    override def handleCommit(reader: BatchReader[Array[Byte]]): Unit = {
      eventQueue.offer(HandleCommit(reader))
    }

    override def initiateShutdown(): Boolean = {
      val initiated = super.initiateShutdown()
      eventQueue.offer(Shutdown)
      initiated
    }

    private def sendNow(
      leaderEpoch: Int,
      currentTimeMs: Long
    ): Unit = {
      recordCount.incrementAndGet()

      raftManager.scheduleAppend(leaderEpoch, Seq(payload)) match {
        case Some(offset) => pendingAppends.offer(PendingAppend(offset, currentTimeMs))
        case None => time.sleep(10)
      }
    }

    override def doWork(): Unit = {
      val startTimeMs = time.milliseconds()
      val eventTimeoutMs = claimedEpoch.map { leaderEpoch =>
        val throttleTimeMs = throttler.maybeThrottle(recordCount.get() + 1, startTimeMs)
        if (throttleTimeMs == 0) {
          sendNow(leaderEpoch, startTimeMs)
        }
        throttleTimeMs
      }.getOrElse(Long.MaxValue)

      eventQueue.poll(eventTimeoutMs, TimeUnit.MILLISECONDS) match {
        case HandleClaim(epoch) =>
          claimedEpoch = Some(epoch)
          throttler.reset()
          pendingAppends.clear()
          recordCount.set(0)

        case HandleResign =>
          claimedEpoch = None
          pendingAppends.clear()

        case HandleCommit(reader) =>
          try {
            while (reader.hasNext) {
              val batch = reader.next()
              claimedEpoch.foreach { leaderEpoch =>
                handleLeaderCommit(leaderEpoch, batch)
              }
            }
          } finally {
            reader.close()
          }

        case _ =>
      }
    }

    private def handleLeaderCommit(
      leaderEpoch: Int,
      batch: Batch[Array[Byte]]
    ): Unit = {
      val batchEpoch = batch.epoch()
      var offset = batch.baseOffset
      val currentTimeMs = time.milliseconds()

      // We are only interested in batches written during the current leader's
      // epoch since this allows us to rely on the local clock
      if (batchEpoch != leaderEpoch) {
        return
      }

      for (record <- batch.records.asScala) {
        val pendingAppend = pendingAppends.peek()

        if (pendingAppend == null || pendingAppend.offset != offset) {
          throw new IllegalStateException(s"Unexpected append at offset $offset. The " +
            s"next offset we expected was ${pendingAppend.offset}")
        }

        pendingAppends.poll()
        val latencyMs = math.max(0, currentTimeMs - pendingAppend.appendTimeMs).toInt
        stats.record(latencyMs, record.length, currentTimeMs)
        offset += 1
      }
    }

  }

}

object TestRaftServer extends Logging {

  case class PendingAppend(
    offset: Long,
    appendTimeMs: Long
  ) {
    override def toString: String = {
      s"PendingAppend(offset=$offset, appendTimeMs=$appendTimeMs)"
    }
  }

  private class ByteArraySerde extends RecordSerde[Array[Byte]] {
    override def recordSize(data: Array[Byte], context: Any): Int = {
      data.length
    }

    override def write(data: Array[Byte], context: Any, out: Writable): Unit = {
      out.writeByteArray(data)
    }

    override def read(input: protocol.Readable, size: Int): Array[Byte] = {
      val data = new Array[Byte](size)
      input.readArray(data)
      data
    }
  }

  private class LatencyHistogram(
    metrics: Metrics,
    name: String,
    group: String
  ) {
    private val sensor = metrics.sensor(name)
    private val latencyP75Name = metrics.metricName(s"$name.p75", group)
    private val latencyP99Name = metrics.metricName(s"$name.p99", group)
    private val latencyP999Name = metrics.metricName(s"$name.p999", group)

    sensor.add(new Percentiles(
      1000,
      250.0,
      BucketSizing.CONSTANT,
      new Percentile(latencyP75Name, 75),
      new Percentile(latencyP99Name, 99),
      new Percentile(latencyP999Name, 99.9)
    ))

    private val p75 = metrics.metric(latencyP75Name)
    private val p99 = metrics.metric(latencyP99Name)
    private val p999 = metrics.metric(latencyP999Name)

    def record(latencyMs: Int): Unit = sensor.record(latencyMs)
    def currentP75: Double = p75.metricValue.asInstanceOf[Double]
    def currentP99: Double = p99.metricValue.asInstanceOf[Double]
    def currentP999: Double = p999.metricValue.asInstanceOf[Double]
  }

  private class ThroughputMeter(
    metrics: Metrics,
    name: String,
    group: String
  ) {
    private val sensor = metrics.sensor(name)
    private val throughputRateName = metrics.metricName(s"$name.rate", group)
    private val throughputTotalName = metrics.metricName(s"$name.total", group)

    sensor.add(new Meter(throughputRateName, throughputTotalName))

    private val rate = metrics.metric(throughputRateName)

    def record(bytes: Int): Unit = sensor.record(bytes)
    def currentRate: Double = rate.metricValue.asInstanceOf[Double]
  }

  private class ThroughputThrottler(
    time: Time,
    targetRecordsPerSec: Int
  ) {
    private val startTimeMs = new AtomicLong(time.milliseconds())

    require(targetRecordsPerSec > 0)

    def reset(): Unit = {
      this.startTimeMs.set(time.milliseconds())
    }

    def maybeThrottle(
      currentCount: Int,
      currentTimeMs: Long
    ): Long = {
      val targetDurationMs = math.round(currentCount / targetRecordsPerSec.toDouble * 1000)
      if (targetDurationMs > 0) {
        val targetDeadlineMs = startTimeMs.get() + targetDurationMs
        if (targetDeadlineMs > currentTimeMs) {
          val throttleDurationMs = targetDeadlineMs - currentTimeMs
          return throttleDurationMs
        }
      }
      0
    }
  }

  private class WriteStats(
    metrics: Metrics,
    time: Time,
    printIntervalMs: Long
  ) {
    private var lastReportTimeMs = time.milliseconds()
    private val latency = new LatencyHistogram(metrics, name = "commit.latency", group = "kafka.raft")
    private val throughput = new ThroughputMeter(metrics, name = "bytes.committed", group = "kafka.raft")

    def record(
      latencyMs: Int,
      bytes: Int,
      currentTimeMs: Long
    ): Unit = {
      throughput.record(bytes)
      latency.record(latencyMs)

      if (currentTimeMs - lastReportTimeMs >= printIntervalMs) {
        printSummary()
        this.lastReportTimeMs = currentTimeMs
      }
    }

    private def printSummary(): Unit = {
      println("Throughput (bytes/second): %.2f, Latency (ms): %.1f p75 %.1f p99 %.1f p999".format(
        throughput.currentRate,
        latency.currentP75,
        latency.currentP99,
        latency.currentP999
      ))
    }
  }

  class TestRaftServerOptions(args: Array[String]) extends CommandDefaultOptions(args) {
    val configOpt = parser.accepts("config", "Required configured file")
      .withRequiredArg
      .describedAs("filename")
      .ofType(classOf[String])

    val throughputOpt = parser.accepts("throughput",
      "The number of records per second the leader will write to the metadata topic")
      .withRequiredArg
      .describedAs("records/sec")
      .ofType(classOf[Int])
      .defaultsTo(5000)

    val recordSizeOpt = parser.accepts("record-size", "The size of each record")
      .withRequiredArg
      .describedAs("size in bytes")
      .ofType(classOf[Int])
      .defaultsTo(256)

    options = parser.parse(args : _*)
  }

  def main(args: Array[String]): Unit = {
    val opts = new TestRaftServerOptions(args)
    try {
      CommandLineUtils.printHelpAndExitIfNeeded(opts,
        "Standalone raft server for performance testing")

      val configFile = opts.options.valueOf(opts.configOpt)
      val serverProps = Utils.loadProps(configFile)

      // KafkaConfig requires either `process.roles` or `zookeeper.connect`. Neither are
      // actually used by the test server, so we fill in `process.roles` with an arbitrary value.
      serverProps.put(KafkaConfig.ProcessRolesProp, "controller")

      val config = KafkaConfig.fromProps(serverProps, doLog = false)
      val throughput = opts.options.valueOf(opts.throughputOpt)
      val recordSize = opts.options.valueOf(opts.recordSizeOpt)
      val server = new TestRaftServer(config, throughput, recordSize)

      Exit.addShutdownHook("raft-shutdown-hook", server.shutdown())

      server.startup()
      server.awaitShutdown()
      Exit.exit(0)
    } catch {
      case e: OptionException =>
        CommandLineUtils.printUsageAndDie(opts.parser, e.getMessage)
      case e: Throwable =>
        fatal("Exiting raft server due to fatal exception", e)
        Exit.exit(1)
    }
  }

}<|MERGE_RESOLUTION|>--- conflicted
+++ resolved
@@ -17,26 +17,15 @@
 
 package kafka.tools
 
-<<<<<<< HEAD
-=======
 import java.util.concurrent.atomic.{AtomicInteger, AtomicLong}
-import java.util.concurrent.{CountDownLatch, LinkedBlockingDeque, TimeUnit}
-
->>>>>>> 61431f5b
+import java.util.concurrent.{CompletableFuture, CountDownLatch, LinkedBlockingDeque, TimeUnit}
+
 import joptsimple.OptionException
 import kafka.network.SocketServer
 import kafka.raft.{KafkaRaftManager, RaftManager}
 import kafka.security.CredentialProvider
-<<<<<<< HEAD
-import kafka.server.{BrokerTopicStats, KafkaBroker, KafkaConfig, KafkaRequestHandlerPool, LogDirFailureChannel}
-import kafka.utils.timer.SystemTimer
-import kafka.utils.{CommandDefaultOptions, CommandLineUtils, CoreUtils, Exit, KafkaScheduler, Logging, ShutdownableThread}
-import org.apache.kafka.clients.{ApiVersions, ClientDnsLookup, ManualMetadataUpdater, NetworkClient}
-import org.apache.kafka.common.config.ConfigException
-=======
 import kafka.server.{KafkaConfig, KafkaRequestHandlerPool}
 import kafka.utils.{CommandDefaultOptions, CommandLineUtils, CoreUtils, Exit, Logging, ShutdownableThread}
->>>>>>> 61431f5b
 import org.apache.kafka.common.metrics.Metrics
 import org.apache.kafka.common.metrics.stats.Percentiles.BucketSizing
 import org.apache.kafka.common.metrics.stats.{Meter, Percentile, Percentiles}
@@ -46,17 +35,8 @@
 import org.apache.kafka.common.utils.{Time, Utils}
 import org.apache.kafka.common.{TopicPartition, protocol}
 import org.apache.kafka.raft.BatchReader.Batch
-<<<<<<< HEAD
-import org.apache.kafka.raft.{BatchReader, FileBasedStateStore, KafkaRaftClient, RaftClient, RaftConfig, RecordSerde}
-=======
 import org.apache.kafka.raft.{BatchReader, RaftClient, RecordSerde}
->>>>>>> 61431f5b
-
-import java.io.File
-import java.nio.file.Files
-import java.util.Collections
-import java.util.concurrent.atomic.{AtomicInteger, AtomicLong}
-import java.util.concurrent.{CountDownLatch, LinkedBlockingDeque, TimeUnit}
+
 import scala.jdk.CollectionConverters._
 
 /**
@@ -89,31 +69,13 @@
     socketServer = new SocketServer(config, metrics, time, credentialProvider, allowControllerOnlyApis = true)
     socketServer.startup(startProcessingRequests = false)
 
-<<<<<<< HEAD
-    val logDirName = Log.logDirName(partition)
-    val logDir = createLogDirectory(new File(config.logDirs.head), logDirName)
-
-    val raftConfig = new RaftConfig(config)
-    val metadataLog = buildMetadataLog(logDir)
-    val networkChannel = buildNetworkChannel(raftConfig, logContext)
-
-    networkChannel.start()
-
-    val raftClient = buildRaftClient(
-      metadataLog,
-      networkChannel,
-      logContext,
-      logDir,
-      raftConfig
-=======
     raftManager = new KafkaRaftManager[Array[Byte]](
       config,
-      config.logDirs.head,
       new ByteArraySerde,
       partition,
       time,
-      metrics
->>>>>>> 61431f5b
+      metrics,
+      CompletableFuture.completedFuture(config.quorumVoters)
     )
 
     workloadGenerator = new RaftWorkloadGenerator(
@@ -124,11 +86,7 @@
     )
 
     val requestHandler = new TestRaftRequestHandler(
-<<<<<<< HEAD
-      raftClient,
-=======
       raftManager,
->>>>>>> 61431f5b
       socketServer.dataPlaneRequestChannel,
       time
     )
@@ -166,125 +124,6 @@
     shutdownLatch.await()
   }
 
-<<<<<<< HEAD
-  private def buildNetworkChannel(raftConfig: RaftConfig,
-                                  logContext: LogContext): KafkaNetworkChannel = {
-    val netClient = buildNetworkClient(raftConfig, logContext)
-    new KafkaNetworkChannel(time, netClient, raftConfig.requestTimeoutMs)
-  }
-
-  private def buildMetadataLog(logDir: File): KafkaMetadataLog = {
-    if (config.logDirs.size != 1) {
-      throw new ConfigException("There must be exactly one configured log dir")
-    }
-
-    val defaultProps = KafkaBroker.copyKafkaConfigToLog(config)
-    LogConfig.validateValues(defaultProps)
-    val defaultLogConfig = LogConfig(defaultProps)
-
-    val log = Log(
-      dir = logDir,
-      config = defaultLogConfig,
-      logStartOffset = 0L,
-      recoveryPoint = 0L,
-      scheduler = scheduler,
-      brokerTopicStats = new BrokerTopicStats,
-      time = time,
-      maxProducerIdExpirationMs = config.transactionalIdExpirationMs,
-      producerIdExpirationCheckIntervalMs = LogManager.ProducerIdExpirationCheckIntervalMs,
-      logDirFailureChannel = new LogDirFailureChannel(5)
-    )
-    new KafkaMetadataLog(log, partition)
-  }
-
-  private def createLogDirectory(logDir: File, logDirName: String): File = {
-    val logDirPath = logDir.getAbsolutePath
-    val dir = new File(logDirPath, logDirName)
-    Files.createDirectories(dir.toPath)
-    dir
-  }
-
-  private def buildRaftClient(metadataLog: KafkaMetadataLog,
-                              networkChannel: KafkaNetworkChannel,
-                              logContext: LogContext,
-                              logDir: File,
-                              raftConfig: RaftConfig): KafkaRaftClient[Array[Byte]] = {
-
-    val expirationTimer = new SystemTimer("raft-expiration-executor")
-    val expirationService = new TimingWheelExpirationService(expirationTimer)
-    val serde = new ByteArraySerde
-    val metrics = new Metrics()
-
-    new KafkaRaftClient(
-      serde,
-      networkChannel,
-      metadataLog,
-      new FileBasedStateStore(new File(logDir, "quorum-state")),
-      time,
-      metrics,
-      expirationService,
-      logContext,
-      config.brokerId,
-      raftConfig,
-    )
-  }
-
-  private def buildNetworkClient(raftConfig: RaftConfig,
-                                 logContext: LogContext): NetworkClient = {
-    val channelBuilder = ChannelBuilders.clientChannelBuilder(
-      config.interBrokerSecurityProtocol,
-      JaasContext.Type.SERVER,
-      config,
-      config.interBrokerListenerName,
-      config.saslMechanismInterBrokerProtocol,
-      time,
-      config.saslInterBrokerHandshakeRequestEnable,
-      logContext
-    )
-
-    val metricGroupPrefix = "raft-channel"
-    val collectPerConnectionMetrics = false
-
-    val selector = new Selector(
-      NetworkReceive.UNLIMITED,
-      config.connectionsMaxIdleMs,
-      metrics,
-      time,
-      metricGroupPrefix,
-      Map.empty[String, String].asJava,
-      collectPerConnectionMetrics,
-      channelBuilder,
-      logContext
-    )
-
-    val clientId = s"broker-${config.brokerId}-raft-client"
-    val maxInflightRequestsPerConnection = 1
-    val reconnectBackoffMs = 50
-    val reconnectBackoffMsMs = 500
-    val discoverBrokerVersions = false
-
-    new NetworkClient(
-      selector,
-      new ManualMetadataUpdater(),
-      clientId,
-      maxInflightRequestsPerConnection,
-      reconnectBackoffMs,
-      reconnectBackoffMsMs,
-      Selectable.USE_DEFAULT_BUFFER_SIZE,
-      config.socketReceiveBufferBytes,
-      raftConfig.requestTimeoutMs,
-      config.connectionSetupTimeoutMs,
-      config.connectionSetupTimeoutMaxMs,
-      ClientDnsLookup.USE_ALL_DNS_IPS,
-      time,
-      discoverBrokerVersions,
-      new ApiVersions,
-      logContext
-    )
-  }
-
-=======
->>>>>>> 61431f5b
   class RaftWorkloadGenerator(
     raftManager: RaftManager[Array[Byte]],
     time: Time,

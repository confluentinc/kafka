/*
 * Licensed to the Apache Software Foundation (ASF) under one or more
 * contributor license agreements. See the NOTICE file distributed with
 * this work for additional information regarding copyright ownership.
 * The ASF licenses this file to You under the Apache License, Version 2.0
 * (the "License"); you may not use this file except in compliance with
 * the License. You may obtain a copy of the License at
 *
 *    http://www.apache.org/licenses/LICENSE-2.0
 *
 * Unless required by applicable law or agreed to in writing, software
 * distributed under the License is distributed on an "AS IS" BASIS,
 * WITHOUT WARRANTIES OR CONDITIONS OF ANY KIND, either express or implied.
 * See the License for the specific language governing permissions and
 * limitations under the License.
 */
package kafka.common

import java.util.Map.Entry
<<<<<<< HEAD
import java.util.concurrent.ConcurrentLinkedQueue
=======
>>>>>>> 61431f5b
import java.util.{ArrayDeque, ArrayList, Collection, Collections, HashMap, Iterator}

import kafka.utils.ShutdownableThread
import org.apache.kafka.clients.{ClientRequest, ClientResponse, KafkaClient, RequestCompletionHandler}
import org.apache.kafka.common.Node
import org.apache.kafka.common.errors.AuthenticationException
import org.apache.kafka.common.internals.FatalExitError
import org.apache.kafka.common.requests.AbstractRequest
import org.apache.kafka.common.utils.Time

import scala.jdk.CollectionConverters._

/**
 *  Class for inter-broker send thread that utilize a non-blocking network client.
 */
<<<<<<< HEAD
class InterBrokerSendThread(
=======
abstract class InterBrokerSendThread(
>>>>>>> 61431f5b
  name: String,
  networkClient: KafkaClient,
  requestTimeoutMs: Int,
  time: Time,
  isInterruptible: Boolean = true
) extends ShutdownableThread(name, isInterruptible) {

<<<<<<< HEAD
  private val inboundQueue = new ConcurrentLinkedQueue[RequestAndCompletionHandler]()
  private val unsentRequests = new UnsentRequests

=======
  private val unsentRequests = new UnsentRequests

  def generateRequests(): Iterable[RequestAndCompletionHandler]

>>>>>>> 61431f5b
  def hasUnsentRequests: Boolean = unsentRequests.iterator().hasNext

  override def shutdown(): Unit = {
    initiateShutdown()
    // wake up the thread in case it is blocked inside poll
    networkClient.initiateClose()
    awaitShutdown()
  }

<<<<<<< HEAD
  def sendRequest(request: RequestAndCompletionHandler): Unit = {
    inboundQueue.offer(request)
    wakeup()
  }

  private def drainInboundQueue(): Unit = {
    while (!inboundQueue.isEmpty) {
      val request = inboundQueue.poll()
      val completionHandler = request.handler
=======
  private def drainGeneratedRequests(): Unit = {
    generateRequests().foreach { request =>
>>>>>>> 61431f5b
      unsentRequests.put(request.destination,
        networkClient.newClientRequest(
          request.destination.idString,
          request.request,
<<<<<<< HEAD
          time.milliseconds(),
=======
          request.creationTimeMs,
>>>>>>> 61431f5b
          true,
          requestTimeoutMs,
          request.handler
        ))
    }
  }

<<<<<<< HEAD
  def poll(maxTimeoutMs: Long): Unit = {
    try {
      var now = time.milliseconds()
      drainInboundQueue()
=======
  protected def pollOnce(maxTimeoutMs: Long): Unit = {
    try {
      drainGeneratedRequests()
      var now = time.milliseconds()
>>>>>>> 61431f5b
      val timeout = sendRequests(now, maxTimeoutMs)
      networkClient.poll(timeout, now)
      now = time.milliseconds()
      checkDisconnects(now)
      failExpiredRequests(now)
      unsentRequests.clean()
    } catch {
      case e: FatalExitError => throw e
      case t: Throwable =>
        error(s"unhandled exception caught in InterBrokerSendThread", t)
        // rethrow any unhandled exceptions as FatalExitError so the JVM will be terminated
        // as we will be in an unknown state with potentially some requests dropped and not
        // being able to make progress. Known and expected Errors should have been appropriately
        // dealt with already.
        throw new FatalExitError()
    }
  }

  override def doWork(): Unit = {
<<<<<<< HEAD
    poll(Long.MaxValue)
  }

  private def sendRequests(now: Long, maxPollTimeoutMs: Long): Long = {
    var pollTimeout = maxPollTimeoutMs
=======
    pollOnce(Long.MaxValue)
  }

  private def sendRequests(now: Long, maxTimeoutMs: Long): Long = {
    var pollTimeout = maxTimeoutMs
>>>>>>> 61431f5b
    for (node <- unsentRequests.nodes.asScala) {
      val requestIterator = unsentRequests.requestIterator(node)
      while (requestIterator.hasNext) {
        val request = requestIterator.next
        if (networkClient.ready(node, now)) {
          networkClient.send(request, now)
          requestIterator.remove()
        } else
          pollTimeout = Math.min(pollTimeout, networkClient.connectionDelay(node, now))
      }
    }
    pollTimeout
  }

  private def checkDisconnects(now: Long): Unit = {
    // any disconnects affecting requests that have already been transmitted will be handled
    // by NetworkClient, so we just need to check whether connections for any of the unsent
    // requests have been disconnected; if they have, then we complete the corresponding future
    // and set the disconnect flag in the ClientResponse
    val iterator = unsentRequests.iterator()
    while (iterator.hasNext) {
      val entry = iterator.next
      val (node, requests) = (entry.getKey, entry.getValue)
      if (!requests.isEmpty && networkClient.connectionFailed(node)) {
        iterator.remove()
        for (request <- requests.asScala) {
          val authenticationException = networkClient.authenticationException(node)
          if (authenticationException != null)
            error(s"Failed to send the following request due to authentication error: $request")
          completeWithDisconnect(request, now, authenticationException)
        }
      }
    }
  }

  private def failExpiredRequests(now: Long): Unit = {
    // clear all expired unsent requests
    val timedOutRequests = unsentRequests.removeAllTimedOut(now)
    for (request <- timedOutRequests.asScala) {
      debug(s"Failed to send the following request after ${request.requestTimeoutMs} ms: $request")
      completeWithDisconnect(request, now, null)
    }
  }

  def completeWithDisconnect(request: ClientRequest,
                             now: Long,
                             authenticationException: AuthenticationException): Unit = {
    val handler = request.callback
    handler.onComplete(new ClientResponse(request.makeHeader(request.requestBuilder().latestAllowedVersion()),
      handler, request.destination, now /* createdTimeMs */ , now /* receivedTimeMs */ , true /* disconnected */ ,
      null /* versionMismatch */ , authenticationException, null))
  }

  def wakeup(): Unit = networkClient.wakeup()
}

case class RequestAndCompletionHandler(
  creationTimeMs: Long,
  destination: Node,
  request: AbstractRequest.Builder[_ <: AbstractRequest],
  handler: RequestCompletionHandler
)

private class UnsentRequests {
  private val unsent = new HashMap[Node, ArrayDeque[ClientRequest]]

  def put(node: Node, request: ClientRequest): Unit = {
    var requests = unsent.get(node)
    if (requests == null) {
      requests = new ArrayDeque[ClientRequest]
      unsent.put(node, requests)
    }
    requests.add(request)
  }

  def removeAllTimedOut(now: Long): Collection[ClientRequest] = {
    val expiredRequests = new ArrayList[ClientRequest]
    for (requests <- unsent.values.asScala) {
      val requestIterator = requests.iterator
      var foundExpiredRequest = false
      while (requestIterator.hasNext && !foundExpiredRequest) {
        val request = requestIterator.next
        val elapsedMs = Math.max(0, now - request.createdTimeMs)
        if (elapsedMs > request.requestTimeoutMs) {
          expiredRequests.add(request)
          requestIterator.remove()
          foundExpiredRequest = true
        }
      }
    }
    expiredRequests
  }

  def clean(): Unit = {
    val iterator = unsent.values.iterator
    while (iterator.hasNext) {
      val requests = iterator.next
      if (requests.isEmpty)
        iterator.remove()
    }
  }

  def iterator(): Iterator[Entry[Node, ArrayDeque[ClientRequest]]] = {
    unsent.entrySet().iterator()
  }

  def requestIterator(node: Node): Iterator[ClientRequest] = {
    val requests = unsent.get(node)
    if (requests == null)
      Collections.emptyIterator[ClientRequest]
    else
      requests.iterator
  }

  def nodes: java.util.Set[Node] = unsent.keySet
}<|MERGE_RESOLUTION|>--- conflicted
+++ resolved
@@ -17,10 +17,6 @@
 package kafka.common
 
 import java.util.Map.Entry
-<<<<<<< HEAD
-import java.util.concurrent.ConcurrentLinkedQueue
-=======
->>>>>>> 61431f5b
 import java.util.{ArrayDeque, ArrayList, Collection, Collections, HashMap, Iterator}
 
 import kafka.utils.ShutdownableThread
@@ -36,11 +32,7 @@
 /**
  *  Class for inter-broker send thread that utilize a non-blocking network client.
  */
-<<<<<<< HEAD
-class InterBrokerSendThread(
-=======
 abstract class InterBrokerSendThread(
->>>>>>> 61431f5b
   name: String,
   networkClient: KafkaClient,
   requestTimeoutMs: Int,
@@ -48,16 +40,10 @@
   isInterruptible: Boolean = true
 ) extends ShutdownableThread(name, isInterruptible) {
 
-<<<<<<< HEAD
-  private val inboundQueue = new ConcurrentLinkedQueue[RequestAndCompletionHandler]()
   private val unsentRequests = new UnsentRequests
 
-=======
-  private val unsentRequests = new UnsentRequests
-
   def generateRequests(): Iterable[RequestAndCompletionHandler]
 
->>>>>>> 61431f5b
   def hasUnsentRequests: Boolean = unsentRequests.iterator().hasNext
 
   override def shutdown(): Unit = {
@@ -67,29 +53,13 @@
     awaitShutdown()
   }
 
-<<<<<<< HEAD
-  def sendRequest(request: RequestAndCompletionHandler): Unit = {
-    inboundQueue.offer(request)
-    wakeup()
-  }
-
-  private def drainInboundQueue(): Unit = {
-    while (!inboundQueue.isEmpty) {
-      val request = inboundQueue.poll()
-      val completionHandler = request.handler
-=======
   private def drainGeneratedRequests(): Unit = {
     generateRequests().foreach { request =>
->>>>>>> 61431f5b
       unsentRequests.put(request.destination,
         networkClient.newClientRequest(
           request.destination.idString,
           request.request,
-<<<<<<< HEAD
-          time.milliseconds(),
-=======
           request.creationTimeMs,
->>>>>>> 61431f5b
           true,
           requestTimeoutMs,
           request.handler
@@ -97,17 +67,10 @@
     }
   }
 
-<<<<<<< HEAD
-  def poll(maxTimeoutMs: Long): Unit = {
-    try {
-      var now = time.milliseconds()
-      drainInboundQueue()
-=======
   protected def pollOnce(maxTimeoutMs: Long): Unit = {
     try {
       drainGeneratedRequests()
       var now = time.milliseconds()
->>>>>>> 61431f5b
       val timeout = sendRequests(now, maxTimeoutMs)
       networkClient.poll(timeout, now)
       now = time.milliseconds()
@@ -127,19 +90,11 @@
   }
 
   override def doWork(): Unit = {
-<<<<<<< HEAD
-    poll(Long.MaxValue)
-  }
-
-  private def sendRequests(now: Long, maxPollTimeoutMs: Long): Long = {
-    var pollTimeout = maxPollTimeoutMs
-=======
     pollOnce(Long.MaxValue)
   }
 
   private def sendRequests(now: Long, maxTimeoutMs: Long): Long = {
     var pollTimeout = maxTimeoutMs
->>>>>>> 61431f5b
     for (node <- unsentRequests.nodes.asScala) {
       val requestIterator = unsentRequests.requestIterator(node)
       while (requestIterator.hasNext) {

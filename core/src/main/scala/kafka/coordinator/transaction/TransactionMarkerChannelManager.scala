--- conflicted
+++ resolved
@@ -155,14 +155,6 @@
   newGauge("UnknownDestinationQueueSize", () => markersQueueForUnknownBroker.totalNumMarkers)
   newGauge("LogAppendRetryQueueSize", () => txnLogAppendRetryQueue.size)
 
-<<<<<<< HEAD
-  override def doWork(): Unit = {
-    drainQueuedTransactionMarkers().foreach(super.sendRequest)
-    super.doWork()
-  }
-
-=======
->>>>>>> 61431f5b
   override def shutdown(): Unit = {
     super.shutdown()
     markersQueuePerBroker.clear()

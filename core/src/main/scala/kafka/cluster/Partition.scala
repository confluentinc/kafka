--- conflicted
+++ resolved
@@ -87,31 +87,18 @@
       override def markFailed(): Unit = replicaManager.failedIsrUpdatesRate.mark()
     }
 
-<<<<<<< HEAD
-    val backingStore: PartitionStateStore = if (replicaManager.zkClient.isDefined) {
-      new ZkPartitionStateStore(
-        topicPartition,
-        replicaManager.zkClient.get)
-    } else {
-      new PartitionStateStore {
-        val noZkClientErrorMsg = "No zkClient: ISR changes must be done via KIP-497 AlterIsrRequest (should not happen)"
-        override def fetchTopicConfig(): Properties = {
+    val configProvider = replicaManager.zkClient.map { zkClient =>
+      new TopicConfigFetcher {
+        override def fetch(): Properties = {
+          val adminZkClient = new AdminZkClient(zkClient)
+          adminZkClient.fetchEntityConfig(ConfigType.Topic, topicPartition.topic)
+        }
+      }
+    }.getOrElse {
+      new TopicConfigFetcher {
+        override def fetch(): Properties = {
           replicaManager.configRepository.topicConfigs(topicPartition.topic())
         }
-
-        override def shrinkIsr(controllerEpoch: Int, leaderAndIsr: LeaderAndIsr): Option[Int] = {
-          throw new IllegalStateException(noZkClientErrorMsg)
-        }
-
-        override def expandIsr(controllerEpoch: Int, leaderAndIsr: LeaderAndIsr): Option[Int] = {
-          throw new IllegalStateException(noZkClientErrorMsg)
-        }
-=======
-    val configProvider = new TopicConfigFetcher {
-      override def fetch(): Properties = {
-        val adminZkClient = new AdminZkClient(replicaManager.zkClient)
-        adminZkClient.fetchEntityConfig(ConfigType.Topic, topicPartition.topic)
->>>>>>> 61431f5b
       }
     }
 
@@ -126,11 +113,7 @@
       interBrokerProtocolVersion = replicaManager.config.interBrokerProtocolVersion,
       localBrokerId = replicaManager.config.brokerId,
       time = time,
-<<<<<<< HEAD
-      stateStore = backingStore,
-=======
       topicConfigProvider = configProvider,
->>>>>>> 61431f5b
       isrChangeListener = isrChangeListener,
       delayedOperations = delayedOperations,
       metadataCache = replicaManager.metadataCache,

/*
 * Licensed to the Apache Software Foundation (ASF) under one or more
 * contributor license agreements. See the NOTICE file distributed with
 * this work for additional information regarding copyright ownership.
 * The ASF licenses this file to You under the Apache License, Version 2.0
 * (the "License"); you may not use this file except in compliance with
 * the License. You may obtain a copy of the License at
 *
 *    http://www.apache.org/licenses/LICENSE-2.0
 *
 * Unless required by applicable law or agreed to in writing, software
 * distributed under the License is distributed on an "AS IS" BASIS,
 * WITHOUT WARRANTIES OR CONDITIONS OF ANY KIND, either express or implied.
 * See the License for the specific language governing permissions and
 * limitations under the License.
 */
package kafka.raft

import java.util.{Optional, OptionalLong}

import kafka.log.{AppendOrigin, Log}
import kafka.server.{FetchHighWatermark, FetchLogEnd}
import org.apache.kafka.common.KafkaException
import org.apache.kafka.common.record.{MemoryRecords, Records}
import org.apache.kafka.common.utils.Time
<<<<<<< HEAD
=======
import org.apache.kafka.raft
>>>>>>> 9887a1c6
import org.apache.kafka.raft.{LogAppendInfo, ReplicatedLog}

import scala.compat.java8.OptionConverters._

class KafkaMetadataLog(time: Time, log: Log, maxFetchSizeInBytes: Int = 1024 * 1024) extends ReplicatedLog {

  override def read(startOffset: Long, endOffsetExclusive: OptionalLong): Records = {
    val isolation = if (endOffsetExclusive.isPresent)
      FetchHighWatermark
    else
      FetchLogEnd

    val fetchInfo = log.read(startOffset,
      maxLength = maxFetchSizeInBytes,
      isolation = isolation,
      minOneMessage = true)
    fetchInfo.records
  }

  override def appendAsLeader(records: Records, epoch: Int): LogAppendInfo = {
    val appendInfo = log.appendAsLeader(records.asInstanceOf[MemoryRecords],
      leaderEpoch = epoch,
      origin = AppendOrigin.Coordinator)
    new LogAppendInfo(appendInfo.firstOffset.getOrElse {
      throw new KafkaException("Append failed unexpectedly")
    }, appendInfo.lastOffset)
  }

  override def appendAsFollower(records: Records): LogAppendInfo = {
    val appendInfo = log.appendAsFollower(records.asInstanceOf[MemoryRecords])
    new LogAppendInfo(appendInfo.firstOffset.getOrElse {
      throw new KafkaException("Append failed unexpectedly")
    }, appendInfo.lastOffset)
  }

  override def lastFetchedEpoch: Int = {
    log.latestEpoch.getOrElse(0)
  }

  override def endOffsetForEpoch(leaderEpoch: Int): Optional[raft.OffsetAndEpoch] = {
    // TODO: Does this handle empty log case (when epoch is None) as we expect?
    val endOffsetOpt = log.endOffsetForEpoch(leaderEpoch).map { offsetAndEpoch =>
      new raft.OffsetAndEpoch(offsetAndEpoch.offset, offsetAndEpoch.leaderEpoch)
    }
    endOffsetOpt.asJava
  }

  override def endOffset: Long = {
    log.logEndOffset
  }

  override def startOffset: Long = {
    log.logStartOffset
  }

  override def truncateTo(offset: Long): Unit = {
    log.truncateTo(offset)
  }

  override def assignEpochStartOffset(epoch: Int, startOffset: Long): Unit = {
    log.maybeAssignEpochStartOffset(epoch, startOffset)
  }

  override def updateHighWatermark(offset: Long): Unit = {
    log.updateHighWatermark(offset)
  }

}<|MERGE_RESOLUTION|>--- conflicted
+++ resolved
@@ -23,10 +23,7 @@
 import org.apache.kafka.common.KafkaException
 import org.apache.kafka.common.record.{MemoryRecords, Records}
 import org.apache.kafka.common.utils.Time
-<<<<<<< HEAD
-=======
 import org.apache.kafka.raft
->>>>>>> 9887a1c6
 import org.apache.kafka.raft.{LogAppendInfo, ReplicatedLog}
 
 import scala.compat.java8.OptionConverters._
@@ -40,7 +37,7 @@
       FetchLogEnd
 
     val fetchInfo = log.read(startOffset,
-      maxLength = maxFetchSizeInBytes,
+      maxLength = maxFetchSizeInBytes,raft/src/main/java/org/apache/kafka/raft/KafkaRaftClient.java
       isolation = isolation,
       minOneMessage = true)
     fetchInfo.records

--- conflicted
+++ resolved
@@ -17,10 +17,7 @@
 package kafka.raft
 
 import java.net.InetSocketAddress
-<<<<<<< HEAD
-=======
 import java.util.concurrent.ConcurrentLinkedQueue
->>>>>>> 61431f5b
 import java.util.concurrent.atomic.AtomicInteger
 
 import kafka.common.{InterBrokerSendThread, RequestAndCompletionHandler}
@@ -58,10 +55,6 @@
     }
   }
 
-<<<<<<< HEAD
-}
-
-=======
 }
 
 private[raft] class RaftSendThread(
@@ -100,7 +93,6 @@
 }
 
 
->>>>>>> 61431f5b
 class KafkaNetworkChannel(
   time: Time,
   client: KafkaClient,
@@ -113,11 +105,7 @@
   private val correlationIdCounter = new AtomicInteger(0)
   private val endpoints = mutable.HashMap.empty[Int, Node]
 
-<<<<<<< HEAD
-  private val requestThread = new InterBrokerSendThread(
-=======
   private val requestThread = new RaftSendThread(
->>>>>>> 61431f5b
     name = "raft-outbound-request-thread",
     networkClient = client,
     requestTimeoutMs = requestTimeoutMs,
@@ -149,30 +137,11 @@
     endpoints.get(request.destinationId) match {
       case Some(node) =>
         requestThread.sendRequest(RequestAndCompletionHandler(
-<<<<<<< HEAD
-=======
           request.createdTimeMs,
->>>>>>> 61431f5b
           destination = node,
           request = buildRequest(request.data),
           handler = onComplete
         ))
-<<<<<<< HEAD
-
-      case None =>
-        completeFuture(errorResponse(request.data, Errors.BROKER_NOT_AVAILABLE))
-    }
-  }
-
-  def pollOnce(): Unit = {
-    requestThread.doWork()
-  }
-
-  override def newCorrelationId(): Int = {
-    correlationIdCounter.getAndIncrement()
-  }
-
-=======
 
       case None =>
         completeFuture(errorResponse(request.data, Errors.BROKER_NOT_AVAILABLE))
@@ -188,7 +157,6 @@
     correlationIdCounter.getAndIncrement()
   }
 
->>>>>>> 61431f5b
   private def errorResponse(
     request: ApiMessage,
     error: Errors

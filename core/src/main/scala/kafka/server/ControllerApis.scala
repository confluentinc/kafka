/**
 * Licensed to the Apache Software Foundation (ASF) under one or more
 * contributor license agreements.  See the NOTICE file distributed with
 * this work for additional information regarding copyright ownership.
 * The ASF licenses this file to You under the Apache License, Version 2.0
 * (the "License"); you may not use this file except in compliance with
 * the License.  You may obtain a copy of the License at
 *
 *    http://www.apache.org/licenses/LICENSE-2.0
 *
 * Unless required by applicable law or agreed to in writing, software
 * distributed under the License is distributed on an "AS IS" BASIS,
 * WITHOUT WARRANTIES OR CONDITIONS OF ANY KIND, either express or implied.
 * See the License for the specific language governing permissions and
 * limitations under the License.
 */

package kafka.server

import kafka.network.RequestChannel
import kafka.server.QuotaFactory.QuotaManagers
import kafka.utils.Logging
import org.apache.kafka.common.acl.AclOperation.{CLUSTER_ACTION, DESCRIBE}
import org.apache.kafka.common.errors.ApiException
import org.apache.kafka.common.internals.FatalExitError
import org.apache.kafka.common.message.ApiVersionsResponseData.{ApiVersionsResponseKey, FinalizedFeatureKey, SupportedFeatureKey}
import org.apache.kafka.common.message.MetadataResponseData.MetadataResponseBroker
import org.apache.kafka.common.message.{ApiVersionsResponseData, BrokerHeartbeatResponseData, BrokerRegistrationResponseData, MetadataResponseData}
import org.apache.kafka.common.protocol.{ApiKeys, Errors}
import org.apache.kafka.common.requests._
import org.apache.kafka.common.resource.Resource
import org.apache.kafka.common.resource.Resource.CLUSTER_NAME
import org.apache.kafka.common.resource.ResourceType.CLUSTER
import org.apache.kafka.common.utils.Time
import org.apache.kafka.common.{Node, TopicPartition}
import org.apache.kafka.controller.ClusterControlManager.{HeartbeatReply, RegistrationReply}
import org.apache.kafka.controller.{Controller, LeaderAndIsr}
import org.apache.kafka.metadata.{FeatureManager, VersionRange}
import org.apache.kafka.server.authorizer.Authorizer

import scala.collection.mutable
import scala.compat.java8.FutureConverters
import scala.concurrent.ExecutionContext.Implicits.global
import scala.jdk.CollectionConverters._
import scala.util.{Failure, Success}

/**
 * Request handler for Controller APIs
 */
class ControllerApis(val requestChannel: RequestChannel,
                     val authorizer: Option[Authorizer],
                     val quotas: QuotaManagers,
                     val time: Time,
                     val supportedFeatures: Map[String, VersionRange],
                     val controller: Controller,
                     val config: KafkaConfig,
                     val metaProperties: MetaProperties,
                     val controllerNodes: Seq[Node]) extends ApiRequestHandler with Logging {

  val apisUtils = new ApisUtils(requestChannel, authorizer, quotas, time)

  val supportedApiKeys = Set(
    ApiKeys.METADATA,
    //ApiKeys.SASL_HANDSHAKE
    ApiKeys.API_VERSIONS,
    //ApiKeys.CREATE_TOPICS,
    //ApiKeys.DELETE_TOPICS,
    //ApiKeys.DESCRIBE_ACLS,
    //ApiKeys.CREATE_ACLS,
    //ApiKeys.DELETE_ACLS,
    //ApiKeys.DESCRIBE_CONFIGS,
    //ApiKeys.ALTER_CONFIGS,
    //ApiKeys.SASL_AUTHENTICATE,
    //ApiKeys.CREATE_PARTITIONS,
    //ApiKeys.CREATE_DELEGATION_TOKEN
    //ApiKeys.RENEW_DELEGATION_TOKEN
    //ApiKeys.EXPIRE_DELEGATION_TOKEN
    //ApiKeys.DESCRIBE_DELEGATION_TOKEN
    //ApiKeys.ELECT_LEADERS
    //ApiKeys.INCREMENTAL_ALTER_CONFIGS
    //ApiKeys.ALTER_PARTITION_REASSIGNMENTS
    //ApiKeys.LIST_PARTITION_REASSIGNMENTS
    //ApiKeys.DESCRIBE_CLIENT_QUOTAS
    //ApiKeys.ALTER_CLIENT_QUOTAS
    //ApiKeys.DESCRIBE_USER_SCRAM_CREDENTIALS
    //ApiKeys.ALTER_USER_SCRAM_CREDENTIALS
    //ApiKeys.VOTE
    //ApiKeys.BEGIN_QUORUM_EPOCH
    //ApiKeys.END_QUORUM_EPOCH
    //ApiKeys.DESCRIBE_QUORUM
    ApiKeys.ALTER_ISR,
    //ApiKeys.UPDATE_FEATURES
    ApiKeys.BROKER_REGISTRATION,
    ApiKeys.BROKER_HEARTBEAT
  )

  override def handle(request: RequestChannel.Request): Unit = {
    try {
      request.header.apiKey match {
        case ApiKeys.METADATA => handleMetadataRequest(request)
        case ApiKeys.API_VERSIONS => handleApiVersionsRequest(request)
        case ApiKeys.ALTER_ISR => handleAlterIsrRequest(request)
        case ApiKeys.BROKER_HEARTBEAT => handleBrokerHeartBeatRequest(request)
        case ApiKeys.BROKER_REGISTRATION => handleBrokerRegistration(request)
          // TODO other APIs
        case _ => throw new ApiException(s"Unsupported ApiKey ${request.context.header.apiKey()}")
      }
    } catch {
      case e: FatalExitError => throw e
      case e: Throwable => apisUtils.handleError(request, e)
    } finally {

    }
  }

  def handleApiVersionsRequest(request: RequestChannel.Request): Unit = {
    // Note that broker returns its full list of supported ApiKeys and versions regardless of current
    // authentication state (e.g., before SASL authentication on an SASL listener, do note that no
    // Kafka protocol requests may take place on an SSL listener before the SSL handshake is finished).
    // If this is considered to leak information about the broker version a workaround is to use SSL
    // with client authentication which is performed at an earlier stage of the connection where the
    // ApiVersionRequest is not available.
    def createResponseCallback(features: FeatureManager.FinalizedFeaturesAndEpoch,
                               requestThrottleMs: Int): ApiVersionsResponse = {
      val apiVersionRequest = request.body[ApiVersionsRequest]
      if (apiVersionRequest.hasUnsupportedRequestVersion)
        apiVersionRequest.getErrorResponse(requestThrottleMs, Errors.UNSUPPORTED_VERSION.exception)
      else if (!apiVersionRequest.isValid)
        apiVersionRequest.getErrorResponse(requestThrottleMs, Errors.INVALID_REQUEST.exception)
      else {
        val data = new ApiVersionsResponseData().
          setErrorCode(0.toShort).
          setThrottleTimeMs(requestThrottleMs).
          setFinalizedFeaturesEpoch(features.epoch())
        supportedFeatures.foreach {
          case (k, v) => data.supportedFeatures().add(new SupportedFeatureKey().
            setName(k).setMaxVersion(v.max()).setMinVersion(v.min()))
        }
        features.finalizedFeatures().asScala.foreach {
          case (k, v) => data.finalizedFeatures().add(new FinalizedFeatureKey().
            setName(k).setMaxVersionLevel(v.max()).setMinVersionLevel(v.min()))
        }
        ApiKeys.enabledApis().asScala.foreach {
          key =>
            if (supportedApiKeys.contains(key)) {
              data.apiKeys().add(new ApiVersionsResponseKey().
                setApiKey(key.id).
                setMaxVersion(key.latestVersion()).
                setMinVersion(key.oldestVersion()))
            }
        }
        new ApiVersionsResponse(data)
      }
    }
    FutureConverters.toScala(controller.finalizedFeatures()).onComplete {
      case Success(features) =>
        apisUtils.sendResponseMaybeThrottle(request,
          requestThrottleMs => createResponseCallback(features, requestThrottleMs))
      case Failure(e) => apisUtils.handleError(request, e)
    }
  }

  def handleMetadataRequest(request: RequestChannel.Request): Unit = {
    val metadataRequest = request.body[MetadataRequest]
    def createResponseCallback(requestThrottleMs: Int): MetadataResponse = {
      val metadataResponseData = new MetadataResponseData()
      metadataResponseData.setThrottleTimeMs(requestThrottleMs)
      controllerNodes.foreach {
        node =>
          metadataResponseData.brokers().add(
            new MetadataResponseBroker().setHost(node.host()).
              setNodeId(node.id()).setPort(node.port()).setRack(node.rack()))
      }
      metadataResponseData.setClusterId(metaProperties.clusterId.toString)
      if (controller.curClaimEpoch() > 0) {
        metadataResponseData.setControllerId(config.controllerId)
      } else {
        metadataResponseData.setControllerId(MetadataResponse.NO_CONTROLLER_ID)
      }
      val clusterAuthorizedOperations = if (metadataRequest.data.includeClusterAuthorizedOperations) {
        if (apisUtils.authorize(request.context, DESCRIBE, CLUSTER, CLUSTER_NAME)) {
          apisUtils.authorizedOperations(request, Resource.CLUSTER)
        } else {
          0
        }
      } else {
        Int.MinValue
      }
      // TODO: fill in information about the metadata topic
      metadataResponseData.setClusterAuthorizedOperations(clusterAuthorizedOperations)
      new MetadataResponse(metadataResponseData)
    }
    apisUtils.sendResponseMaybeThrottle(request,
      requestThrottleMs => createResponseCallback(requestThrottleMs))
  }

  def handleAlterIsrRequest(request: RequestChannel.Request): Unit = {
    val alterIsrRequest = request.body[AlterIsrRequest]
    if (!apisUtils.authorize(request.context, CLUSTER_ACTION, CLUSTER, CLUSTER_NAME)) {
      val isrsToAlter = mutable.Map[TopicPartition, LeaderAndIsr]()
      alterIsrRequest.data.topics.forEach { topicReq =>
        topicReq.partitions.forEach { partitionReq =>
          val tp = new TopicPartition(topicReq.name, partitionReq.partitionIndex)
          val newIsr = partitionReq.newIsr()
          isrsToAlter.put(tp, new LeaderAndIsr(
            alterIsrRequest.data.brokerId,
            partitionReq.leaderEpoch,
            newIsr,
            partitionReq.currentIsrVersion))
        }
      }

      controller.alterIsr(
        alterIsrRequest.data().brokerId(),
        alterIsrRequest.data().brokerEpoch(),
        isrsToAlter.asJava)
    }
  }

  def handleBrokerRegistration(request: RequestChannel.Request): Unit = {
    val registrationRequest = request.body[BrokerRegistrationRequest]
    apisUtils.authorizeClusterOperation(request, CLUSTER_ACTION)

    controller.registerBroker(registrationRequest.data).handle[Unit]((reply, ex) => {
      val err = if (ex != null) {
        error(s"Failed to register broker: ${ex.getMessage}")
        Errors.forException(ex)
      } else {
        Errors.NONE
      }

      def createResponseCallback(requestThrottleMs: Int, reply: RegistrationReply, error: Errors): BrokerRegistrationResponse = {
        val brokerRegistrationResponseData = new BrokerRegistrationResponseData()
<<<<<<< HEAD
        if (controller.curClaimEpoch() > 0) {
          brokerRegistrationResponseData.setActiveControllerId(config.controllerId)
        } else {
          brokerRegistrationResponseData.setActiveControllerId(MetadataResponse.NO_CONTROLLER_ID)
        }
=======
>>>>>>> db872dc5
        brokerRegistrationResponseData.setBrokerEpoch(reply.epoch)
        brokerRegistrationResponseData.setThrottleTimeMs(requestThrottleMs)
        brokerRegistrationResponseData.setErrorCode(error.code)
        new BrokerRegistrationResponse(brokerRegistrationResponseData)
      }

      apisUtils.sendResponseMaybeThrottle(request,
        requestThrottleMs => createResponseCallback(requestThrottleMs, reply, err))
    })
  }

  def handleBrokerHeartBeatRequest(request: RequestChannel.Request): Unit = {
    val heartbeatRequest = request.body[BrokerHeartbeatRequest]
    apisUtils.authorizeClusterOperation(request, CLUSTER_ACTION)

    controller.processBrokerHeartbeat(heartbeatRequest.data).handle[Unit]((reply, ex) => {
      val err = if (ex != null) {
        error(s"Failed to acknowledge broker heartbeat: ${ex.getMessage}")
        Errors.forException(ex)
      } else {
        Errors.NONE
      }

      def createResponseCallback(requestThrottleMs: Int, reply: HeartbeatReply, error: Errors): BrokerHeartbeatResponse = {
        val brokerHeartbeatResponseData = new BrokerHeartbeatResponseData()
<<<<<<< HEAD
        brokerHeartbeatResponseData.setLeaseDurationMs(reply.leaseDurationMs)
=======
>>>>>>> db872dc5
        brokerHeartbeatResponseData.setThrottleTimeMs(requestThrottleMs)
        brokerHeartbeatResponseData.setErrorCode(error.code)
        brokerHeartbeatResponseData.setNextState(reply.nextState.value)
        new BrokerHeartbeatResponse(brokerHeartbeatResponseData)
      }

      apisUtils.sendResponseMaybeThrottle(request,
        requestThrottleMs => createResponseCallback(requestThrottleMs, reply, err))
    })
  }
}<|MERGE_RESOLUTION|>--- conflicted
+++ resolved
@@ -231,14 +231,6 @@
 
       def createResponseCallback(requestThrottleMs: Int, reply: RegistrationReply, error: Errors): BrokerRegistrationResponse = {
         val brokerRegistrationResponseData = new BrokerRegistrationResponseData()
-<<<<<<< HEAD
-        if (controller.curClaimEpoch() > 0) {
-          brokerRegistrationResponseData.setActiveControllerId(config.controllerId)
-        } else {
-          brokerRegistrationResponseData.setActiveControllerId(MetadataResponse.NO_CONTROLLER_ID)
-        }
-=======
->>>>>>> db872dc5
         brokerRegistrationResponseData.setBrokerEpoch(reply.epoch)
         brokerRegistrationResponseData.setThrottleTimeMs(requestThrottleMs)
         brokerRegistrationResponseData.setErrorCode(error.code)
@@ -264,10 +256,6 @@
 
       def createResponseCallback(requestThrottleMs: Int, reply: HeartbeatReply, error: Errors): BrokerHeartbeatResponse = {
         val brokerHeartbeatResponseData = new BrokerHeartbeatResponseData()
-<<<<<<< HEAD
-        brokerHeartbeatResponseData.setLeaseDurationMs(reply.leaseDurationMs)
-=======
->>>>>>> db872dc5
         brokerHeartbeatResponseData.setThrottleTimeMs(requestThrottleMs)
         brokerHeartbeatResponseData.setErrorCode(error.code)
         brokerHeartbeatResponseData.setNextState(reply.nextState.value)

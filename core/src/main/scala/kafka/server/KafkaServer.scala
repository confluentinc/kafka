/**
 * Licensed to the Apache Software Foundation (ASF) under one or more
 * contributor license agreements.  See the NOTICE file distributed with
 * this work for additional information regarding copyright ownership.
 * The ASF licenses this file to You under the Apache License, Version 2.0
 * (the "License"); you may not use this file except in compliance with
 * the License.  You may obtain a copy of the License at
 *
 *    http://www.apache.org/licenses/LICENSE-2.0
 *
 * Unless required by applicable law or agreed to in writing, software
 * distributed under the License is distributed on an "AS IS" BASIS,
 * WITHOUT WARRANTIES OR CONDITIONS OF ANY KIND, either express or implied.
 * See the License for the specific language governing permissions and
 * limitations under the License.
 */

package kafka.server

import java.io.{File, IOException}
import java.net.{InetAddress, SocketTimeoutException}
import java.util.concurrent._
import java.util.concurrent.atomic.{AtomicBoolean, AtomicInteger, AtomicReference}

import kafka.api.{KAFKA_0_9_0, KAFKA_2_2_IV0, KAFKA_2_4_IV1}
import kafka.cluster.Broker
import kafka.common.{GenerateBrokerIdException, InconsistentBrokerIdException, InconsistentClusterIdException}
import kafka.controller.KafkaController
import kafka.coordinator.group.GroupCoordinator
<<<<<<< HEAD
import kafka.coordinator.transaction.{ProducerIdManager, TransactionCoordinator}
import kafka.log.LogManager
import kafka.metrics.{KafkaMetricsReporter, KafkaYammerMetrics}
=======
import kafka.coordinator.transaction.TransactionCoordinator
import kafka.log.LogManager
import kafka.metrics.{KafkaMetricsGroup, KafkaMetricsReporter, KafkaYammerMetrics, LinuxIoMetricsCollector}
>>>>>>> 61431f5b
import kafka.network.SocketServer
import kafka.security.CredentialProvider
import kafka.server.metadata.ZkConfigRepository
import kafka.utils._
<<<<<<< HEAD
import kafka.zk.{AdminZkClient, BrokerInfo, KafkaZkClient}
import org.apache.kafka.clients.{ApiVersions, ClientDnsLookup, ManualMetadataUpdater, NetworkClient, NetworkClientUtils}
import org.apache.kafka.common.internals.Topic
import org.apache.kafka.common.message.ControlledShutdownRequestData
import org.apache.kafka.common.metrics.{JmxReporter, Metrics, MetricsReporter}
import org.apache.kafka.common.network.{ChannelBuilders, ListenerName, NetworkReceive, Selectable, Selector}
=======
import kafka.zk.{BrokerInfo, KafkaZkClient}
import org.apache.kafka.clients.{ApiVersions, ClientDnsLookup, ManualMetadataUpdater, NetworkClient, NetworkClientUtils}
import org.apache.kafka.common.internals.ClusterResourceListeners
import org.apache.kafka.common.message.ControlledShutdownRequestData
import org.apache.kafka.common.metrics.{Metrics, MetricsReporter}
import org.apache.kafka.common.network._
>>>>>>> 61431f5b
import org.apache.kafka.common.protocol.Errors
import org.apache.kafka.common.requests.{ControlledShutdownRequest, ControlledShutdownResponse}
import org.apache.kafka.common.security.scram.internals.ScramMechanism
import org.apache.kafka.common.security.token.delegation.internals.DelegationTokenCache
import org.apache.kafka.common.security.{JaasContext, JaasUtils}
import org.apache.kafka.common.utils.{AppInfoParser, LogContext, Time}
import org.apache.kafka.common.{Endpoint, Node}
import org.apache.kafka.metadata.BrokerState
import org.apache.kafka.server.authorizer.Authorizer
import org.apache.zookeeper.client.ZKClientConfig

<<<<<<< HEAD
import scala.collection.{Map, Seq}
import scala.jdk.CollectionConverters._

object KafkaServer {
=======
import scala.collection.{Map, Seq, mutable}
import scala.jdk.CollectionConverters._

object KafkaServer {

>>>>>>> 61431f5b
  def zkClientConfigFromKafkaConfig(config: KafkaConfig, forceZkSslClientEnable: Boolean = false) =
    if (!config.zkSslClientEnable && !forceZkSslClientEnable)
      None
    else {
      val clientConfig = new ZKClientConfig()
      KafkaConfig.setZooKeeperClientProperty(clientConfig, KafkaConfig.ZkSslClientEnableProp, "true")
      config.zkClientCnxnSocketClassName.foreach(KafkaConfig.setZooKeeperClientProperty(clientConfig, KafkaConfig.ZkClientCnxnSocketProp, _))
      config.zkSslKeyStoreLocation.foreach(KafkaConfig.setZooKeeperClientProperty(clientConfig, KafkaConfig.ZkSslKeyStoreLocationProp, _))
      config.zkSslKeyStorePassword.foreach(x => KafkaConfig.setZooKeeperClientProperty(clientConfig, KafkaConfig.ZkSslKeyStorePasswordProp, x.value))
      config.zkSslKeyStoreType.foreach(KafkaConfig.setZooKeeperClientProperty(clientConfig, KafkaConfig.ZkSslKeyStoreTypeProp, _))
      config.zkSslTrustStoreLocation.foreach(KafkaConfig.setZooKeeperClientProperty(clientConfig, KafkaConfig.ZkSslTrustStoreLocationProp, _))
      config.zkSslTrustStorePassword.foreach(x => KafkaConfig.setZooKeeperClientProperty(clientConfig, KafkaConfig.ZkSslTrustStorePasswordProp, x.value))
      config.zkSslTrustStoreType.foreach(KafkaConfig.setZooKeeperClientProperty(clientConfig, KafkaConfig.ZkSslTrustStoreTypeProp, _))
      KafkaConfig.setZooKeeperClientProperty(clientConfig, KafkaConfig.ZkSslProtocolProp, config.ZkSslProtocol)
      config.ZkSslEnabledProtocols.foreach(KafkaConfig.setZooKeeperClientProperty(clientConfig, KafkaConfig.ZkSslEnabledProtocolsProp, _))
      config.ZkSslCipherSuites.foreach(KafkaConfig.setZooKeeperClientProperty(clientConfig, KafkaConfig.ZkSslCipherSuitesProp, _))
      KafkaConfig.setZooKeeperClientProperty(clientConfig, KafkaConfig.ZkSslEndpointIdentificationAlgorithmProp, config.ZkSslEndpointIdentificationAlgorithm)
      KafkaConfig.setZooKeeperClientProperty(clientConfig, KafkaConfig.ZkSslCrlEnableProp, config.ZkSslCrlEnable.toString)
      KafkaConfig.setZooKeeperClientProperty(clientConfig, KafkaConfig.ZkSslOcspEnableProp, config.ZkSslOcspEnable.toString)
      Some(clientConfig)
    }
}

/**
 * Manages a legacy Kafka broker.
 */
class KafkaServer(
  val config: KafkaConfig,
  time: Time = Time.SYSTEM,
  threadNamePrefix: Option[String] = None,
<<<<<<< HEAD
  kafkaMetricsReporters: Seq[KafkaMetricsReporter] = List()
) extends KafkaBroker with Server {
  import KafkaBroker._
=======
  enableForwarding: Boolean = false
) extends Server with Logging with KafkaMetricsGroup {
>>>>>>> 61431f5b

  private val startupComplete = new AtomicBoolean(false)
  private val isShuttingDown = new AtomicBoolean(false)
  private val isStartingUp = new AtomicBoolean(false)

  private var shutdownLatch = new CountDownLatch(1)
<<<<<<< HEAD


=======
>>>>>>> 61431f5b
  private var logContext: LogContext = null

  private val kafkaMetricsReporters: Seq[KafkaMetricsReporter] =
    KafkaMetricsReporter.startReporters(VerifiableProperties(config.originals))
  var kafkaYammerMetrics: KafkaYammerMetrics = null
  var metrics: Metrics = null

  private val brokerState = new AtomicReference[BrokerState](BrokerState.NOT_RUNNING)

  var dataPlaneRequestProcessor: KafkaApis = null
  var controlPlaneRequestProcessor: KafkaApis = null

  var authorizer: Option[Authorizer] = None
  var socketServer: SocketServer = null
  var dataPlaneRequestHandlerPool: KafkaRequestHandlerPool = null
  var controlPlaneRequestHandlerPool: KafkaRequestHandlerPool = null

  var logDirFailureChannel: LogDirFailureChannel = null
  var logManager: LogManager = null

  var replicaManager: ReplicaManager = null
  var adminManager: ZkAdminManager = null
  var tokenManager: DelegationTokenManager = null

  var dynamicConfigHandlers: Map[String, ConfigHandler] = null
  var dynamicConfigManager: LegacyDynamicConfigManager = null
  var credentialProvider: CredentialProvider = null
  var tokenCache: DelegationTokenCache = null

  var groupCoordinator: GroupCoordinator = null

  var transactionCoordinator: TransactionCoordinator = null

  var kafkaController: KafkaController = null

  var forwardingManager: Option[ForwardingManager] = None

  var alterIsrManager: AlterIsrManager = null

  var kafkaScheduler: KafkaScheduler = null

  var metadataCache: MetadataCache = null
  var quotaManagers: QuotaFactory.QuotaManagers = null

  val zkClientConfig: ZKClientConfig = KafkaServer.zkClientConfigFromKafkaConfig(config).getOrElse(new ZKClientConfig())
  private var _zkClient: KafkaZkClient = null

  val correlationId: AtomicInteger = new AtomicInteger(0)
  val brokerMetaPropsFile = "meta.properties"
  val brokerMetadataCheckpoints = config.logDirs.map(logDir => (logDir, new BrokerMetadataCheckpoint(new File(logDir + File.separator + brokerMetaPropsFile)))).toMap

  private var _clusterId: String = null
  private var _brokerTopicStats: BrokerTopicStats = null

  private var _featureChangeListener: FinalizedFeatureChangeListener = null

  val brokerFeatures: BrokerFeatures = BrokerFeatures.createDefault()

  val featureCache: FinalizedFeatureCache = new FinalizedFeatureCache(brokerFeatures)

  def clusterId(): String = _clusterId

  // Visible for testing
  private[kafka] def zkClient = _zkClient

  override def legacyController: Option[KafkaController] = Some(kafkaController)

  private[kafka] def brokerTopicStats = _brokerTopicStats

  private[kafka] def featureChangeListener = _featureChangeListener

  /**
   * Start up API for bringing up a single instance of the Kafka server.
   * Instantiates the LogManager, the SocketServer and the request handlers - KafkaRequestHandlers
   */
  override def startup(): Unit = {
    try {
      info("starting")

      if (isShuttingDown.get)
        throw new IllegalStateException("Kafka server is still shutting down, cannot re-start!")

      if (startupComplete.get)
        return

      val canStartup = isStartingUp.compareAndSet(false, true)
      if (canStartup) {
        brokerState.set(BrokerState.STARTING)

        /* setup zookeeper */
        initZkClient(time)

        /* initialize features */
        _featureChangeListener = new FinalizedFeatureChangeListener(featureCache, _zkClient)
        if (config.isFeatureVersioningSupported) {
          _featureChangeListener.initOrThrow(config.zkConnectionTimeoutMs)
        }

        /* Get or create cluster_id */
        _clusterId = getOrGenerateClusterId(zkClient)
        info(s"Cluster ID = ${_clusterId}")

        /* load metadata */
        val (preloadedMetaProperties, initialOfflineDirs) =
          BrokerMetadataCheckpoint.getBrokerMetadataAndOfflineDirs(config.logDirs, true)

        /* check cluster id */
        if (preloadedMetaProperties.clusterId.exists(_ != _clusterId))
          throw new InconsistentClusterIdException(
            s"The Cluster ID ${_clusterId} doesn't match stored clusterId ${preloadedMetaProperties.clusterId} in meta.properties. " +
            s"The broker is trying to join the wrong cluster. Configured zookeeper.connect may be wrong.")

        /* generate brokerId */
        config.brokerId = getOrGenerateBrokerId(preloadedMetaProperties)
        logContext = new LogContext(s"[LegacyBroker id=${config.brokerId}] ")
        this.logIdent = logContext.logPrefix

        // initialize dynamic broker configs from ZooKeeper. Any updates made after this will be
        // applied after DynamicConfigManager starts.
        config.dynamicConfig.initialize(zkClient)

        /* start scheduler */
        kafkaScheduler = new KafkaScheduler(config.backgroundThreads)
        kafkaScheduler.startup()

        /* create and configure metrics */
        kafkaYammerMetrics = KafkaYammerMetrics.INSTANCE
        kafkaYammerMetrics.configure(config.originals)
<<<<<<< HEAD

        val jmxReporter = new JmxReporter()
        jmxReporter.configure(config.originals)

        val reporters = new util.ArrayList[MetricsReporter]
        reporters.add(jmxReporter)

        val metricConfig = KafkaBroker.metricConfig(config)
        val metricsContext = KafkaBroker.createKafkaMetricsContext(_clusterId, config)
        metrics = new Metrics(metricConfig, reporters, time, true, metricsContext)
=======
        metrics = Server.initializeMetrics(config, time, clusterId)
>>>>>>> 61431f5b

        /* register broker metrics */
        _brokerTopicStats = new BrokerTopicStats

        quotaManagers = QuotaFactory.instantiate(config, metrics, time, threadNamePrefix.getOrElse(""))
        notifyClusterListeners(_clusterId, kafkaMetricsReporters ++ metrics.reporters.asScala)

        logDirFailureChannel = new LogDirFailureChannel(config.logDirs.size)

        /* start log manager */
        brokerState.set(BrokerState.RECOVERY)
        logManager = LogManager(config, initialOfflineDirs, kafkaScheduler, time, brokerTopicStats, logDirFailureChannel)
        logManager.startup()
        brokerState.set(BrokerState.RUNNING)

        metadataCache = new MetadataCache(config.brokerId)
        // Enable delegation token cache for all SCRAM mechanisms to simplify dynamic update.
        // This keeps the cache up-to-date if new SCRAM mechanisms are enabled dynamically.
        tokenCache = new DelegationTokenCache(ScramMechanism.mechanismNames)
        credentialProvider = new CredentialProvider(ScramMechanism.mechanismNames, tokenCache)

        // Create and start the socket server acceptor threads so that the bound port is known.
        // Delay starting processors until the end of the initialization sequence to ensure
        // that credentials have been loaded before processing authentications.
        //
        // Note that we allow the use of KIP-500 controller APIs when forwarding is enabled
        // so that the Envelope request is exposed. This is only used in testing currently.
        socketServer = new SocketServer(config, metrics, time, credentialProvider,
<<<<<<< HEAD
          allowDisabledApis = true)
        socketServer.startup(startProcessingRequests = false)

        /* start replica manager */
        val controllerNodeProvider = new MetadataCacheControllerNodeProvider(
          metadataCache, config.interBrokerListenerName)
        alterIsrChannelManager = BrokerToControllerChannelManager(controllerNodeProvider,
          time, metrics, config, 60000, "alterisr", threadNamePrefix)
=======
          allowControllerOnlyApis = enableForwarding)
        socketServer.startup(startProcessingRequests = false)

        /* start replica manager */
        alterIsrManager = if (config.interBrokerProtocolVersion.isAlterIsrSupported) {
          AlterIsrManager(
            config = config,
            metadataCache = metadataCache,
            scheduler = kafkaScheduler,
            time = time,
            metrics = metrics,
            threadNamePrefix = threadNamePrefix,
            brokerEpochSupplier = () => kafkaController.brokerEpoch
          )
        } else {
          AlterIsrManager(kafkaScheduler, time, zkClient)
        }
        alterIsrManager.start()

>>>>>>> 61431f5b
        replicaManager = createReplicaManager(isShuttingDown)
        replicaManager.startup()

        val brokerInfo = createBrokerInfo
        val brokerEpoch = zkClient.registerBroker(brokerInfo)

        // Now that the broker is successfully registered, checkpoint its metadata
        checkpointBrokerMetadata(LegacyMetaProperties(_clusterId, config.brokerId))

        /* start token manager */
        tokenManager = new DelegationTokenManager(config, tokenCache, time , zkClient)
        tokenManager.startup()

        /* start kafka controller */
        kafkaController = new KafkaController(config, zkClient, time, metrics, brokerInfo, brokerEpoch, tokenManager, brokerFeatures, featureCache, threadNamePrefix)
        kafkaController.startup()

<<<<<<< HEAD
        var forwardingManager: ForwardingManager = null
        /* start forwarding manager */
        forwardingChannelManager = BrokerToControllerChannelManager(controllerNodeProvider,
          time, metrics, config, 60000, "forwarding", threadNamePrefix)
        forwardingChannelManager.start()
        forwardingManager = new ForwardingManager(forwardingChannelManager, time,
          config.requestTimeoutMs.longValue(), logContext)
=======
        if (enableForwarding) {
          this.forwardingManager = Some(ForwardingManager(
            config,
            metadataCache,
            time,
            metrics,
            threadNamePrefix
          ))
          forwardingManager.foreach(_.start())
        }
>>>>>>> 61431f5b

        adminManager = new ZkAdminManager(config, metrics, metadataCache, zkClient)

        /* start group coordinator */
        // Hardcode Time.SYSTEM for now as some Streams tests fail otherwise, it would be good to fix the underlying issue
        groupCoordinator = GroupCoordinator(config, replicaManager, Time.SYSTEM, metrics)
        groupCoordinator.startup(zkClient.getTopicPartitionCount(Topic.GROUP_METADATA_TOPIC_NAME).
          getOrElse(config.offsetsTopicPartitions))

        /* start transaction coordinator, with a separate background thread scheduler for transaction expiration and log loading */
        // Hardcode Time.SYSTEM for now as some Streams tests fail otherwise, it would be good to fix the underlying issue
        transactionCoordinator = TransactionCoordinator(config, replicaManager,
          new KafkaScheduler(threads = 1, threadNamePrefix = "transaction-log-manager-"),
          new ProducerIdManager(config.brokerId, zkClient), metrics, metadataCache, Time.SYSTEM)
        transactionCoordinator.startup(zkClient.getTopicPartitionCount(Topic.TRANSACTION_STATE_TOPIC_NAME).
          getOrElse(config.transactionTopicPartitions))

        /* Get the authorizer and initialize it if one is specified.*/
        authorizer = config.authorizer
        authorizer.foreach(_.configure(config.originals))
        val authorizerFutures: Map[Endpoint, CompletableFuture[Void]] = authorizer match {
          case Some(authZ) =>
            authZ.start(brokerInfo.broker.toServerInfo(_clusterId, config)).asScala.map { case (ep, cs) =>
              ep -> cs.toCompletableFuture
            }
          case None =>
            brokerInfo.broker.endPoints.map { ep =>
              ep.toJava -> CompletableFuture.completedFuture[Void](null)
            }.toMap
        }

        val fetchManager = new FetchManager(Time.SYSTEM,
          new FetchSessionCache(config.maxIncrementalFetchSessionCacheSlots,
            KafkaBroker.MIN_INCREMENTAL_FETCH_SESSION_EVICTION_MS))

        /* start processing requests */
        dataPlaneRequestProcessor = new KafkaApis(socketServer.dataPlaneRequestChannel,
          replicaManager, adminManager, groupCoordinator, transactionCoordinator,
          kafkaController, forwardingManager, zkClient, config.brokerId, config, metadataCache, metrics, authorizer, quotaManagers,
          fetchManager, brokerTopicStats, _clusterId, time, tokenManager, brokerFeatures, featureCache, null)

        dataPlaneRequestHandlerPool = new KafkaRequestHandlerPool(config.brokerId, socketServer.dataPlaneRequestChannel, dataPlaneRequestProcessor, time,
          config.numIoThreads, s"${SocketServer.DataPlaneMetricPrefix}RequestHandlerAvgIdlePercent", SocketServer.DataPlaneThreadPrefix)

        socketServer.controlPlaneRequestChannelOpt.foreach { controlPlaneRequestChannel =>
          controlPlaneRequestProcessor = new KafkaApis(controlPlaneRequestChannel,
            replicaManager, adminManager, groupCoordinator, transactionCoordinator,
            kafkaController, forwardingManager, zkClient, config.brokerId, config, metadataCache, metrics, authorizer, quotaManagers,
            fetchManager, brokerTopicStats, _clusterId, time, tokenManager, brokerFeatures, featureCache, null)

          controlPlaneRequestHandlerPool = new KafkaRequestHandlerPool(config.brokerId, socketServer.controlPlaneRequestChannelOpt.get, controlPlaneRequestProcessor, time,
            1, s"${SocketServer.ControlPlaneMetricPrefix}RequestHandlerAvgIdlePercent", SocketServer.ControlPlaneThreadPrefix)
        }

        Mx4jLoader.maybeLoad()

        /* Add all reconfigurables for config change notification before starting config handlers */
        config.dynamicConfig.addReconfigurables(this)

        /* start dynamic config manager */
        dynamicConfigHandlers = Map[String, ConfigHandler](ConfigType.Topic -> new TopicConfigHandler(logManager, config, quotaManagers, Some(kafkaController.enableTopicUncleanLeaderElection)),
                                                           ConfigType.Client -> new ClientIdConfigHandler(quotaManagers),
                                                           ConfigType.User -> new UserConfigHandler(quotaManagers, credentialProvider),
                                                           ConfigType.Broker -> new BrokerConfigHandler(config, quotaManagers),
                                                           ConfigType.Ip -> new IpConfigHandler(socketServer.connectionQuotas))

        // Create the config manager. start listening to notifications
        dynamicConfigManager = new LegacyDynamicConfigManager(zkClient, dynamicConfigHandlers)
        dynamicConfigManager.startup()

        socketServer.startProcessingRequests(authorizerFutures)

        brokerState.set(BrokerState.RUNNING)
        shutdownLatch = new CountDownLatch(1)
        startupComplete.set(true)
        isStartingUp.set(false)
<<<<<<< HEAD
        AppInfoParser.registerAppInfo(metricsPrefix, config.brokerId.toString, metrics, time.milliseconds())
        info(KafkaBroker.STARTED_MESSAGE)
=======
        AppInfoParser.registerAppInfo(Server.MetricsPrefix, config.brokerId.toString, metrics, time.milliseconds())
        info("started")
>>>>>>> 61431f5b
      }
    }
    catch {
      case e: Throwable =>
        fatal("Fatal error during KafkaBroker startup. Prepare to shutdown", e)
        isStartingUp.set(false)
        shutdown()
        throw e
    }
  }

<<<<<<< HEAD
  protected def createReplicaManager(isShuttingDown: AtomicBoolean): ReplicaManager = {
    val alterIsrManager = new AlterIsrManagerImpl(alterIsrChannelManager, kafkaScheduler,
      time, config.brokerId, () => kafkaController.brokerEpoch)
    new ReplicaManager(config, metrics, time, Some(zkClient), kafkaScheduler, logManager,
      isShuttingDown, quotaManagers, brokerTopicStats, metadataCache, logDirFailureChannel,
      alterIsrManager, new ZkConfigRepository(new AdminZkClient(zkClient)), None)
=======
  private[server] def notifyClusterListeners(clusterListeners: Seq[AnyRef]): Unit = {
    val clusterResourceListeners = new ClusterResourceListeners
    clusterResourceListeners.maybeAddAll(clusterListeners.asJava)
    clusterResourceListeners.onUpdate(new ClusterResource(clusterId))
  }

  private[server] def notifyMetricsReporters(metricsReporters: Seq[AnyRef]): Unit = {
    val metricsContext = Server.createKafkaMetricsContext(clusterId, config)
    metricsReporters.foreach {
      case x: MetricsReporter => x.contextChange(metricsContext)
      case _ => //do nothing
    }
  }

  protected def createReplicaManager(isShuttingDown: AtomicBoolean): ReplicaManager = {
    new ReplicaManager(config, metrics, time, zkClient, kafkaScheduler, logManager, isShuttingDown, quotaManagers,
      brokerTopicStats, metadataCache, logDirFailureChannel, alterIsrManager)
>>>>>>> 61431f5b
  }

  private def initZkClient(time: Time): Unit = {
    info(s"Connecting to zookeeper on ${config.zkConnect}")

    def createZkClient(zkConnect: String, isSecure: Boolean) = {
      KafkaZkClient(zkConnect, isSecure, config.zkSessionTimeoutMs, config.zkConnectionTimeoutMs,
        config.zkMaxInFlightRequests, time, name = Some("Kafka server"), zkClientConfig = Some(zkClientConfig))
    }

    val chrootIndex = config.zkConnect.indexOf("/")
    val chrootOption = {
      if (chrootIndex > 0) Some(config.zkConnect.substring(chrootIndex))
      else None
    }

    val secureAclsEnabled = config.zkEnableSecureAcls
    val isZkSecurityEnabled = JaasUtils.isZkSaslEnabled() || KafkaConfig.zkTlsClientAuthEnabled(zkClientConfig)

    if (secureAclsEnabled && !isZkSecurityEnabled)
      throw new java.lang.SecurityException(s"${KafkaConfig.ZkEnableSecureAclsProp} is true, but ZooKeeper client TLS configuration identifying at least $KafkaConfig.ZkSslClientEnableProp, $KafkaConfig.ZkClientCnxnSocketProp, and $KafkaConfig.ZkSslKeyStoreLocationProp was not present and the " +
        s"verification of the JAAS login file failed ${JaasUtils.zkSecuritySysConfigString}")

    // make sure chroot path exists
    chrootOption.foreach { chroot =>
      val zkConnForChrootCreation = config.zkConnect.substring(0, chrootIndex)
      val zkClient = createZkClient(zkConnForChrootCreation, secureAclsEnabled)
      zkClient.makeSurePersistentPathExists(chroot)
      info(s"Created zookeeper path $chroot")
      zkClient.close()
    }

    _zkClient = createZkClient(config.zkConnect, secureAclsEnabled)
    _zkClient.createTopLevelPaths()
  }

  private def getOrGenerateClusterId(zkClient: KafkaZkClient): String = {
    zkClient.getClusterId.getOrElse(zkClient.createOrGetClusterId(CoreUtils.generateUuidAsBase64()))
  }

  override def createBrokerInfo: BrokerInfo = {
    val endPoints = config.advertisedListeners.map(e => s"${e.host}:${e.port}")
    zkClient.getAllBrokersInCluster.filter(_.id != config.brokerId).foreach { broker =>
      val commonEndPoints = broker.endPoints.map(e => s"${e.host}:${e.port}").intersect(endPoints)
      require(commonEndPoints.isEmpty, s"Configured end points ${commonEndPoints.mkString(",")} in" +
        s" advertised listeners are already registered by broker ${broker.id}")
    }

    val listeners = config.advertisedListeners.map { endpoint =>
      if (endpoint.port == 0)
        endpoint.copy(port = socketServer.boundPort(endpoint.listenerName))
      else
        endpoint
    }

    val updatedEndpoints = listeners.map(endpoint =>
      if (endpoint.host == null || endpoint.host.trim.isEmpty)
        endpoint.copy(host = InetAddress.getLocalHost.getCanonicalHostName)
      else
        endpoint
    )

    val jmxPort = System.getProperty("com.sun.management.jmxremote.port", "-1").toInt
    BrokerInfo(
      Broker(config.brokerId, updatedEndpoints, config.rack, brokerFeatures.supportedFeatures),
      config.interBrokerProtocolVersion,
      jmxPort)
  }

  /**
   * Performs controlled shutdown
   */
  private def controlledShutdown(): Unit = {

    def node(broker: Broker): Node = broker.node(config.interBrokerListenerName)

    val socketTimeoutMs = config.controllerSocketTimeoutMs

    def doControlledShutdown(retries: Int): Boolean = {
      val metadataUpdater = new ManualMetadataUpdater()
      val networkClient = {
        val channelBuilder = ChannelBuilders.clientChannelBuilder(
          config.interBrokerSecurityProtocol,
          JaasContext.Type.SERVER,
          config,
          config.interBrokerListenerName,
          config.saslMechanismInterBrokerProtocol,
          time,
          config.saslInterBrokerHandshakeRequestEnable,
          logContext)
        val selector = new Selector(
          NetworkReceive.UNLIMITED,
          config.connectionsMaxIdleMs,
          metrics,
          time,
          "kafka-server-controlled-shutdown",
          Map.empty.asJava,
          false,
          channelBuilder,
          logContext
        )
        new NetworkClient(
          selector,
          metadataUpdater,
          config.brokerId.toString,
          1,
          0,
          0,
          Selectable.USE_DEFAULT_BUFFER_SIZE,
          Selectable.USE_DEFAULT_BUFFER_SIZE,
          config.requestTimeoutMs,
          config.connectionSetupTimeoutMs,
          config.connectionSetupTimeoutMaxMs,
          ClientDnsLookup.USE_ALL_DNS_IPS,
          time,
          false,
          new ApiVersions,
          logContext)
      }

      var shutdownSucceeded: Boolean = false

      try {

        var remainingRetries = retries
        var prevController: Broker = null
        var ioException = false

        while (!shutdownSucceeded && remainingRetries > 0) {
          remainingRetries = remainingRetries - 1

          // 1. Find the controller and establish a connection to it.

          // Get the current controller info. This is to ensure we use the most recent info to issue the
          // controlled shutdown request.
          // If the controller id or the broker registration are missing, we sleep and retry (if there are remaining retries)
          zkClient.getControllerId match {
            case Some(controllerId) =>
              zkClient.getBroker(controllerId) match {
                case Some(broker) =>
                  // if this is the first attempt, if the controller has changed or if an exception was thrown in a previous
                  // attempt, connect to the most recent controller
                  if (ioException || broker != prevController) {

                    ioException = false

                    if (prevController != null)
                      networkClient.close(node(prevController).idString)

                    prevController = broker
                    metadataUpdater.setNodes(Seq(node(prevController)).asJava)
                  }
                case None =>
                  info(s"Broker registration for controller $controllerId is not available (i.e. the Controller's ZK session expired)")
              }
            case None =>
              info("No controller registered in ZooKeeper")
          }

          // 2. issue a controlled shutdown to the controller
          if (prevController != null) {
            try {

              if (!NetworkClientUtils.awaitReady(networkClient, node(prevController), time, socketTimeoutMs))
                throw new SocketTimeoutException(s"Failed to connect within $socketTimeoutMs ms")

              // send the controlled shutdown request
              val controlledShutdownApiVersion: Short =
                if (config.interBrokerProtocolVersion < KAFKA_0_9_0) 0
                else if (config.interBrokerProtocolVersion < KAFKA_2_2_IV0) 1
                else if (config.interBrokerProtocolVersion < KAFKA_2_4_IV1) 2
                else 3

              val controlledShutdownRequest = new ControlledShutdownRequest.Builder(
                  new ControlledShutdownRequestData()
                    .setBrokerId(config.brokerId)
                    .setBrokerEpoch(kafkaController.brokerEpoch),
                    controlledShutdownApiVersion)
              val request = networkClient.newClientRequest(node(prevController).idString, controlledShutdownRequest,
                time.milliseconds(), true)
              val clientResponse = NetworkClientUtils.sendAndReceive(networkClient, request, time)

              val shutdownResponse = clientResponse.responseBody.asInstanceOf[ControlledShutdownResponse]
              if (shutdownResponse.error == Errors.NONE && shutdownResponse.data.remainingPartitions.isEmpty) {
                shutdownSucceeded = true
                info("Controlled shutdown succeeded")
              }
              else {
                info(s"Remaining partitions to move: ${shutdownResponse.data.remainingPartitions}")
                info(s"Error from controller: ${shutdownResponse.error}")
              }
            }
            catch {
              case ioe: IOException =>
                ioException = true
                warn("Error during controlled shutdown, possibly because leader movement took longer than the " +
                  s"configured controller.socket.timeout.ms and/or request.timeout.ms: ${ioe.getMessage}")
                // ignore and try again
            }
          }
          if (!shutdownSucceeded) {
            Thread.sleep(config.controlledShutdownRetryBackoffMs)
            warn("Retrying controlled shutdown after the previous attempt failed...")
          }
        }
      }
      finally
        networkClient.close()

      shutdownSucceeded
    }

    if (startupComplete.get() && config.controlledShutdownEnable) {
      // We request the controller to do a controlled shutdown. On failure, we backoff for a configured period
      // of time and try again for a configured number of retries. If all the attempt fails, we simply force
      // the shutdown.
      info("Starting controlled shutdown")

      brokerState.set(BrokerState.PENDING_CONTROLLED_SHUTDOWN)

      val shutdownSucceeded = doControlledShutdown(config.controlledShutdownMaxRetries.intValue)

      if (!shutdownSucceeded)
        warn("Proceeding to do an unclean shutdown as all the controlled shutdown attempts failed")
    }
  }

  /**
   * Shutdown API for shutting down a single instance of the Kafka server.
   * Shuts down the LogManager, the SocketServer and the log cleaner scheduler thread
   */
  override def shutdown(): Unit = {
    try {
      info("shutting down")

      if (isStartingUp.get)
        throw new IllegalStateException("Kafka server is still starting up, cannot shut down!")

      // To ensure correct behavior under concurrent calls, we need to check `shutdownLatch` first since it gets updated
      // last in the `if` block. If the order is reversed, we could shutdown twice or leave `isShuttingDown` set to
      // `true` at the end of this method.
      if (shutdownLatch.getCount > 0 && isShuttingDown.compareAndSet(false, true)) {
        CoreUtils.swallow(controlledShutdown(), this)
        brokerState.set(BrokerState.SHUTTING_DOWN)

        if (dynamicConfigManager != null)
          CoreUtils.swallow(dynamicConfigManager.shutdown(), this)

        // Stop socket server to stop accepting any more connections and requests.
        // Socket server will be shutdown towards the end of the sequence.
        if (socketServer != null)
          CoreUtils.swallow(socketServer.stopProcessingRequests(), this)
        if (dataPlaneRequestHandlerPool != null)
          CoreUtils.swallow(dataPlaneRequestHandlerPool.shutdown(), this)
        if (controlPlaneRequestHandlerPool != null)
          CoreUtils.swallow(controlPlaneRequestHandlerPool.shutdown(), this)
        if (kafkaScheduler != null)
          CoreUtils.swallow(kafkaScheduler.shutdown(), this)

        if (dataPlaneRequestProcessor != null)
          CoreUtils.swallow(dataPlaneRequestProcessor.close(), this)
        if (controlPlaneRequestProcessor != null)
          CoreUtils.swallow(controlPlaneRequestProcessor.close(), this)
        CoreUtils.swallow(authorizer.foreach(_.close()), this)
        if (adminManager != null)
          CoreUtils.swallow(adminManager.shutdown(), this)

        if (transactionCoordinator != null)
          CoreUtils.swallow(transactionCoordinator.shutdown(), this)
        if (groupCoordinator != null)
          CoreUtils.swallow(groupCoordinator.shutdown(), this)

        if (tokenManager != null)
          CoreUtils.swallow(tokenManager.shutdown(), this)

        if (replicaManager != null)
          CoreUtils.swallow(replicaManager.shutdown(), this)

        if (alterIsrManager != null)
          CoreUtils.swallow(alterIsrManager.shutdown(), this)

        if (forwardingManager != null)
          CoreUtils.swallow(forwardingManager.foreach(_.shutdown()), this)

        if (logManager != null)
          CoreUtils.swallow(logManager.shutdown(), this)

        if (kafkaController != null)
          CoreUtils.swallow(kafkaController.shutdown(), this)

        if (featureChangeListener != null)
          CoreUtils.swallow(featureChangeListener.close(), this)

        if (zkClient != null)
          CoreUtils.swallow(zkClient.close(), this)

        if (quotaManagers != null)
          CoreUtils.swallow(quotaManagers.shutdown(), this)

        // Even though socket server is stopped much earlier, controller can generate
        // response for controlled shutdown request. Shutdown server at the end to
        // avoid any failures (e.g. when metrics are recorded)
        if (socketServer != null)
          CoreUtils.swallow(socketServer.shutdown(), this)
        if (metrics != null)
          CoreUtils.swallow(metrics.close(), this)
        if (brokerTopicStats != null)
          CoreUtils.swallow(brokerTopicStats.close(), this)

        // Clear all reconfigurable instances stored in DynamicBrokerConfig
        config.dynamicConfig.clear()

        brokerState.set(BrokerState.NOT_RUNNING)

        startupComplete.set(false)
        isShuttingDown.set(false)
        CoreUtils.swallow(AppInfoParser.unregisterAppInfo(Server.MetricsPrefix, config.brokerId.toString, metrics), this)
        shutdownLatch.countDown()
        info("shut down completed")
      }
    }
    catch {
      case e: Throwable =>
        fatal("Fatal error during KafkaBroker shutdown.", e)
        isShuttingDown.set(false)
        throw e
    }
  }

  /**
   * After calling shutdown(), use this API to wait until the shutdown is complete
   */
  override def awaitShutdown(): Unit = shutdownLatch.await()
<<<<<<< HEAD
=======

  def getLogManager: LogManager = logManager

  def boundPort(listenerName: ListenerName): Int = socketServer.boundPort(listenerName)

  /**
   * Reads the BrokerMetadata. If the BrokerMetadata doesn't match in all the log.dirs, InconsistentBrokerMetadataException is
   * thrown.
   *
   * The log directories whose meta.properties can not be accessed due to IOException will be returned to the caller
   *
   * @return A 2-tuple containing the brokerMetadata and a sequence of offline log directories.
   */
  private def getBrokerMetadataAndOfflineDirs: (BrokerMetadata, Seq[String]) = {
    val brokerMetadataMap = mutable.HashMap[String, BrokerMetadata]()
    val brokerMetadataSet = mutable.HashSet[BrokerMetadata]()
    val offlineDirs = mutable.ArrayBuffer.empty[String]

    for (logDir <- config.logDirs) {
      try {
        val brokerMetadataOpt = brokerMetadataCheckpoints(logDir).read()
        brokerMetadataOpt.foreach { brokerMetadata =>
          brokerMetadataMap += (logDir -> brokerMetadata)
          brokerMetadataSet += brokerMetadata
        }
      } catch {
        case e: IOException =>
          offlineDirs += logDir
          error(s"Fail to read $brokerMetaPropsFile under log directory $logDir", e)
      }
    }

    if (brokerMetadataSet.size > 1) {
      val builder = new StringBuilder

      for ((logDir, brokerMetadata) <- brokerMetadataMap)
        builder ++= s"- $logDir -> $brokerMetadata\n"

      throw new InconsistentBrokerMetadataException(
        s"BrokerMetadata is not consistent across log.dirs. This could happen if multiple brokers shared a log directory (log.dirs) " +
        s"or partial data was manually copied from another broker. Found:\n${builder.toString()}"
      )
    } else if (brokerMetadataSet.size == 1)
      (brokerMetadataSet.last, offlineDirs)
    else
      (BrokerMetadata(-1, None), offlineDirs)
  }
>>>>>>> 61431f5b

  override def boundPort(listenerName: ListenerName): Int = socketServer.boundPort(listenerName)

  /**
   * Checkpoint the BrokerMetadata to all the online log.dirs
   *
   * @param brokerMetadata
   */
  private def checkpointBrokerMetadata(brokerMetadata: LegacyMetaProperties): Unit = {
    for (logDir <- config.logDirs if logManager.isLogDirOnline(new File(logDir).getAbsolutePath)) {
      val checkpoint = brokerMetadataCheckpoints(logDir)
      checkpoint.write(brokerMetadata.toProperties)
    }
  }

  /**
   * Generates new brokerId if enabled or reads from meta.properties based on following conditions
   * <ol>
   * <li> config has no broker.id provided and broker id generation is enabled, generates a broker.id based on Zookeeper's sequence
   * <li> config has broker.id and meta.properties contains broker.id if they don't match throws InconsistentBrokerIdException
   * <li> config has broker.id and there is no meta.properties file, creates new meta.properties and stores broker.id
   * <ol>
   *
   * @return The brokerId.
   */
  private def getOrGenerateBrokerId(brokerMetadata: RawMetaProperties): Int = {
    val brokerId = config.brokerId

    if (brokerId >= 0 && brokerMetadata.brokerId.exists(_ != brokerId))
      throw new InconsistentBrokerIdException(
        s"Configured broker.id $brokerId doesn't match stored broker.id ${brokerMetadata.brokerId} in meta.properties. " +
        s"If you moved your data, make sure your configured broker.id matches. " +
        s"If you intend to create a new broker, you should remove all data in your data directories (log.dirs).")
    else if (brokerMetadata.brokerId.isDefined)
      brokerMetadata.brokerId.get
    else if (brokerId < 0 && config.brokerIdGenerationEnable) // generate a new brokerId from Zookeeper
      generateBrokerId
    else
      brokerId
  }

  /**
    * Return a sequence id generated by updating the broker sequence id path in ZK.
    * Users can provide brokerId in the config. To avoid conflicts between ZK generated
    * sequence id and configured brokerId, we increment the generated sequence id by KafkaConfig.MaxReservedBrokerId.
    */
  private def generateBrokerId: Int = {
    try {
      zkClient.generateBrokerSequenceId() + config.maxReservedBrokerId
    } catch {
      case e: Exception =>
        error("Failed to generate broker.id due to ", e)
        throw new GenerateBrokerIdException("Failed to generate broker.id", e)
    }
  }

  override def currentState(): BrokerState = brokerState.get()
}<|MERGE_RESOLUTION|>--- conflicted
+++ resolved
@@ -27,57 +27,35 @@
 import kafka.common.{GenerateBrokerIdException, InconsistentBrokerIdException, InconsistentClusterIdException}
 import kafka.controller.KafkaController
 import kafka.coordinator.group.GroupCoordinator
-<<<<<<< HEAD
 import kafka.coordinator.transaction.{ProducerIdManager, TransactionCoordinator}
 import kafka.log.LogManager
 import kafka.metrics.{KafkaMetricsReporter, KafkaYammerMetrics}
-=======
-import kafka.coordinator.transaction.TransactionCoordinator
-import kafka.log.LogManager
-import kafka.metrics.{KafkaMetricsGroup, KafkaMetricsReporter, KafkaYammerMetrics, LinuxIoMetricsCollector}
->>>>>>> 61431f5b
 import kafka.network.SocketServer
 import kafka.security.CredentialProvider
 import kafka.server.metadata.ZkConfigRepository
 import kafka.utils._
-<<<<<<< HEAD
 import kafka.zk.{AdminZkClient, BrokerInfo, KafkaZkClient}
 import org.apache.kafka.clients.{ApiVersions, ClientDnsLookup, ManualMetadataUpdater, NetworkClient, NetworkClientUtils}
-import org.apache.kafka.common.internals.Topic
-import org.apache.kafka.common.message.ControlledShutdownRequestData
-import org.apache.kafka.common.metrics.{JmxReporter, Metrics, MetricsReporter}
-import org.apache.kafka.common.network.{ChannelBuilders, ListenerName, NetworkReceive, Selectable, Selector}
-=======
-import kafka.zk.{BrokerInfo, KafkaZkClient}
-import org.apache.kafka.clients.{ApiVersions, ClientDnsLookup, ManualMetadataUpdater, NetworkClient, NetworkClientUtils}
-import org.apache.kafka.common.internals.ClusterResourceListeners
+import org.apache.kafka.common.internals.{ClusterResourceListeners, Topic}
 import org.apache.kafka.common.message.ControlledShutdownRequestData
 import org.apache.kafka.common.metrics.{Metrics, MetricsReporter}
-import org.apache.kafka.common.network._
->>>>>>> 61431f5b
+import org.apache.kafka.common.network.{ChannelBuilders, ListenerName, NetworkReceive, Selectable, Selector}
 import org.apache.kafka.common.protocol.Errors
 import org.apache.kafka.common.requests.{ControlledShutdownRequest, ControlledShutdownResponse}
 import org.apache.kafka.common.security.scram.internals.ScramMechanism
 import org.apache.kafka.common.security.token.delegation.internals.DelegationTokenCache
 import org.apache.kafka.common.security.{JaasContext, JaasUtils}
 import org.apache.kafka.common.utils.{AppInfoParser, LogContext, Time}
-import org.apache.kafka.common.{Endpoint, Node}
+import org.apache.kafka.common.{ClusterResource, Endpoint, Node}
 import org.apache.kafka.metadata.BrokerState
 import org.apache.kafka.server.authorizer.Authorizer
 import org.apache.zookeeper.client.ZKClientConfig
 
-<<<<<<< HEAD
 import scala.collection.{Map, Seq}
 import scala.jdk.CollectionConverters._
 
 object KafkaServer {
-=======
-import scala.collection.{Map, Seq, mutable}
-import scala.jdk.CollectionConverters._
-
-object KafkaServer {
-
->>>>>>> 61431f5b
+
   def zkClientConfigFromKafkaConfig(config: KafkaConfig, forceZkSslClientEnable: Boolean = false) =
     if (!config.zkSslClientEnable && !forceZkSslClientEnable)
       None
@@ -108,25 +86,14 @@
   val config: KafkaConfig,
   time: Time = Time.SYSTEM,
   threadNamePrefix: Option[String] = None,
-<<<<<<< HEAD
-  kafkaMetricsReporters: Seq[KafkaMetricsReporter] = List()
+  enableForwarding: Boolean = false
 ) extends KafkaBroker with Server {
-  import KafkaBroker._
-=======
-  enableForwarding: Boolean = false
-) extends Server with Logging with KafkaMetricsGroup {
->>>>>>> 61431f5b
 
   private val startupComplete = new AtomicBoolean(false)
   private val isShuttingDown = new AtomicBoolean(false)
   private val isStartingUp = new AtomicBoolean(false)
 
   private var shutdownLatch = new CountDownLatch(1)
-<<<<<<< HEAD
-
-
-=======
->>>>>>> 61431f5b
   private var logContext: LogContext = null
 
   private val kafkaMetricsReporters: Seq[KafkaMetricsReporter] =
@@ -255,26 +222,13 @@
         /* create and configure metrics */
         kafkaYammerMetrics = KafkaYammerMetrics.INSTANCE
         kafkaYammerMetrics.configure(config.originals)
-<<<<<<< HEAD
-
-        val jmxReporter = new JmxReporter()
-        jmxReporter.configure(config.originals)
-
-        val reporters = new util.ArrayList[MetricsReporter]
-        reporters.add(jmxReporter)
-
-        val metricConfig = KafkaBroker.metricConfig(config)
-        val metricsContext = KafkaBroker.createKafkaMetricsContext(_clusterId, config)
-        metrics = new Metrics(metricConfig, reporters, time, true, metricsContext)
-=======
         metrics = Server.initializeMetrics(config, time, clusterId)
->>>>>>> 61431f5b
 
         /* register broker metrics */
         _brokerTopicStats = new BrokerTopicStats
 
         quotaManagers = QuotaFactory.instantiate(config, metrics, time, threadNamePrefix.getOrElse(""))
-        notifyClusterListeners(_clusterId, kafkaMetricsReporters ++ metrics.reporters.asScala)
+        notifyClusterListeners(kafkaMetricsReporters ++ metrics.reporters.asScala)
 
         logDirFailureChannel = new LogDirFailureChannel(config.logDirs.size)
 
@@ -297,16 +251,6 @@
         // Note that we allow the use of KIP-500 controller APIs when forwarding is enabled
         // so that the Envelope request is exposed. This is only used in testing currently.
         socketServer = new SocketServer(config, metrics, time, credentialProvider,
-<<<<<<< HEAD
-          allowDisabledApis = true)
-        socketServer.startup(startProcessingRequests = false)
-
-        /* start replica manager */
-        val controllerNodeProvider = new MetadataCacheControllerNodeProvider(
-          metadataCache, config.interBrokerListenerName)
-        alterIsrChannelManager = BrokerToControllerChannelManager(controllerNodeProvider,
-          time, metrics, config, 60000, "alterisr", threadNamePrefix)
-=======
           allowControllerOnlyApis = enableForwarding)
         socketServer.startup(startProcessingRequests = false)
 
@@ -326,7 +270,6 @@
         }
         alterIsrManager.start()
 
->>>>>>> 61431f5b
         replicaManager = createReplicaManager(isShuttingDown)
         replicaManager.startup()
 
@@ -344,15 +287,6 @@
         kafkaController = new KafkaController(config, zkClient, time, metrics, brokerInfo, brokerEpoch, tokenManager, brokerFeatures, featureCache, threadNamePrefix)
         kafkaController.startup()
 
-<<<<<<< HEAD
-        var forwardingManager: ForwardingManager = null
-        /* start forwarding manager */
-        forwardingChannelManager = BrokerToControllerChannelManager(controllerNodeProvider,
-          time, metrics, config, 60000, "forwarding", threadNamePrefix)
-        forwardingChannelManager.start()
-        forwardingManager = new ForwardingManager(forwardingChannelManager, time,
-          config.requestTimeoutMs.longValue(), logContext)
-=======
         if (enableForwarding) {
           this.forwardingManager = Some(ForwardingManager(
             config,
@@ -363,7 +297,6 @@
           ))
           forwardingManager.foreach(_.start())
         }
->>>>>>> 61431f5b
 
         adminManager = new ZkAdminManager(config, metrics, metadataCache, zkClient)
 
@@ -440,13 +373,8 @@
         shutdownLatch = new CountDownLatch(1)
         startupComplete.set(true)
         isStartingUp.set(false)
-<<<<<<< HEAD
-        AppInfoParser.registerAppInfo(metricsPrefix, config.brokerId.toString, metrics, time.milliseconds())
+        AppInfoParser.registerAppInfo(Server.MetricsPrefix, config.brokerId.toString, metrics, time.milliseconds())
         info(KafkaBroker.STARTED_MESSAGE)
-=======
-        AppInfoParser.registerAppInfo(Server.MetricsPrefix, config.brokerId.toString, metrics, time.milliseconds())
-        info("started")
->>>>>>> 61431f5b
       }
     }
     catch {
@@ -458,14 +386,6 @@
     }
   }
 
-<<<<<<< HEAD
-  protected def createReplicaManager(isShuttingDown: AtomicBoolean): ReplicaManager = {
-    val alterIsrManager = new AlterIsrManagerImpl(alterIsrChannelManager, kafkaScheduler,
-      time, config.brokerId, () => kafkaController.brokerEpoch)
-    new ReplicaManager(config, metrics, time, Some(zkClient), kafkaScheduler, logManager,
-      isShuttingDown, quotaManagers, brokerTopicStats, metadataCache, logDirFailureChannel,
-      alterIsrManager, new ZkConfigRepository(new AdminZkClient(zkClient)), None)
-=======
   private[server] def notifyClusterListeners(clusterListeners: Seq[AnyRef]): Unit = {
     val clusterResourceListeners = new ClusterResourceListeners
     clusterResourceListeners.maybeAddAll(clusterListeners.asJava)
@@ -481,9 +401,9 @@
   }
 
   protected def createReplicaManager(isShuttingDown: AtomicBoolean): ReplicaManager = {
-    new ReplicaManager(config, metrics, time, zkClient, kafkaScheduler, logManager, isShuttingDown, quotaManagers,
-      brokerTopicStats, metadataCache, logDirFailureChannel, alterIsrManager)
->>>>>>> 61431f5b
+    new ReplicaManager(config, metrics, time, Some(zkClient), kafkaScheduler, logManager, isShuttingDown, quotaManagers,
+      brokerTopicStats, metadataCache, logDirFailureChannel, alterIsrManager,
+      new ZkConfigRepository(new AdminZkClient(zkClient)), None)
   }
 
   private def initZkClient(time: Time): Unit = {
@@ -817,56 +737,8 @@
    * After calling shutdown(), use this API to wait until the shutdown is complete
    */
   override def awaitShutdown(): Unit = shutdownLatch.await()
-<<<<<<< HEAD
-=======
 
   def getLogManager: LogManager = logManager
-
-  def boundPort(listenerName: ListenerName): Int = socketServer.boundPort(listenerName)
-
-  /**
-   * Reads the BrokerMetadata. If the BrokerMetadata doesn't match in all the log.dirs, InconsistentBrokerMetadataException is
-   * thrown.
-   *
-   * The log directories whose meta.properties can not be accessed due to IOException will be returned to the caller
-   *
-   * @return A 2-tuple containing the brokerMetadata and a sequence of offline log directories.
-   */
-  private def getBrokerMetadataAndOfflineDirs: (BrokerMetadata, Seq[String]) = {
-    val brokerMetadataMap = mutable.HashMap[String, BrokerMetadata]()
-    val brokerMetadataSet = mutable.HashSet[BrokerMetadata]()
-    val offlineDirs = mutable.ArrayBuffer.empty[String]
-
-    for (logDir <- config.logDirs) {
-      try {
-        val brokerMetadataOpt = brokerMetadataCheckpoints(logDir).read()
-        brokerMetadataOpt.foreach { brokerMetadata =>
-          brokerMetadataMap += (logDir -> brokerMetadata)
-          brokerMetadataSet += brokerMetadata
-        }
-      } catch {
-        case e: IOException =>
-          offlineDirs += logDir
-          error(s"Fail to read $brokerMetaPropsFile under log directory $logDir", e)
-      }
-    }
-
-    if (brokerMetadataSet.size > 1) {
-      val builder = new StringBuilder
-
-      for ((logDir, brokerMetadata) <- brokerMetadataMap)
-        builder ++= s"- $logDir -> $brokerMetadata\n"
-
-      throw new InconsistentBrokerMetadataException(
-        s"BrokerMetadata is not consistent across log.dirs. This could happen if multiple brokers shared a log directory (log.dirs) " +
-        s"or partial data was manually copied from another broker. Found:\n${builder.toString()}"
-      )
-    } else if (brokerMetadataSet.size == 1)
-      (brokerMetadataSet.last, offlineDirs)
-    else
-      (BrokerMetadata(-1, None), offlineDirs)
-  }
->>>>>>> 61431f5b
 
   override def boundPort(listenerName: ListenerName): Int = socketServer.boundPort(listenerName)
 

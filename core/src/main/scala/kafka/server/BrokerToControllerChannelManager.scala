--- conflicted
+++ resolved
@@ -201,12 +201,8 @@
     } else {
       waitForControllerRetries = 0
       if (curController.isEmpty || curController.get != nextController.get) {
-<<<<<<< HEAD
-=======
         metadataUpdater.setNodes(Collections.singletonList(nextController.get))
->>>>>>> c876a1cc
         curController = nextController
-        metadataUpdater.setNodes(Collections.singletonList(curController.get))
         info(s"Controller node is now ${curController}")
       }
       val requestsToSend = new mutable.Queue[RequestAndCompletionHandler]

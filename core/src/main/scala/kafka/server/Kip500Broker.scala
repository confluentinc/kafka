--- conflicted
+++ resolved
@@ -34,11 +34,6 @@
 import kafka.utils.{CoreUtils, KafkaScheduler}
 import kafka.zk.KafkaZkClient
 import org.apache.kafka.common.feature.{Features, SupportedVersionRange}
-<<<<<<< HEAD
-=======
-import org.apache.kafka.common.message.BrokerRegistrationRequestData.{FeatureCollection, Listener, ListenerCollection}
-import org.apache.kafka.common.{Endpoint, KafkaException, Uuid}
->>>>>>> fe22bc82
 import org.apache.kafka.common.internals.Topic
 import org.apache.kafka.common.message.BrokerRegistrationRequestData.{FeatureCollection, Listener, ListenerCollection}
 import org.apache.kafka.common.metrics.Metrics
@@ -53,12 +48,7 @@
 import org.apache.kafka.server.authorizer.Authorizer
 
 import scala.collection.mutable.ArrayBuffer
-<<<<<<< HEAD
-import scala.collection.{Map, mutable}
-import scala.concurrent.ExecutionContext.Implicits.global
-=======
 import scala.collection.{Map, Seq, mutable}
->>>>>>> fe22bc82
 import scala.jdk.CollectionConverters._
 
 /**
@@ -76,7 +66,7 @@
 
   import kafka.server.KafkaServer._
 
-  var lifecycleManager: BrokerLifecycleManager =
+  val lifecycleManager: BrokerLifecycleManager =
       new BrokerLifecycleManager(config, time, threadNamePrefix)
 
   private val isShuttingDown = new AtomicBoolean(false)
@@ -118,38 +108,19 @@
   var metadataCache: MetadataCache = null
   var quotaManagers: QuotaFactory.QuotaManagers = null
 
-<<<<<<< HEAD
-=======
-  val brokerMetaPropsFile = "meta.properties"
-
-  // Look for metadata checkpoints (meta.properties) in all log.dirs and metadata.log.dir
-  val brokerLogDirs = config.logDirs.toSet + config.metadataLogDir
-  val brokerMetadataCheckpoints = brokerLogDirs.map(logDir => (logDir, new BrokerMetadataCheckpoint(new File(logDir + File.separator + brokerMetaPropsFile)))).toMap
-
-  private var _clusterId: Uuid = null
->>>>>>> fe22bc82
   private var _brokerTopicStats: BrokerTopicStats = null
 
   val brokerFeatures: BrokerFeatures = BrokerFeatures.createDefault()
 
   val featureCache: FinalizedFeatureCache = new FinalizedFeatureCache(brokerFeatures)
 
-<<<<<<< HEAD
   val clusterId: String = metaProps.clusterId.toString
-=======
-  def clusterId(): String = _clusterId.toString
->>>>>>> fe22bc82
 
   var brokerMetadataListener: BrokerMetadataListener = null
   val _brokerMetadataListenerFuture: CompletableFuture[BrokerMetadataListener] = new CompletableFuture[BrokerMetadataListener]()
 
-<<<<<<< HEAD
-  var brokerLifecycleManager: BrokerLifecycleManager = null
-
   def kafkaYammerMetrics: kafka.metrics.KafkaYammerMetrics = KafkaYammerMetrics.INSTANCE
 
-=======
->>>>>>> fe22bc82
   private[kafka] def brokerTopicStats = _brokerTopicStats
 
   private def maybeChangeStatus(from: ProcessStatus, to: ProcessStatus): Boolean = {
@@ -185,52 +156,18 @@
       kafkaScheduler = new KafkaScheduler(config.backgroundThreads)
       kafkaScheduler.startup()
 
-<<<<<<< HEAD
-=======
-      /* create and configure metrics */
-      kafkaYammerMetrics = KafkaYammerMetrics.INSTANCE
-      kafkaYammerMetrics.configure(config.originals)
-
-      val jmxReporter = new JmxReporter()
-      jmxReporter.configure(config.originals)
-
-      val reporters = new util.ArrayList[MetricsReporter]
-      reporters.add(jmxReporter)
-
-      val metricConfig = KafkaBroker.metricConfig(config)
-      val metricsContext = KafkaBroker.createKafkaMetricsContext(_clusterId.toString(), config)
-      metrics = new Metrics(metricConfig, reporters, time, true, metricsContext)
-
       val controllerNodeProvider = new RaftControllerNodeProvider(metaLogManager, config.controllerConnectNodes)
 
->>>>>>> fe22bc82
       /* register broker metrics */
       _brokerTopicStats = new BrokerTopicStats
 
       quotaManagers = QuotaFactory.instantiate(config, metrics, time, threadNamePrefix.getOrElse(""))
-<<<<<<< HEAD
-=======
-      notifyClusterListeners(_clusterId.toString(), kafkaMetricsReporters ++ metrics.reporters.asScala)
->>>>>>> fe22bc82
 
       logDirFailureChannel = new LogDirFailureChannel(config.logDirs.size)
 
       // Create log manager, but don't start it because we need to delay any potential unclean shutdown log recovery
       // until we catch up on the metadata log and have up-to-date topic and broker configs.
-<<<<<<< HEAD
-      val cleanShutdownCompletableFuture = new CompletableFuture[Boolean]()
-      cleanShutdownCompletableFuture.thenApply[Unit](_ =>
-        // If the shutdown was unclean then transition to the "recovering-from-unclean-shutdown" state;
-        // otherwise remain in the current state ("fenced" by the time this code runs).
-        if (!cleanShutdownCompletableFuture.get()) {
-          brokerLifecycleManager.enqueue(BrokerState.RECOVERING_FROM_UNCLEAN_SHUTDOWN)
-        }
-      )
-      logManager = LogManager(config, offlineDirs, cleanShutdownCompletableFuture, kafkaScheduler, time, brokerTopicStats, logDirFailureChannel)
-
-=======
-      logManager = LogManager(config, initialOfflineDirs, kafkaScheduler, time, brokerTopicStats, logDirFailureChannel)
->>>>>>> fe22bc82
+      logManager = LogManager(config, offlineDirs, kafkaScheduler, time, brokerTopicStats, logDirFailureChannel)
 
       metadataCache = new MetadataCache(config.brokerId)
       // Enable delegation token cache for all SCRAM mechanisms to simplify dynamic update.
@@ -279,24 +216,14 @@
       brokerMetadataListener = new BrokerMetadataListener(
         config, metadataCache, time,
         BrokerMetadataListener.defaultProcessors(
-<<<<<<< HEAD
           config, clusterId, metadataCache, groupCoordinator, quotaManagers, replicaManager, transactionCoordinator,
-=======
-          config, _clusterId.toString(), metadataCache, groupCoordinator, quotaManagers, replicaManager, transactionCoordinator,
->>>>>>> fe22bc82
           logManager))
       brokerMetadataListener.start()
 
-<<<<<<< HEAD
+      lifecycleManager.start(() => brokerMetadataListener.currentMetadataOffset(),
+        controllerNodeProvider, metrics, metaProps.clusterId)
+
       // Register a listener with the Raft layer to receive metadata event notifications
-      metaLogManager.register(brokerMetadataListener)
-=======
-      lifecycleManager.start(() => brokerMetadataListener.currentMetadataOffset(),
-        controllerNodeProvider, metrics, _clusterId)
-      // Initialize the metadata log manager
-      // TODO: Replace w/ the raft log implementation
->>>>>>> fe22bc82
-
       metaLogManager.register(brokerMetadataListener)
 
       val listeners = new ListenerCollection()
@@ -324,11 +251,7 @@
       authorizer.foreach(_.configure(config.originals))
       val authorizerFutures: Map[Endpoint, CompletableFuture[Void]] = authorizer match {
         case Some(authZ) =>
-<<<<<<< HEAD
           authZ.start(broker.toServerInfo(clusterId, config)).asScala.map { case (ep, cs) =>
-=======
-          authZ.start(broker.toServerInfo(_clusterId.toString(), config)).asScala.map { case (ep, cs) =>
->>>>>>> fe22bc82
             ep -> cs.toCompletableFuture
           }
         case None =>
@@ -349,11 +272,7 @@
       dataPlaneRequestProcessor = new KafkaApis(socketServer.dataPlaneRequestChannel,
         replicaManager, adminManager, groupCoordinator, transactionCoordinator,
         kafkaController, forwardingManager, zkClient, config.brokerId, config, metadataCache, metrics, authorizer, quotaManagers,
-<<<<<<< HEAD
         fetchManager, brokerTopicStats, clusterId, time, tokenManager, brokerFeatures, featureCache, brokerMetadataListener)
-=======
-        fetchManager, brokerTopicStats, _clusterId.toString(), time, tokenManager, brokerFeatures, featureCache, brokerMetadataListener)
->>>>>>> fe22bc82
 
       dataPlaneRequestHandlerPool = new KafkaRequestHandlerPool(config.brokerId, socketServer.dataPlaneRequestChannel, dataPlaneRequestProcessor, time,
         config.numIoThreads, s"${SocketServer.DataPlaneMetricPrefix}RequestHandlerAvgIdlePercent", SocketServer.DataPlaneThreadPrefix)
@@ -362,11 +281,7 @@
         controlPlaneRequestProcessor = new KafkaApis(controlPlaneRequestChannel,
           replicaManager, adminManager, groupCoordinator, transactionCoordinator,
           kafkaController, forwardingManager, zkClient, config.brokerId, config, metadataCache, metrics, authorizer, quotaManagers,
-<<<<<<< HEAD
           fetchManager, brokerTopicStats, clusterId, time, tokenManager, brokerFeatures, featureCache, brokerMetadataListener)
-=======
-          fetchManager, brokerTopicStats, _clusterId.toString(), time, tokenManager, brokerFeatures, featureCache, brokerMetadataListener)
->>>>>>> fe22bc82
 
         controlPlaneRequestHandlerPool = new KafkaRequestHandlerPool(config.brokerId, socketServer.controlPlaneRequestChannelOpt.get, controlPlaneRequestProcessor, time,
           1, s"${SocketServer.ControlPlaneMetricPrefix}RequestHandlerAvgIdlePercent", SocketServer.ControlPlaneThreadPrefix)
@@ -384,13 +299,9 @@
 
       socketServer.startProcessingRequests(authorizerFutures)
 
-<<<<<<< HEAD
-=======
       // We're now ready to unfence the broker.
       lifecycleManager.setReadyToUnfence()
 
-      AppInfoParser.registerAppInfo(metricsPrefix, config.brokerId.toString, metrics, time.milliseconds())
->>>>>>> fe22bc82
       info("started")
       maybeChangeStatus(STARTING, STARTED)
     } catch {
@@ -558,64 +469,4 @@
 
   override def currentState(): BrokerState = lifecycleManager.state()
 
-<<<<<<< HEAD
-=======
-  def loadClusterIdBrokerIdAndOfflineDirs: (Uuid, Int, Seq[String]) = {
-    /* load metadata */
-    val (loadedBrokerMetadata, initialOfflineDirs) = getBrokerMetadataAndOfflineDirs
-
-    /* check brokerId */
-    val loadedBrokerId = config.brokerId // TODO: grab loadedBrokerMetadata.brokerId when available in meta.properties
-    if (config.brokerId != loadedBrokerId)
-      throw new InconsistentBrokerMetadataException(
-        s"The configured Broker ID ${config.brokerId} doesn't match stored broker.id ${loadedBrokerId} in meta.properties. " +
-          s"The broker is trying to use the wrong log directory. Configured log.dirs may be wrong.")
-
-    (loadedBrokerMetadata.clusterId, loadedBrokerId, initialOfflineDirs)
-  }
-
-  /**
-   * Reads the BrokerMetadata. If the BrokerMetadata doesn't match in all the log.dirs, InconsistentBrokerMetadataException is
-   * thrown.
-   *
-   * The log directories whose meta.properties can not be accessed due to IOException will be returned to the caller
-   *
-   * @return A 2-tuple containing the brokerMetadata and a sequence of offline log directories.
-   */
-  private def getBrokerMetadataAndOfflineDirs: (MetaProperties, Seq[String]) = {
-    val brokerMetadataMap = mutable.HashMap[String, MetaProperties]()
-    val brokerMetadataSet = mutable.HashSet[MetaProperties]()
-    val offlineDirs = mutable.ArrayBuffer.empty[String]
-
-    for (logDir <- brokerLogDirs) {
-      try {
-        brokerMetadataCheckpoints(logDir).read().foreach(properties => {
-          val brokerMetadata = MetaProperties(properties)
-          brokerMetadataMap += (logDir -> brokerMetadata)
-          brokerMetadataSet += brokerMetadata
-        })
-      } catch {
-        case e: IOException =>
-          offlineDirs += logDir
-          error(s"Fail to read $brokerMetaPropsFile under log directory $logDir", e)
-      }
-    }
-
-    if (brokerMetadataSet.size > 1) {
-      val builder = new StringBuilder
-
-      for ((logDir, brokerMetadata) <- brokerMetadataMap)
-        builder ++= s"- $logDir -> $brokerMetadata\n"
-
-      throw new InconsistentBrokerMetadataException(
-        s"BrokerMetadata is not consistent across log.dirs. This could happen if multiple brokers shared a log directory (log.dirs) " +
-          s"or partial data was manually copied from another broker. Found:\n${builder.toString()}"
-      )
-    } else if (brokerMetadataSet.size == 1)
-      (brokerMetadataSet.last, offlineDirs)
-    else {
-      throw new IOException("All log dirs are offline; unable to read any meta.properties file.")
-    }
-  }
->>>>>>> fe22bc82
 }
/**
 * Licensed to the Apache Software Foundation (ASF) under one or more
 * contributor license agreements.  See the NOTICE file distributed with
 * this work for additional information regarding copyright ownership.
 * The ASF licenses this file to You under the Apache License, Version 2.0
 * (the "License"); you may not use this file except in compliance with
 * the License.  You may obtain a copy of the License at
 *
 *    http://www.apache.org/licenses/LICENSE-2.0
 *
 * Unless required by applicable law or agreed to in writing, software
 * distributed under the License is distributed on an "AS IS" BASIS,
 * WITHOUT WARRANTIES OR CONDITIONS OF ANY KIND, either express or implied.
 * See the License for the specific language governing permissions and
 * limitations under the License.
 */

package kafka.server

import java.util.concurrent.CompletableFuture
import java.util.concurrent.atomic.AtomicBoolean
import java.util.concurrent.locks.ReentrantLock

import kafka.cluster.{Broker, EndPoint}
import kafka.controller.KafkaController
import kafka.coordinator.group.GroupCoordinator
import kafka.coordinator.transaction.{ProducerIdGenerator, TransactionCoordinator}
import kafka.log.LogManager
import kafka.metrics.KafkaYammerMetrics
import kafka.network.SocketServer
import kafka.security.CredentialProvider
import kafka.server.KafkaBroker.metricsPrefix
import kafka.server.metadata.BrokerMetadataListener
import kafka.utils.{CoreUtils, KafkaScheduler}
import kafka.zk.KafkaZkClient
import org.apache.kafka.common.feature.{Features, SupportedVersionRange}
import org.apache.kafka.common.internals.Topic
import org.apache.kafka.common.message.BrokerRegistrationRequestData.{FeatureCollection, Listener, ListenerCollection}
import org.apache.kafka.common.metrics.Metrics
import org.apache.kafka.common.network.ListenerName
import org.apache.kafka.common.security.auth.SecurityProtocol
import org.apache.kafka.common.security.scram.internals.ScramMechanism
import org.apache.kafka.common.security.token.delegation.internals.DelegationTokenCache
import org.apache.kafka.common.utils.{AppInfoParser, LogContext, Time}
import org.apache.kafka.common.{Endpoint, KafkaException}
import org.apache.kafka.metadata.BrokerState
import org.apache.kafka.metalog.MetaLogManager
import org.apache.kafka.server.authorizer.Authorizer

import scala.collection.mutable.ArrayBuffer
import scala.collection.{Map, Seq, mutable}
import scala.jdk.CollectionConverters._

/**
 * A KIP-500 Kafka broker.
 */
class Kip500Broker(
  val config: KafkaConfig,
  val metaProps: MetaProperties,
  val metaLogManager: MetaLogManager,
  val time: Time,
  val metrics: Metrics,
  val threadNamePrefix: Option[String],
  offlineDirs: Seq[String]
) extends KafkaBroker {

  import kafka.server.KafkaServer._

  val lifecycleManager: BrokerLifecycleManager =
      new BrokerLifecycleManager(config, time, threadNamePrefix)

  private val isShuttingDown = new AtomicBoolean(false)

  val lock = new ReentrantLock()
  val awaitShutdownCond = lock.newCondition()
  var status: ProcessStatus = SHUTDOWN

  private var logContext: LogContext = null

  var dataPlaneRequestProcessor: KafkaApis = null
  var controlPlaneRequestProcessor: KafkaApis = null

  var authorizer: Option[Authorizer] = None
  var socketServer: SocketServer = null
  var dataPlaneRequestHandlerPool: KafkaRequestHandlerPool = null
  var controlPlaneRequestHandlerPool: KafkaRequestHandlerPool = null

  var logDirFailureChannel: LogDirFailureChannel = null
  var logManager: LogManager = null

  var tokenManager: DelegationTokenManager = null

  var replicaManager: ReplicaManager = null

  var credentialProvider: CredentialProvider = null
  var tokenCache: DelegationTokenCache = null

  var groupCoordinator: GroupCoordinator = null

  var transactionCoordinator: TransactionCoordinator = null

  var forwardingChannelManager: BrokerToControllerChannelManager = null

  var alterIsrChannelManager: BrokerToControllerChannelManager = null

  var kafkaScheduler: KafkaScheduler = null

  var metadataCache: MetadataCache = null
  var quotaManagers: QuotaFactory.QuotaManagers = null

  private var _brokerTopicStats: BrokerTopicStats = null

  val brokerFeatures: BrokerFeatures = BrokerFeatures.createDefault()

  val featureCache: FinalizedFeatureCache = new FinalizedFeatureCache(brokerFeatures)

  val clusterId: String = metaProps.clusterId.toString

  var brokerMetadataListener: BrokerMetadataListener = null
  val _brokerMetadataListenerFuture: CompletableFuture[BrokerMetadataListener] = new CompletableFuture[BrokerMetadataListener]()

  def kafkaYammerMetrics: kafka.metrics.KafkaYammerMetrics = KafkaYammerMetrics.INSTANCE

  private[kafka] def brokerTopicStats = _brokerTopicStats

  private def maybeChangeStatus(from: ProcessStatus, to: ProcessStatus): Boolean = {
    lock.lock()
    try {
      if (status != from) return false
      status = to
      if (to == SHUTTING_DOWN) {
        isShuttingDown.set(true)
      } else if (to == SHUTDOWN) {
        isShuttingDown.set(false)
        awaitShutdownCond.signalAll()
      }
    } finally {
      lock.unlock()
    }
    true
  }

  override def startup(): Unit = {
    if (!maybeChangeStatus(SHUTDOWN, STARTING)) return
    try {
      info("Starting broker")

<<<<<<< HEAD
      config.brokerId = loadedBrokerId
      logContext = new LogContext(s"[KafkaServer Kip500Broker id=${config.brokerId}] ")
=======
      logContext = new LogContext(s"[KafkaBroker id=${config.brokerId}] ")
>>>>>>> 8dda96a7
      this.logIdent = logContext.logPrefix

      // initialize dynamic broker configs from static config. Any updates will be
      // applied as we process the metadata log.
      config.dynamicConfig.initialize() // Currently we don't wait for catch-up on the metadata log.  TODO?

      /* start scheduler */
      kafkaScheduler = new KafkaScheduler(config.backgroundThreads)
      kafkaScheduler.startup()

      val controllerNodeProvider = new RaftControllerNodeProvider(metaLogManager, config.controllerConnectNodes)

      /* register broker metrics */
      _brokerTopicStats = new BrokerTopicStats

      quotaManagers = QuotaFactory.instantiate(config, metrics, time, threadNamePrefix.getOrElse(""))

      logDirFailureChannel = new LogDirFailureChannel(config.logDirs.size)

      // Create log manager, but don't start it because we need to delay any potential unclean shutdown log recovery
      // until we catch up on the metadata log and have up-to-date topic and broker configs.
      logManager = LogManager(config, offlineDirs, kafkaScheduler, time, brokerTopicStats, logDirFailureChannel)

      metadataCache = new MetadataCache(config.brokerId)
      // Enable delegation token cache for all SCRAM mechanisms to simplify dynamic update.
      // This keeps the cache up-to-date if new SCRAM mechanisms are enabled dynamically.
      tokenCache = new DelegationTokenCache(ScramMechanism.mechanismNames)
      credentialProvider = new CredentialProvider(ScramMechanism.mechanismNames, tokenCache)

      // Create and start the socket server acceptor threads so that the bound port is known.
      // Delay starting processors until the end of the initialization sequence to ensure
      // that credentials have been loaded before processing authentications.
      socketServer = new SocketServer(config, metrics, time, credentialProvider)
      socketServer.startup(startProcessingRequests = false)

      // Create replica manager, but don't start it until we've started log manager.
      replicaManager = createReplicaManager(isShuttingDown)

      /* start broker-to-controller channel managers */
      alterIsrChannelManager = new BrokerToControllerChannelManager(controllerNodeProvider,
        time, metrics, config, "alterisr", threadNamePrefix)
      alterIsrChannelManager.start()
      forwardingChannelManager = new BrokerToControllerChannelManager(controllerNodeProvider,
        time, metrics, config, "forwarding", threadNamePrefix)
      forwardingChannelManager.start()
      val forwardingManager = new ForwardingManager(forwardingChannelManager, time, config.requestTimeoutMs.longValue)

      /* start token manager */
      if (config.tokenAuthEnabled) {
        throw new UnsupportedOperationException("Delegation tokens are not supported")
      }
      tokenManager = new DelegationTokenManager(config, tokenCache, time , null)
      tokenManager.startup() // does nothing, we just need a token manager in order to compile right now...

      // Create group coordinator, but don't start it until we've started replica manager.
      // Hardcode Time.SYSTEM for now as some Streams tests fail otherwise, it would be good to fix the underlying issue
      groupCoordinator = GroupCoordinator(config, () => getGroupMetadataTopicPartitionCount(), replicaManager, Time.SYSTEM, metrics)

      // Create transaction coordinator, but don't start it until we've started replica manager.
      // Hardcode Time.SYSTEM for now as some Streams tests fail otherwise, it would be good to fix the underlying issue
      transactionCoordinator = TransactionCoordinator(config, replicaManager, new KafkaScheduler(threads = 1, threadNamePrefix = "transaction-log-manager-"),
        createTemporaryProducerIdManager(), getTransactionTopicPartitionCount,
        metrics, metadataCache, Time.SYSTEM)

      /* Add all reconfigurables for config change notification before starting the metadata listener */
      config.dynamicConfig.addReconfigurables(this)

      brokerMetadataListener = new BrokerMetadataListener(
        config, metadataCache, time,
        BrokerMetadataListener.defaultProcessors(
          config, clusterId, metadataCache, groupCoordinator, quotaManagers, replicaManager, transactionCoordinator,
          logManager))
      brokerMetadataListener.start()

      lifecycleManager.start(() => brokerMetadataListener.currentMetadataOffset(),
        controllerNodeProvider, metrics, metaProps.clusterId)

      // Register a listener with the Raft layer to receive metadata event notifications
      metaLogManager.register(brokerMetadataListener)

      val listeners = new ListenerCollection()
      config.advertisedListeners.foreach { ep =>
        listeners.add(new Listener().setHost(ep.host).setName(ep.listenerName.value()).setPort(ep.port.shortValue())
          .setSecurityProtocol(ep.securityProtocol.id))
      }

      val features = new FeatureCollection()

      val endPoints = new ArrayBuffer[EndPoint](listeners.size())
      listeners.iterator().forEachRemaining(listener => {
        endPoints += new EndPoint(listener.host(), listener.port(), new ListenerName(listener.name()),
          SecurityProtocol.forId(listener.securityProtocol()))
      })
      val supportedFeaturesMap = mutable.Map[String, SupportedVersionRange]()
      features.iterator().forEachRemaining(feature => {
        supportedFeaturesMap(feature.name()) = new SupportedVersionRange(feature.minSupportedVersion(), feature.maxSupportedVersion())
      })

      val broker = Broker(config.brokerId, endPoints, config.rack, Features.supportedFeatures(supportedFeaturesMap.asJava))

      /* Get the authorizer and initialize it if one is specified.*/
      authorizer = config.authorizer
      authorizer.foreach(_.configure(config.originals))
      val authorizerFutures: Map[Endpoint, CompletableFuture[Void]] = authorizer match {
        case Some(authZ) =>
          authZ.start(broker.toServerInfo(clusterId, config)).asScala.map { case (ep, cs) =>
            ep -> cs.toCompletableFuture
          }
        case None =>
          broker.endPoints.map { ep =>
            ep.toJava -> CompletableFuture.completedFuture[Void](null)
          }.toMap
      }

      val fetchManager = new FetchManager(Time.SYSTEM,
        new FetchSessionCache(config.maxIncrementalFetchSessionCacheSlots,
          KafkaBroker.MIN_INCREMENTAL_FETCH_SESSION_EVICTION_MS))

      // Start processing requests once we've caught up on the metadata log, recovered logs if necessary,
      // and started all services that we previously delayed starting.
      val adminManager: LegacyAdminManager = null
      val zkClient: KafkaZkClient = null
      val kafkaController: KafkaController = null
      dataPlaneRequestProcessor = new KafkaApis(socketServer.dataPlaneRequestChannel,
        replicaManager, adminManager, groupCoordinator, transactionCoordinator,
        kafkaController, forwardingManager, zkClient, config.brokerId, config, metadataCache, metrics, authorizer, quotaManagers,
        fetchManager, brokerTopicStats, clusterId, time, tokenManager, brokerFeatures, featureCache, brokerMetadataListener)

      dataPlaneRequestHandlerPool = new KafkaRequestHandlerPool(config.brokerId, socketServer.dataPlaneRequestChannel, dataPlaneRequestProcessor, time,
        config.numIoThreads, s"${SocketServer.DataPlaneMetricPrefix}RequestHandlerAvgIdlePercent", SocketServer.DataPlaneThreadPrefix)

      socketServer.controlPlaneRequestChannelOpt.foreach { controlPlaneRequestChannel =>
        controlPlaneRequestProcessor = new KafkaApis(controlPlaneRequestChannel,
          replicaManager, adminManager, groupCoordinator, transactionCoordinator,
          kafkaController, forwardingManager, zkClient, config.brokerId, config, metadataCache, metrics, authorizer, quotaManagers,
          fetchManager, brokerTopicStats, clusterId, time, tokenManager, brokerFeatures, featureCache, brokerMetadataListener)

        controlPlaneRequestHandlerPool = new KafkaRequestHandlerPool(config.brokerId, socketServer.controlPlaneRequestChannelOpt.get, controlPlaneRequestProcessor, time,
          1, s"${SocketServer.ControlPlaneMetricPrefix}RequestHandlerAvgIdlePercent", SocketServer.ControlPlaneThreadPrefix)
      }

      // Block until we've caught up on the metadata log
      lifecycleManager.initialCatchUpFuture.get()
      _brokerMetadataListenerFuture.complete(brokerMetadataListener)
      // Start log manager, which will perform (potentially lengthy) recovery-from-unclean-shutdown if required.
      logManager.startup()
      // Start other services that we've delayed starting, in the appropriate order.
      replicaManager.startup()
      groupCoordinator.startup()
      transactionCoordinator.startup()

      socketServer.startProcessingRequests(authorizerFutures)

      // We're now ready to unfence the broker.
      lifecycleManager.setReadyToUnfence()

      info("started")
      maybeChangeStatus(STARTING, STARTED)
    } catch {
      case e: Throwable =>
        maybeChangeStatus(STARTING, STARTED)
        fatal("Fatal error during broker startup. Prepare to shutdown", e)
        shutdown()
        throw e
    }
  }

  class TemporaryProducerIdManager() extends ProducerIdGenerator {
    val maxProducerIdsPerBrokerEpoch = 1000000
    var currentOffset = -1
    override def generateProducerId(): Long = {
      currentOffset = currentOffset + 1
      if (currentOffset >= maxProducerIdsPerBrokerEpoch) {
        fatal(s"Exhausted all demo/temporary producerIds as the next one will has extend past the block size of $maxProducerIdsPerBrokerEpoch")
        throw new KafkaException("Have exhausted all demo/temporary producerIds.")
      }
      lifecycleManager.initialCatchUpFuture.get()
      lifecycleManager.brokerEpoch() * maxProducerIdsPerBrokerEpoch + currentOffset
    }
  }

  def createTemporaryProducerIdManager(): ProducerIdGenerator = {
    new TemporaryProducerIdManager()
  }

  protected def createReplicaManager(isShuttingDown: AtomicBoolean): ReplicaManager = {
    val alterIsrManager = new AlterIsrManagerImpl(alterIsrChannelManager, kafkaScheduler,
      time, config.brokerId, () => lifecycleManager.brokerEpoch())
    // explicitly declare to eliminate spotbugs error in Scala 2.12
    val zkClient: Option[KafkaZkClient] = None
    new ReplicaManager(config, metrics, time, zkClient, kafkaScheduler, logManager, isShuttingDown, quotaManagers,
      brokerTopicStats, metadataCache, logDirFailureChannel, alterIsrManager, None, Some(_brokerMetadataListenerFuture))
  }

  /**
   * Gets the partition count of the group metadata topic from the metadata log.
   * If the topic does not exist, the configured partition count is returned.
   */
  def getGroupMetadataTopicPartitionCount(): Int = {
    // wait until we are caught up on the metadata log if necessary
    lifecycleManager.initialCatchUpFuture.get()
    // now return the number of partitions if the topic exists, otherwise the default
    metadataCache.numPartitions(Topic.GROUP_METADATA_TOPIC_NAME).getOrElse(config.offsetsTopicPartitions)
  }

  /**
   * Gets the partition count of the transaction log topic from the metadata log.
   * If the topic does not exist, the default partition count is returned.
   */
  def getTransactionTopicPartitionCount(): Int = {
    // wait until we are caught up on the metadata log if necessary
    lifecycleManager.initialCatchUpFuture.get()
    // now return the number of partitions if the topic exists, otherwise the default
    metadataCache.numPartitions(Topic.TRANSACTION_STATE_TOPIC_NAME).getOrElse(config.transactionTopicPartitions)
  }

  /**
   * Performs controlled shutdown
   */
  private def controlledShutdown(): Unit = {

    if (config.controlledShutdownEnable) {
      // We request the heartbeat to initiate a controlled shutdown.
      info("Controlled shutdown requested")

      // TODO: request controlled shutdown from broker lifecycle manager
      // TODO: wait for controlled shutdown to complete
    }
    lifecycleManager.beginShutdown()
  }

  def shutdown(): Unit = {
    if (!maybeChangeStatus(STARTED, SHUTTING_DOWN)) return
    try {
      info("shutting down")

      CoreUtils.swallow(controlledShutdown(), this)

      // Stop socket server to stop accepting any more connections and requests.
      // Socket server will be shutdown towards the end of the sequence.
      if (socketServer != null) {
        CoreUtils.swallow(socketServer.stopProcessingRequests(), this)
      }
      if (dataPlaneRequestHandlerPool != null)
        CoreUtils.swallow(dataPlaneRequestHandlerPool.shutdown(), this)
      if (controlPlaneRequestHandlerPool != null)
        CoreUtils.swallow(controlPlaneRequestHandlerPool.shutdown(), this)
      if (kafkaScheduler != null)
        CoreUtils.swallow(kafkaScheduler.shutdown(), this)

      if (dataPlaneRequestProcessor != null)
        CoreUtils.swallow(dataPlaneRequestProcessor.close(), this)
      if (controlPlaneRequestProcessor != null)
        CoreUtils.swallow(controlPlaneRequestProcessor.close(), this)
      CoreUtils.swallow(authorizer.foreach(_.close()), this)

      if (brokerMetadataListener !=  null) {
        CoreUtils.swallow(brokerMetadataListener.close(), this)
      }
      _brokerMetadataListenerFuture.cancel(true)

      if (transactionCoordinator != null)
        CoreUtils.swallow(transactionCoordinator.shutdown(), this)
      if (groupCoordinator != null)
        CoreUtils.swallow(groupCoordinator.shutdown(), this)

      if (tokenManager != null)
        CoreUtils.swallow(tokenManager.shutdown(), this)

      if (replicaManager != null)
        CoreUtils.swallow(replicaManager.shutdown(), this)

      if (alterIsrChannelManager != null)
        CoreUtils.swallow(alterIsrChannelManager.shutdown(), this)

      if (forwardingChannelManager != null)
        CoreUtils.swallow(forwardingChannelManager.shutdown(), this)

      if (logManager != null)
        CoreUtils.swallow(logManager.shutdown(), this)

      if (quotaManagers != null)
        CoreUtils.swallow(quotaManagers.shutdown(), this)

      if (socketServer != null)
        CoreUtils.swallow(socketServer.shutdown(), this)
      if (metrics != null)
        CoreUtils.swallow(metrics.close(), this)
      if (brokerTopicStats != null)
        CoreUtils.swallow(brokerTopicStats.close(), this)

      // Clear all reconfigurable instances stored in DynamicBrokerConfig
      config.dynamicConfig.clear()

      isShuttingDown.set(false)

      CoreUtils.swallow(lifecycleManager.close(), this)

      CoreUtils.swallow(AppInfoParser.unregisterAppInfo(metricsPrefix, config.brokerId.toString, metrics), this)
      info("shut down completed")
    } catch {
      case e: Throwable =>
        fatal("Fatal error during broker shutdown.", e)
        throw e
    } finally {
      maybeChangeStatus(SHUTTING_DOWN, SHUTDOWN)
    }
  }

  override def awaitShutdown(): Unit = {
    lock.lock()
    try {
      while (true) {
        if (status == SHUTDOWN) return
        awaitShutdownCond.awaitUninterruptibly()
      }
    } finally {
      lock.unlock()
    }
  }

  override def currentState(): BrokerState = lifecycleManager.state()

}<|MERGE_RESOLUTION|>--- conflicted
+++ resolved
@@ -145,12 +145,7 @@
     try {
       info("Starting broker")
 
-<<<<<<< HEAD
-      config.brokerId = loadedBrokerId
-      logContext = new LogContext(s"[KafkaServer Kip500Broker id=${config.brokerId}] ")
-=======
-      logContext = new LogContext(s"[KafkaBroker id=${config.brokerId}] ")
->>>>>>> 8dda96a7
+      logContext = new LogContext(s"[Kip-500 KafkaServer id=${config.brokerId}] ")
       this.logIdent = logContext.logPrefix
 
       // initialize dynamic broker configs from static config. Any updates will be

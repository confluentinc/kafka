/**
 * Licensed to the Apache Software Foundation (ASF) under one or more
 * contributor license agreements.  See the NOTICE file distributed with
 * this work for additional information regarding copyright ownership.
 * The ASF licenses this file to You under the Apache License, Version 2.0
 * (the "License"); you may not use this file except in compliance with
 * the License.  You may obtain a copy of the License at
 *
 *    http://www.apache.org/licenses/LICENSE-2.0
 *
 * Unless required by applicable law or agreed to in writing, software
 * distributed under the License is distributed on an "AS IS" BASIS,
 * WITHOUT WARRANTIES OR CONDITIONS OF ANY KIND, either express or implied.
 * See the License for the specific language governing permissions and
 * limitations under the License.
 */

package kafka.server

import java.io.{File, IOException}
import java.util
import java.util.concurrent.CompletableFuture
import java.util.concurrent.atomic.AtomicBoolean
import java.util.concurrent.locks.ReentrantLock

import kafka.cluster.{Broker, EndPoint}
import kafka.common.InconsistentBrokerMetadataException
import kafka.controller.KafkaController
import kafka.coordinator.group.GroupCoordinator
import kafka.coordinator.transaction.{ProducerIdGenerator, TransactionCoordinator}
import kafka.log.LogManager
import kafka.metrics.{KafkaMetricsReporter, KafkaYammerMetrics}
import kafka.network.SocketServer
import kafka.security.CredentialProvider
import kafka.server.KafkaBroker.{metricsPrefix, notifyClusterListeners}
import kafka.server.metadata.BrokerMetadataListener
import kafka.utils.{CoreUtils, KafkaScheduler, Mx4jLoader}
import kafka.zk.KafkaZkClient
import org.apache.kafka.common.feature.{Features, SupportedVersionRange}
import org.apache.kafka.common.message.BrokerRegistrationRequestData.{FeatureCollection, Listener, ListenerCollection}
import org.apache.kafka.common.{Endpoint, KafkaException}
import org.apache.kafka.common.internals.Topic
import org.apache.kafka.common.metrics.{JmxReporter, Metrics, MetricsReporter}
import org.apache.kafka.common.network.ListenerName
import org.apache.kafka.common.security.auth.SecurityProtocol
import org.apache.kafka.common.security.scram.internals.ScramMechanism
import org.apache.kafka.common.security.token.delegation.internals.DelegationTokenCache
import org.apache.kafka.common.utils.{AppInfoParser, LogContext, Time}
import org.apache.kafka.metadata.BrokerState
import org.apache.kafka.metalog.{LocalLogManager, MetaLogManager}
import org.apache.kafka.server.authorizer.Authorizer

import scala.collection.mutable.ArrayBuffer
import scala.collection.{Map, Seq, mutable}
import scala.concurrent.ExecutionContext.Implicits.global
import scala.jdk.CollectionConverters._
import scala.util.{Failure, Success}

/**
 * A KIP-500 Kafka broker.
 */
class Kip500Broker(val config: KafkaConfig,
                   time: Time,
                   threadNamePrefix: Option[String],
                   kafkaMetricsReporters: Seq[KafkaMetricsReporter]) extends KafkaBroker {
  import kafka.server.KafkaServerManager._

  private val isShuttingDown = new AtomicBoolean(false)

  val lock = new ReentrantLock()
  val awaitShutdownCond = lock.newCondition()
  var status: ProcessStatus = KafkaServerManager.SHUTDOWN

  private var logContext: LogContext = null

  var kafkaYammerMetrics: KafkaYammerMetrics = null
  var metrics: Metrics = null

  var dataPlaneRequestProcessor: KafkaApis = null
  var controlPlaneRequestProcessor: KafkaApis = null

  var authorizer: Option[Authorizer] = None
  var socketServer: SocketServer = null
  var dataPlaneRequestHandlerPool: KafkaRequestHandlerPool = null
  var controlPlaneRequestHandlerPool: KafkaRequestHandlerPool = null

  var logDirFailureChannel: LogDirFailureChannel = null
  var logManager: LogManager = null
  var cleanShutdown: Option[Boolean] = None

  var tokenManager: DelegationTokenManager = null

  var replicaManager: ReplicaManager = null

  var credentialProvider: CredentialProvider = null
  var tokenCache: DelegationTokenCache = null

  var groupCoordinator: GroupCoordinator = null

  var transactionCoordinator: TransactionCoordinator = null

  var forwardingChannelManager: BrokerToControllerChannelManager = null

  var alterIsrChannelManager: BrokerToControllerChannelManager = null

  var metaLogManager: MetaLogManager = null

  var kafkaScheduler: KafkaScheduler = null

  var metadataCache: MetadataCache = null
  var quotaManagers: QuotaFactory.QuotaManagers = null

  val brokerMetaPropsFile = "meta.properties"

  // Look for metadata checkpoints (meta.properties) in all log.dirs and metadata.log.dir
<<<<<<< HEAD
  val brokerMetadataLogDirs = config.logDirs:+(config.metadataLogDir)
  val brokerMetadataCheckpoints = brokerMetadataLogDirs.map(logDir => (logDir, new BrokerMetadataCheckpoint(new File(logDir + File.separator + brokerMetaPropsFile)))).toMap
=======
  val brokerLogDirs = config.logDirs.toSet + config.metadataLogDir
  val brokerMetadataCheckpoints = brokerLogDirs.map(logDir => (logDir, new BrokerMetadataCheckpoint(new File(logDir + File.separator + brokerMetaPropsFile)))).toMap
>>>>>>> c876a1cc

  private var _clusterId: String = null
  private var _brokerTopicStats: BrokerTopicStats = null

  val brokerFeatures: BrokerFeatures = BrokerFeatures.createDefault()

  val featureCache: FinalizedFeatureCache = new FinalizedFeatureCache(brokerFeatures)

  def clusterId(): String = _clusterId

  var brokerMetadataListener: BrokerMetadataListener = null
  val _brokerMetadataListenerFuture: CompletableFuture[BrokerMetadataListener] = new CompletableFuture[BrokerMetadataListener]()

  var brokerLifecycleManager: BrokerLifecycleManager = null

  private[kafka] def brokerTopicStats = _brokerTopicStats

  private def maybeChangeStatus(from: ProcessStatus, to: ProcessStatus): Boolean = {
    lock.lock()
    try {
      if (status != from) return false
      status = to
      if (to == SHUTTING_DOWN) {
        isShuttingDown.set(true)
      } else if (to == SHUTDOWN) {
        isShuttingDown.set(false)
        awaitShutdownCond.signalAll()
      }
    } finally {
      lock.unlock()
    }
    true
  }

  override def startup(): Unit = {
    if (!maybeChangeStatus(SHUTDOWN, STARTING)) return
    try {
      val (loadedClusterId, loadedBrokerId, initialOfflineDirs) = loadClusterIdBrokerIdAndOfflineDirs
      _clusterId = loadedClusterId
      info(s"Cluster ID = ${_clusterId}")

      config.brokerId = loadedBrokerId
      logContext = new LogContext(s"[KafkaBroker id=${config.brokerId}] ")
      this.logIdent = logContext.logPrefix

      // initialize dynamic broker configs from static config. Any updates will be
      // applied as we process the metadata log.
      config.dynamicConfig.initialize() // Currently we don't wait for catch-up on the metadata log.  TODO?

      metaLogManager = new LocalLogManager(new LogContext(),
        config.controllerId, config.metadataLogDir, "log-manager")
      metaLogManager.initialize()

      /* start scheduler */
      kafkaScheduler = new KafkaScheduler(config.backgroundThreads)
      kafkaScheduler.startup()

      /* create and configure metrics */
      kafkaYammerMetrics = KafkaYammerMetrics.INSTANCE
      kafkaYammerMetrics.configure(config.originals)

      val jmxReporter = new JmxReporter()
      jmxReporter.configure(config.originals)

      val reporters = new util.ArrayList[MetricsReporter]
      reporters.add(jmxReporter)

      val metricConfig = KafkaBroker.metricConfig(config)
      val metricsContext = KafkaBroker.createKafkaMetricsContext(_clusterId, config)
      metrics = new Metrics(metricConfig, reporters, time, true, metricsContext)

      /* register broker metrics */
      _brokerTopicStats = new BrokerTopicStats

      quotaManagers = QuotaFactory.instantiate(config, metrics, time, threadNamePrefix.getOrElse(""))
      notifyClusterListeners(_clusterId, kafkaMetricsReporters ++ metrics.reporters.asScala)

      logDirFailureChannel = new LogDirFailureChannel(config.logDirs.size)

      /* create log manager, which will perform recovery from unclean shutdown if necessary before returning */
      val cleanShutdownCompletableFuture = new CompletableFuture[Boolean]()
      logManager = LogManager(config, initialOfflineDirs, cleanShutdownCompletableFuture, kafkaScheduler, time, brokerTopicStats, logDirFailureChannel)
      cleanShutdown = Some(cleanShutdownCompletableFuture.get())
      /* start log manager */
      logManager.startup()

      metadataCache = new MetadataCache(config.brokerId)
      // Enable delegation token cache for all SCRAM mechanisms to simplify dynamic update.
      // This keeps the cache up-to-date if new SCRAM mechanisms are enabled dynamically.
      tokenCache = new DelegationTokenCache(ScramMechanism.mechanismNames)
      credentialProvider = new CredentialProvider(ScramMechanism.mechanismNames, tokenCache)

      // Create and start the socket server acceptor threads so that the bound port is known.
      // Delay starting processors until the end of the initialization sequence to ensure
      // that credentials have been loaded before processing authentications.
      socketServer = new SocketServer(config, metrics, time, credentialProvider)
      socketServer.startup(startProcessingRequests = false)

      /* start replica manager */
      replicaManager = createReplicaManager(isShuttingDown)
      replicaManager.startup()

      /* start broker-to-controller channel managers */
      val controllerNodeProvider = new RaftControllerNodeProvider(metaLogManager, config.controllerConnectNodes)
      alterIsrChannelManager = new BrokerToControllerChannelManager(controllerNodeProvider,
        time, metrics, config, "alterisr", threadNamePrefix)
      alterIsrChannelManager.start()
      forwardingChannelManager = new BrokerToControllerChannelManager(controllerNodeProvider,
        time, metrics, config, "forwarding", threadNamePrefix)
      forwardingChannelManager.start()
      val forwardingManager = new ForwardingManager(forwardingChannelManager)

      /* start token manager */
      if (config.tokenAuthEnabled) {
        throw new UnsupportedOperationException("Delegation tokens are not supported")
      }
      tokenManager = new DelegationTokenManager(config, tokenCache, time , null)
      tokenManager.startup() // does nothing, we just need a token manager in order to compile right now...

      /* start group coordinator */
      // Hardcode Time.SYSTEM for now as some Streams tests fail otherwise, it would be good to fix the underlying issue
      groupCoordinator = GroupCoordinator(config, () => getGroupMetadataTopicPartitionCount(), replicaManager, Time.SYSTEM, metrics)
      groupCoordinator.startup()

      /* start transaction coordinator, with a separate background thread scheduler for transaction expiration and log loading */
      // Hardcode Time.SYSTEM for now as some Streams tests fail otherwise, it would be good to fix the underlying issue
      transactionCoordinator = TransactionCoordinator(config, replicaManager, new KafkaScheduler(threads = 1, threadNamePrefix = "transaction-log-manager-"),
        createTemporaryProducerIdManager(), getTransactionTopicPartitionCount,
        metrics, metadataCache, Time.SYSTEM)
      transactionCoordinator.startup()

      /* Add all reconfigurables for config change notification before starting the metadata listener */
      config.dynamicConfig.addReconfigurables(this.asInstanceOf[Kip500Broker])

      brokerMetadataListener = new BrokerMetadataListener(
        config, metadataCache, time,
        BrokerMetadataListener.defaultProcessors(
          config, _clusterId, metadataCache, groupCoordinator, quotaManagers, replicaManager, transactionCoordinator,
          logManager))
      _brokerMetadataListenerFuture.complete(brokerMetadataListener)
      brokerMetadataListener.start()

      // Initialize the metadata log manager
      // TODO: Replace w/ the raft log implementation
      metaLogManager.register(brokerMetadataListener)

      brokerLifecycleManager = new BrokerLifecycleManagerImpl(brokerMetadataListener, config,
        alterIsrChannelManager, kafkaScheduler, time, config.brokerId, config.rack.getOrElse(""),
        brokerMetadataListener.currentMetadataOffset, brokerMetadataListener.brokerEpochNow)

      val listeners = new ListenerCollection()
      config.advertisedListeners.foreach { ep =>
        listeners.add(new Listener().setHost(ep.host).setName(ep.listenerName.value()).setPort(ep.port.shortValue())
          .setSecurityProtocol(ep.securityProtocol.id))
      }
      val features = new FeatureCollection()
      brokerLifecycleManager.start(listeners, features)

      val endPoints = new ArrayBuffer[EndPoint](listeners.size())
      listeners.iterator().forEachRemaining(listener => {
        endPoints += new EndPoint(listener.host(), listener.port(), new ListenerName(listener.name()),
          SecurityProtocol.forId(listener.securityProtocol()))
      })
      val supportedFeaturesMap = mutable.Map[String, SupportedVersionRange]()
      features.iterator().forEachRemaining(feature => {
        supportedFeaturesMap(feature.name()) = new SupportedVersionRange(feature.minSupportedVersion(), feature.maxSupportedVersion())
      })

      val broker = Broker(config.brokerId, endPoints, config.rack, Features.supportedFeatures(supportedFeaturesMap.asJava))

      /* Get the authorizer and initialize it if one is specified.*/
      authorizer = config.authorizer
      authorizer.foreach(_.configure(config.originals))
      val authorizerFutures: Map[Endpoint, CompletableFuture[Void]] = authorizer match {
        case Some(authZ) =>
          authZ.start(broker.toServerInfo(_clusterId, config)).asScala.map { case (ep, cs) =>
            ep -> cs.toCompletableFuture
          }
        case None =>
          broker.endPoints.map { ep =>
            ep.toJava -> CompletableFuture.completedFuture[Void](null)
          }.toMap
      }

      val fetchManager = new FetchManager(Time.SYSTEM,
        new FetchSessionCache(config.maxIncrementalFetchSessionCacheSlots,
          KafkaBroker.MIN_INCREMENTAL_FETCH_SESSION_EVICTION_MS))

      /* start processing requests */
      val adminManager: LegacyAdminManager = null
      val zkClient: KafkaZkClient = null
      val kafkaController: KafkaController = null
      dataPlaneRequestProcessor = new KafkaApis(socketServer.dataPlaneRequestChannel,
        replicaManager, adminManager, groupCoordinator, transactionCoordinator,
        kafkaController, forwardingManager, zkClient, config.brokerId, config, metadataCache, metrics, authorizer, quotaManagers,
        fetchManager, brokerTopicStats, _clusterId, time, tokenManager, brokerFeatures, featureCache, brokerMetadataListener)

      dataPlaneRequestHandlerPool = new KafkaRequestHandlerPool(config.brokerId, socketServer.dataPlaneRequestChannel, dataPlaneRequestProcessor, time,
        config.numIoThreads, s"${SocketServer.DataPlaneMetricPrefix}RequestHandlerAvgIdlePercent", SocketServer.DataPlaneThreadPrefix)

      socketServer.controlPlaneRequestChannelOpt.foreach { controlPlaneRequestChannel =>
        controlPlaneRequestProcessor = new KafkaApis(controlPlaneRequestChannel,
          replicaManager, adminManager, groupCoordinator, transactionCoordinator,
          kafkaController, forwardingManager, zkClient, config.brokerId, config, metadataCache, metrics, authorizer, quotaManagers,
          fetchManager, brokerTopicStats, _clusterId, time, tokenManager, brokerFeatures, featureCache, brokerMetadataListener)

        controlPlaneRequestHandlerPool = new KafkaRequestHandlerPool(config.brokerId, socketServer.controlPlaneRequestChannelOpt.get, controlPlaneRequestProcessor, time,
          1, s"${SocketServer.ControlPlaneMetricPrefix}RequestHandlerAvgIdlePercent", SocketServer.ControlPlaneThreadPrefix)
      }

      Mx4jLoader.maybeLoad()

      socketServer.startProcessingRequests(authorizerFutures)

      AppInfoParser.registerAppInfo(metricsPrefix, config.brokerId.toString, metrics, time.milliseconds())
      info("started")
      maybeChangeStatus(STARTING, STARTED)
    } catch {
      case e: Throwable =>
        maybeChangeStatus(STARTING, STARTED)
        fatal("Fatal error during broker startup. Prepare to shutdown", e)
        shutdown()
        throw e
    }
  }

  class TemporaryProducerIdManager() extends ProducerIdGenerator {
    val maxProducerIdsPerBrokerEpoch = 1000000
    var currentOffset = -1
    override def generateProducerId(): Long = {
      currentOffset = currentOffset + 1
      if (currentOffset >= maxProducerIdsPerBrokerEpoch) {
        fatal(s"Exhausted all demo/temporary producerIds as the next one will has extend past the block size of $maxProducerIdsPerBrokerEpoch")
        throw new KafkaException("Have exhausted all demo/temporary producerIds.")
      }
      _brokerMetadataListenerFuture.get.brokerEpochFuture().get() * maxProducerIdsPerBrokerEpoch + currentOffset
    }
  }

  def createTemporaryProducerIdManager(): ProducerIdGenerator = {
    new TemporaryProducerIdManager()
  }

  protected def createReplicaManager(isShuttingDown: AtomicBoolean): ReplicaManager = {
    val alterIsrManager = new AlterIsrManagerImpl(alterIsrChannelManager, kafkaScheduler,
      time, config.brokerId, () => _brokerMetadataListenerFuture.get.brokerEpochFuture().get())
    // explicitly declare to eliminate spotbugs error in Scala 2.12
    val zkClient: Option[KafkaZkClient] = None
    new ReplicaManager(config, metrics, time, zkClient, kafkaScheduler, logManager, isShuttingDown, quotaManagers,
      brokerTopicStats, metadataCache, logDirFailureChannel, alterIsrManager, None, Some(_brokerMetadataListenerFuture))
  }

  /**
   * Gets the partition count of the group metadata topic from the metadata log.
   * If the topic does not exist, the configured partition count is returned.
   */
  def getGroupMetadataTopicPartitionCount(): Int = {
    // wait until we are caught up on the metadata log if necessary
    val listener = _brokerMetadataListenerFuture.get()
    listener.initiallyCaughtUpFuture.get()
    // now return the number of partitions if the topic exists, otherwise the default
    metadataCache.numPartitions(Topic.GROUP_METADATA_TOPIC_NAME).getOrElse(config.offsetsTopicPartitions)
  }

  /**
   * Gets the partition count of the transaction log topic from the metadata log.
   * If the topic does not exist, the default partition count is returned.
   */
  def getTransactionTopicPartitionCount(): Int = {
    // wait until we are caught up on the metadata log if necessary
    val listener = _brokerMetadataListenerFuture.get()
    listener.initiallyCaughtUpFuture.get()
    // now return the number of partitions if the topic exists, otherwise the default
    metadataCache.numPartitions(Topic.TRANSACTION_STATE_TOPIC_NAME).getOrElse(config.transactionTopicPartitions)
  }

  /**
   * Performs controlled shutdown
   */
  private def controlledShutdown(): Unit = {

    if (config.controlledShutdownEnable) {
      // We request the heartbeat to initiate a controlled shutdown.
      info("Controlled shutdown requested")

      if (brokerLifecycleManager != null) { // it's possible we haven't created it yet, in which case we do nothing
        info("Requesting controlled shutdown via broker heartbeat")
        brokerLifecycleManager.enqueue(BrokerState.PENDING_CONTROLLED_SHUTDOWN).future.onComplete {
          case Success(_) => info("Controlled shutdown succeeded")
          case Failure(_) => warn("Proceeding to do an unclean shutdown as all the controlled shutdown attempts failed")
        }
      }
    }
  }

  def shutdown(): Unit = {
    if (!maybeChangeStatus(STARTED, SHUTTING_DOWN)) return
    try {
      info("shutting down")

      CoreUtils.swallow(controlledShutdown(), this)

      // Stop socket server to stop accepting any more connections and requests.
      // Socket server will be shutdown towards the end of the sequence.
      if (socketServer != null)
        CoreUtils.swallow(socketServer.stopProcessingRequests(), this)
      if (dataPlaneRequestHandlerPool != null)
        CoreUtils.swallow(dataPlaneRequestHandlerPool.shutdown(), this)
      if (controlPlaneRequestHandlerPool != null)
        CoreUtils.swallow(controlPlaneRequestHandlerPool.shutdown(), this)
      if (kafkaScheduler != null)
        CoreUtils.swallow(kafkaScheduler.shutdown(), this)

      if (dataPlaneRequestProcessor != null)
        CoreUtils.swallow(dataPlaneRequestProcessor.close(), this)
      if (controlPlaneRequestProcessor != null)
        CoreUtils.swallow(controlPlaneRequestProcessor.close(), this)
      CoreUtils.swallow(authorizer.foreach(_.close()), this)

      if (brokerLifecycleManager != null)
        CoreUtils.swallow(brokerLifecycleManager.stop(), this)

      if (brokerMetadataListener !=  null) {
        CoreUtils.swallow(brokerMetadataListener.close(), this)
      }
      _brokerMetadataListenerFuture.cancel(true)

      if (transactionCoordinator != null)
        CoreUtils.swallow(transactionCoordinator.shutdown(), this)
      if (groupCoordinator != null)
        CoreUtils.swallow(groupCoordinator.shutdown(), this)

      if (tokenManager != null)
        CoreUtils.swallow(tokenManager.shutdown(), this)

      if (replicaManager != null)
        CoreUtils.swallow(replicaManager.shutdown(), this)

      if (alterIsrChannelManager != null)
        CoreUtils.swallow(alterIsrChannelManager.shutdown(), this)

      if (forwardingChannelManager != null)
        CoreUtils.swallow(forwardingChannelManager.shutdown(), this)

      if (logManager != null)
        CoreUtils.swallow(logManager.shutdown(), this)

      if (quotaManagers != null)
        CoreUtils.swallow(quotaManagers.shutdown(), this)

      if (socketServer != null)
        CoreUtils.swallow(socketServer.shutdown(), this)
      if (metrics != null)
        CoreUtils.swallow(metrics.close(), this)
      if (brokerTopicStats != null)
        CoreUtils.swallow(brokerTopicStats.close(), this)

      // Clear all reconfigurable instances stored in DynamicBrokerConfig
      config.dynamicConfig.clear()

      isShuttingDown.set(false)
      CoreUtils.swallow(AppInfoParser.unregisterAppInfo(metricsPrefix, config.brokerId.toString, metrics), this)
      info("shut down completed")
    } catch {
      case e: Throwable =>
        fatal("Fatal error during broker shutdown.", e)
        throw e
    } finally {
      maybeChangeStatus(SHUTTING_DOWN, SHUTDOWN)
    }
  }

  override def awaitShutdown(): Unit = {
    lock.lock()
    try {
      while (true) {
        if (status == SHUTDOWN) return
        awaitShutdownCond.awaitUninterruptibly()
      }
    } finally {
      lock.unlock()
    }
  }

  override def currentState(): BrokerState = {
    if (logManager == null) {
      // we haven't instantiated log manager yet, so we are either not running or recovering from unclean shutdown
      if (cleanShutdown.isDefined && !cleanShutdown.get) {
        BrokerState.RECOVERING_FROM_UNCLEAN_SHUTDOWN
      } else {
        BrokerState.NOT_RUNNING
      }
    } else if (brokerLifecycleManager == null) {
      // we've instantiated our log manager but not yet our lifecycle manager, so we are not running
      BrokerState.NOT_RUNNING
    } else {
      // we've instantiated everything, so the lifecycle manager has our current state
      brokerLifecycleManager.brokerState
    }
  }

  def loadClusterIdBrokerIdAndOfflineDirs: (String, Int, Seq[String]) = {
    /* load metadata */
    val (loadedBrokerMetadata, initialOfflineDirs) = getBrokerMetadataAndOfflineDirs

    /* check brokerId */
    val loadedBrokerId = config.brokerId // TODO: grab loadedBrokerMetadata.brokerId when available in meta.properties
    if (config.brokerId != loadedBrokerId)
      throw new InconsistentBrokerMetadataException(
        s"The configured Broker ID ${config.brokerId} doesn't match stored broker.id ${loadedBrokerId} in meta.properties. " +
          s"The broker is trying to use the wrong log directory. Configured log.dirs may be wrong.")

    (loadedBrokerMetadata.clusterId.toString, loadedBrokerId, initialOfflineDirs)
  }

  /**
   * Reads the BrokerMetadata. If the BrokerMetadata doesn't match in all the log.dirs, InconsistentBrokerMetadataException is
   * thrown.
   *
   * The log directories whose meta.properties can not be accessed due to IOException will be returned to the caller
   *
   * @return A 2-tuple containing the brokerMetadata and a sequence of offline log directories.
   */
  private def getBrokerMetadataAndOfflineDirs: (MetaProperties, Seq[String]) = {
    val brokerMetadataMap = mutable.HashMap[String, MetaProperties]()
    val brokerMetadataSet = mutable.HashSet[MetaProperties]()
    val offlineDirs = mutable.ArrayBuffer.empty[String]

<<<<<<< HEAD
    for (logDir <- brokerMetadataLogDirs) {
=======
    for (logDir <- brokerLogDirs) {
>>>>>>> c876a1cc
      try {
        brokerMetadataCheckpoints(logDir).read().foreach(properties => {
          val brokerMetadata = MetaProperties(properties)
          brokerMetadataMap += (logDir -> brokerMetadata)
          brokerMetadataSet += brokerMetadata
        })
      } catch {
        case e: IOException =>
          offlineDirs += logDir
          error(s"Fail to read $brokerMetaPropsFile under log directory $logDir", e)
      }
    }

    if (brokerMetadataSet.size > 1) {
      val builder = new StringBuilder

      for ((logDir, brokerMetadata) <- brokerMetadataMap)
        builder ++= s"- $logDir -> $brokerMetadata\n"

      throw new InconsistentBrokerMetadataException(
        s"BrokerMetadata is not consistent across log.dirs. This could happen if multiple brokers shared a log directory (log.dirs) " +
          s"or partial data was manually copied from another broker. Found:\n${builder.toString()}"
      )
    } else if (brokerMetadataSet.size == 1)
      (brokerMetadataSet.last, offlineDirs)
    else {
      throw new IOException("All log dirs are offline; unable to read any meta.properties file.")
    }
  }
}<|MERGE_RESOLUTION|>--- conflicted
+++ resolved
@@ -113,13 +113,8 @@
   val brokerMetaPropsFile = "meta.properties"
 
   // Look for metadata checkpoints (meta.properties) in all log.dirs and metadata.log.dir
-<<<<<<< HEAD
-  val brokerMetadataLogDirs = config.logDirs:+(config.metadataLogDir)
-  val brokerMetadataCheckpoints = brokerMetadataLogDirs.map(logDir => (logDir, new BrokerMetadataCheckpoint(new File(logDir + File.separator + brokerMetaPropsFile)))).toMap
-=======
   val brokerLogDirs = config.logDirs.toSet + config.metadataLogDir
   val brokerMetadataCheckpoints = brokerLogDirs.map(logDir => (logDir, new BrokerMetadataCheckpoint(new File(logDir + File.separator + brokerMetaPropsFile)))).toMap
->>>>>>> c876a1cc
 
   private var _clusterId: String = null
   private var _brokerTopicStats: BrokerTopicStats = null
@@ -548,11 +543,7 @@
     val brokerMetadataSet = mutable.HashSet[MetaProperties]()
     val offlineDirs = mutable.ArrayBuffer.empty[String]
 
-<<<<<<< HEAD
-    for (logDir <- brokerMetadataLogDirs) {
-=======
     for (logDir <- brokerLogDirs) {
->>>>>>> c876a1cc
       try {
         brokerMetadataCheckpoints(logDir).read().foreach(properties => {
           val brokerMetadata = MetaProperties(properties)

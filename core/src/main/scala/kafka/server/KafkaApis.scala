--- conflicted
+++ resolved
@@ -222,13 +222,8 @@
         case ApiKeys.ALTER_PARTITION_REASSIGNMENTS => maybeForwardToController(request, handleAlterPartitionReassignmentsRequest)
         case ApiKeys.LIST_PARTITION_REASSIGNMENTS => handleListPartitionReassignmentsRequest(request)
         case ApiKeys.OFFSET_DELETE => handleOffsetDeleteRequest(request)
-<<<<<<< HEAD
-        case ApiKeys.DESCRIBE_CLIENT_QUOTAS => maybeForwardToController(request, handleDescribeClientQuotasRequest)
+        case ApiKeys.DESCRIBE_CLIENT_QUOTAS => handleDescribeClientQuotasRequest(request)
         case ApiKeys.ALTER_CLIENT_QUOTAS => maybeForwardToController(request, handleAlterClientQuotasRequest)
-=======
-        case ApiKeys.DESCRIBE_CLIENT_QUOTAS => handleDescribeClientQuotasRequest(request)
-        case ApiKeys.ALTER_CLIENT_QUOTAS => maybeForward(request, handleAlterClientQuotasRequest)
->>>>>>> 7ee813be
         case ApiKeys.DESCRIBE_USER_SCRAM_CREDENTIALS => handleDescribeUserScramCredentialsRequest(request)
         case ApiKeys.ALTER_USER_SCRAM_CREDENTIALS => maybeForwardToController(request, handleAlterUserScramCredentialsRequest)
         case ApiKeys.ALTER_ISR => handleAlterIsrRequest(request)
@@ -3165,14 +3160,10 @@
   def handleDescribeClientQuotasRequest(request: RequestChannel.Request): Unit = {
     val describeClientQuotasRequest = request.body[DescribeClientQuotasRequest]
 
-<<<<<<< HEAD
-    if (authHelper.authorize(request.context, DESCRIBE_CONFIGS, CLUSTER, CLUSTER_NAME)) {
-=======
-        if (!authHelper.authorize(request.context, DESCRIBE_CONFIGS, CLUSTER, CLUSTER_NAME)) {
+    if (!authHelper.authorize(request.context, DESCRIBE_CONFIGS, CLUSTER, CLUSTER_NAME)) {
       requestHelper.sendResponseMaybeThrottle(request, requestThrottleMs =>
         describeClientQuotasRequest.getErrorResponse(requestThrottleMs, Errors.CLUSTER_AUTHORIZATION_FAILED.exception))
     } else if (adminManager != null) {
->>>>>>> 7ee813be
       val result = adminManager.describeClientQuotas(describeClientQuotasRequest.filter)
 
       val entriesData = result.iterator.map { case (quotaEntity, quotaValues) =>

--- conflicted
+++ resolved
@@ -1182,7 +1182,6 @@
             time: Time,
             brokerTopicStats: BrokerTopicStats,
             logDirFailureChannel: LogDirFailureChannel): LogManager = {
-<<<<<<< HEAD
     this(config, initialOfflineDirs, None, kafkaScheduler, time, brokerTopicStats, logDirFailureChannel)
   }
 
@@ -1193,10 +1192,7 @@
             time: Time,
             brokerTopicStats: BrokerTopicStats,
             logDirFailureChannel: LogDirFailureChannel): LogManager = {
-    val defaultProps = KafkaBroker.copyKafkaConfigToLog(config)
-=======
     val defaultProps = LogConfig.extractLogConfigMap(config)
->>>>>>> 61431f5b
 
     LogConfig.validateValues(defaultProps)
     val defaultLogConfig = LogConfig(defaultProps)

--- conflicted
+++ resolved
@@ -24,21 +24,14 @@
 import org.apache.kafka.common.Uuid;
 import org.apache.kafka.common.message.FindCoordinatorRequestData;
 import org.apache.kafka.common.message.FindCoordinatorResponseData;
-<<<<<<< HEAD
 import org.apache.kafka.common.message.ReadShareGroupStateRequestData;
-import org.apache.kafka.common.message.ReadShareGroupStateResponseData;
-=======
->>>>>>> d00a4cb6
 import org.apache.kafka.common.protocol.ApiKeys;
 import org.apache.kafka.common.protocol.Errors;
 import org.apache.kafka.common.requests.AbstractRequest;
 import org.apache.kafka.common.requests.FindCoordinatorRequest;
 import org.apache.kafka.common.requests.FindCoordinatorResponse;
-<<<<<<< HEAD
 import org.apache.kafka.common.requests.ReadShareGroupStateRequest;
 import org.apache.kafka.common.requests.ReadShareGroupStateResponse;
-=======
->>>>>>> d00a4cb6
 import org.apache.kafka.common.utils.Time;
 import org.apache.kafka.server.util.InterBrokerSendThread;
 import org.apache.kafka.server.util.RequestAndCompletionHandler;
@@ -49,293 +42,292 @@
 import java.util.Collections;
 import java.util.List;
 import java.util.Random;
+import java.util.concurrent.CompletableFuture;
 import java.util.concurrent.ConcurrentLinkedQueue;
 import java.util.concurrent.atomic.AtomicBoolean;
 import java.util.function.Supplier;
 
 public class PersisterStateManager {
 
-  private SendThread sender;
-  private static Logger log = LoggerFactory.getLogger(PersisterStateManager.class);
-  private final AtomicBoolean isStarted = new AtomicBoolean(false);
-
-  public PersisterStateManager(KafkaClient client, Supplier<List<Node>> nodeSupplier, Time time) {
-    if (client == null) {
-      throw new IllegalArgumentException("Kafkaclient must not be null.");
-    }
-    if (nodeSupplier == null) {
-      throw new IllegalArgumentException("NodeSupplier must not be null.");
-    }
-    this.sender = new SendThread(
-        "PersisterStateManager",
-        client,
-        30_000,  //30 seconds
-        time == null ? Time.SYSTEM : time,
-        true,
-        nodeSupplier);
-  }
-
-  public void enqueue(PersisterStateManagerHandler handler) {
-    this.sender.enqueue(handler);
-  }
-
-  public void start() {
-    if (!isStarted.get()) {
-      this.sender.start();
-      isStarted.set(true);
-    }
-  }
-
-  public void stop() throws InterruptedException {
-    if (isStarted.get()) {
-      this.sender.shutdown();
-    }
-  }
-
-  public abstract class PersisterStateManagerHandler implements RequestCompletionHandler {
-    protected Node coordinatorNode;
-    protected final String groupId;
-    protected final Uuid topicId;
-    protected final int partition;
-
-    public PersisterStateManagerHandler(String groupId, Uuid topicId, int partition) {
-      this.groupId = groupId;
-      this.topicId = topicId;
-      this.partition = partition;
-    }
-
-    /**
-     * looks for single group:topic:partition item
-     *
-     * @return builder for the same
-     */
-    protected abstract AbstractRequest.Builder<? extends AbstractRequest> requestBuilder();
-
-    /**
-     * looks for single group:topic:partition coordinator
-     *
-     * @return builder for the same
-     */
-    protected AbstractRequest.Builder<? extends AbstractRequest> findShareCoordinatorBuilder() {
-      return new FindCoordinatorRequest.Builder(new FindCoordinatorRequestData()
-          .setKeyType(FindCoordinatorRequest.CoordinatorType.SHARE.id())
-          .setKey(coordinatorKey()));
-    }
-
-    protected Node shareCoordinatorNode() {
-      return coordinatorNode;
-    }
-
-    protected boolean lookupNeeded() {
-      return coordinatorNode == null;
-    }
-
-    protected String coordinatorKey() {
-      return ShareGroupHelper.coordinatorKey(groupId, topicId, partition);
-    }
-
-    protected boolean isFindCoordinatorResponse(ClientResponse response) {
-      return response != null && response.requestHeader().apiKey() == ApiKeys.FIND_COORDINATOR;
-    }
-<<<<<<< HEAD
-  }
-
-  public class ReadStateHandler extends PersisterStateManagerHandler {
-    // result of one group:topicId:partition call
-    private CompletableFuture<TopicData<PartitionAllData>> result = new CompletableFuture<>();
-    private final String groupId;
-    private final Uuid topicId;
-    private final int partition;
-    private final int leaderEpoch;
-    private final String coordinatorKey;
-    private final CompletableFuture<PartitionData> future;
-
-    public ReadStateHandler(String groupId, Uuid topicId, int partition, int leaderEpoch, CompletableFuture<PartitionData> future) {
-      this.groupId = groupId;
-      this.topicId = topicId;
-      this.partition = partition;
-      this.leaderEpoch = leaderEpoch;
-      this.coordinatorKey = groupId + ":" + topicId + ":" + partition;
-      this.future = future;
-    }
-=======
->>>>>>> d00a4cb6
-
-    @Override
-    public void onComplete(ClientResponse response) {
-      if (response != null && response.hasResponse()) {
-        if (isFindCoordinatorResponse(response)) {
-          handleFindCoordinatorResponse(response);
-        } else if (isRequestResponse(response)) {
-          handleRequestResponse(response);
-        }
-      }
-    }
-
-    protected void handleFindCoordinatorResponse(ClientResponse response) {
-      List<FindCoordinatorResponseData.Coordinator> coordinators = ((FindCoordinatorResponse) response.responseBody()).coordinators();
-      if (coordinators.size() != 1) {
-<<<<<<< HEAD
-        log.error("ReadState coordinator response for {} is invalid", coordinatorKey);
-        future.completeExceptionally(new IllegalStateException("Failed to read state for partition " + partition + " in topic " + topicId + " for group " + groupId));
-=======
-        log.error("Find coordinator response for {} is invalid", coordinatorKey());
-        //todo smjn: how to handle?
->>>>>>> d00a4cb6
-      }
-      FindCoordinatorResponseData.Coordinator coordinatorData = coordinators.get(0);
-      Errors error = Errors.forCode(coordinatorData.errorCode());
-      if (error == Errors.NONE) {
-        log.info("Find coordinator response received.");
-        coordinatorNode = new Node(coordinatorData.nodeId(), coordinatorData.host(), coordinatorData.port());
-        // now we want the read state call to happen
-<<<<<<< HEAD
-         enqueue(this);
-      }
-    }
-
-    private PartitionData returnErrorPartitionData(int partition, short errorCode, String errorMessage) {
-      return new PartitionData(
-              partition,
-              0,
-              0,
-              errorCode,
-              errorMessage,
-              0,
-              null
-      );
-    }
-
-    private void handleReadShareGroupResponse(ClientResponse response) {
-        ReadShareGroupStateResponse readShareGroupStateResponse = (ReadShareGroupStateResponse) response.responseBody();
-        ReadShareGroupStateResult result = ReadShareGroupStateResult.from(readShareGroupStateResponse.data());
-        String errorMessage = "Failed to read state for partition " + partition + " in topic " + topicId + " for group " + groupId;
-        if (result.topicsData().size() != 1) {
-          // TODO cwadhwa : do not complete exceptionally, add error codes and error messages
-          log.error("ReadState response for {} is invalid", coordinatorKey);
-          future.complete(returnErrorPartitionData(partition, Errors.forException(new IllegalStateException(errorMessage)).code(), errorMessage));
-        }
-        TopicData<PartitionAllData> topicData = result.topicsData().get(0);
-        if (!topicData.topicId().equals(topicId)) {
-          log.error("ReadState response for {} is invalid", coordinatorKey);
-          future.complete(returnErrorPartitionData(partition, Errors.forException(new IllegalStateException(errorMessage)).code(), errorMessage));
-        }
-        if (topicData.partitions().size() != 1) {
-          log.error("ReadState response for {} is invalid", coordinatorKey);
-          future.complete(returnErrorPartitionData(partition, Errors.forException(new IllegalStateException(errorMessage)).code(), errorMessage));
-        }
-        PartitionData partitionData = (PartitionData) topicData.partitions().get(0);
-        if (!(partitionData.partition() == partition)) {
-          log.error("ReadState response for {} is invalid", coordinatorKey);
-          future.complete(returnErrorPartitionData(partition, Errors.forException(new IllegalStateException(errorMessage)).code(), errorMessage));
-        }
-        future.complete(partitionData);
-    }
-
-    @Override
-    protected AbstractRequest.Builder<? extends AbstractRequest> requestBuilder() {
-      return new ReadShareGroupStateRequest.Builder(new ReadShareGroupStateRequestData()
-          .setGroupId(groupId)
-          .setTopics(Collections.singletonList(
-              new ReadShareGroupStateRequestData.ReadStateData()
-                  .setTopicId(topicId)
-                  .setPartitions(Collections.singletonList(new ReadShareGroupStateRequestData.PartitionData()
-                      .setPartition(partition)
-                      .setLeaderEpoch(leaderEpoch))))));
-    }
-
-    @Override
-    protected AbstractRequest.Builder<? extends AbstractRequest> findShareCoordinatorBuilder() {
-      return new FindCoordinatorRequest.Builder(new FindCoordinatorRequestData()
-          .setKeyType(FindCoordinatorRequest.CoordinatorType.SHARE.id())
-          .setKey(coordinatorKey()));
-    }
-
-    @Override
-    protected Node shareCoordinatorNode() {
-      if (coordinatorNode != null) {
-        return coordinatorNode;
-=======
-        enqueue(this);  //todo smjn: enable this when read RPC is working
->>>>>>> d00a4cb6
-      }
-    }
-
-    protected abstract void handleRequestResponse(ClientResponse response);
-
-    protected abstract boolean isRequestResponse(ClientResponse response);
-  }
-
-  private static class SendThread extends InterBrokerSendThread {
-    private final ConcurrentLinkedQueue<PersisterStateManagerHandler> queue = new ConcurrentLinkedQueue<>();
-    private final Supplier<List<Node>> nodeSupplier;
-    private static final Random RAND = new Random(System.currentTimeMillis());
-
-    public SendThread(String name, KafkaClient networkClient, int requestTimeoutMs, Time time, boolean isInterruptible, Supplier<List<Node>> nodeSupplier) {
-      super(name, networkClient, requestTimeoutMs, time, isInterruptible);
-      this.nodeSupplier = nodeSupplier;
-    }
-
-    private Node randomNode() {
-      List<Node> nodes = nodeSupplier.get();
-      return nodes.get(RAND.nextInt(nodes.size()));
-    }
-
-    /**
-     * the incoming requests will have the keys in the following format
-     * groupId: [
-     * topidId1: [part1, part2, part3],
-     * topicId2: [part1, part2, part3]
-     * ...
-     * ]
-     * Hence, the total number of keys would be 1 x m x n (1 is for the groupId) where m is number of topicIds
-     * and n is number of partitions specified per topicId.
-     * Therefore, we must issue a find coordinator RPC for each of the mn keys
-     * and then a read state RPC again for each of the mn keys. Hence, resulting in 2mn RPC calls
-     * due to 1 request.
-     *
-     * @return list of requests to manage
-     */
-    @Override
-    public Collection<RequestAndCompletionHandler> generateRequests() {
-      if (!queue.isEmpty()) {
-        PersisterStateManagerHandler handler = queue.peek();
-        queue.poll();
-        if (handler.lookupNeeded()) {
-          // we need to find the coordinator node
-          return Collections.singletonList(new RequestAndCompletionHandler(
-              System.currentTimeMillis(),
-              randomNode(),
-              handler.findShareCoordinatorBuilder(),
-              handler
-          ));
-        } else {
-          // share coord node already available
-          return Collections.singletonList(new RequestAndCompletionHandler(
-              System.currentTimeMillis(),
-              handler.shareCoordinatorNode(),
-              handler.requestBuilder(),
-              handler
-          ));
-        }
-<<<<<<< HEAD
-        else {
-          // share coordinator node already available
-          return Collections.singletonList(new RequestAndCompletionHandler(
-              System.currentTimeMillis(),
-              handler.shareCoordinatorNode(),
-              handler.requestBuilder(),
-              handler
-          ));
-        }
-=======
->>>>>>> d00a4cb6
-      }
-      return Collections.emptyList();
+    private SendThread sender;
+    private static Logger log = LoggerFactory.getLogger(PersisterStateManager.class);
+    private final AtomicBoolean isStarted = new AtomicBoolean(false);
+
+    public PersisterStateManager(KafkaClient client, Supplier<List<Node>> nodeSupplier, Time time) {
+        if (client == null) {
+            throw new IllegalArgumentException("Kafkaclient must not be null.");
+        }
+        if (nodeSupplier == null) {
+            throw new IllegalArgumentException("NodeSupplier must not be null.");
+        }
+        this.sender = new SendThread(
+                "PersisterStateManager",
+                client,
+                30_000,  //30 seconds
+                time == null ? Time.SYSTEM : time,
+                true,
+                nodeSupplier);
     }
 
     public void enqueue(PersisterStateManagerHandler handler) {
-      queue.add(handler);
-    }
-  }
+        this.sender.enqueue(handler);
+    }
+
+    public void start() {
+        if (!isStarted.get()) {
+            this.sender.start();
+            isStarted.set(true);
+        }
+    }
+
+    public void stop() throws InterruptedException {
+        if (isStarted.get()) {
+            this.sender.shutdown();
+        }
+    }
+
+    public abstract class PersisterStateManagerHandler implements RequestCompletionHandler {
+        protected Node coordinatorNode;
+        protected final String groupId;
+        protected final Uuid topicId;
+        protected final int partition;
+
+        public PersisterStateManagerHandler(String groupId, Uuid topicId, int partition) {
+            this.groupId = groupId;
+            this.topicId = topicId;
+            this.partition = partition;
+        }
+
+        /**
+         * Child class must create appropriate builder object for the handled RPC
+         *
+         * @return builder for the request
+         */
+        protected abstract AbstractRequest.Builder<? extends AbstractRequest> requestBuilder();
+
+        /**
+         * Returns builder for share coordinator
+         *
+         * @return builder for find coordinator
+         */
+        protected AbstractRequest.Builder<? extends AbstractRequest> findShareCoordinatorBuilder() {
+            return new FindCoordinatorRequest.Builder(new FindCoordinatorRequestData()
+                    .setKeyType(FindCoordinatorRequest.CoordinatorType.SHARE.id())
+                    .setKey(coordinatorKey()));
+        }
+
+        /**
+         * Return the share coordinator node
+         *
+         * @return Node
+         */
+        protected Node shareCoordinatorNode() {
+            return coordinatorNode;
+        }
+
+        /**
+         * Returns true is coordinator node is not yet set
+         *
+         * @return boolean
+         */
+        protected boolean lookupNeeded() {
+            return coordinatorNode == null;
+        }
+
+        /**
+         * Returns the String key to be used as share coordinator key
+         *
+         * @return String
+         */
+        protected String coordinatorKey() {
+            return ShareGroupHelper.coordinatorKey(groupId, topicId, partition);
+        }
+
+        /**
+         * Returns true if the RPC response if for Find Coordinator RPC.
+         *
+         * @param response - Client response object
+         * @return boolean
+         */
+        protected boolean isFindCoordinatorResponse(ClientResponse response) {
+            return response != null && response.requestHeader().apiKey() == ApiKeys.FIND_COORDINATOR;
+        }
+
+        @Override
+        public void onComplete(ClientResponse response) {
+            if (response != null && response.hasResponse()) {
+                if (isFindCoordinatorResponse(response)) {
+                    handleFindCoordinatorResponse(response);
+                } else if (isRequestResponse(response)) {
+                    handleRequestResponse(response);
+                }
+            }
+        }
+
+        /**
+         * Handles the response for find coordinator RPC and sets appropriate state.
+         *
+         * @param response - Client response for find coordinator RPC
+         */
+        protected void handleFindCoordinatorResponse(ClientResponse response) {
+            List<FindCoordinatorResponseData.Coordinator> coordinators = ((FindCoordinatorResponse) response.responseBody()).coordinators();
+            if (coordinators.size() != 1) {
+                log.error("Find coordinator response for {} is invalid", coordinatorKey());
+                //todo smjn: how to handle?
+//        future.completeExceptionally(new IllegalStateException("Failed to read state for partition " + partition + " in topic " + topicId + " for group " + groupId));
+            }
+            FindCoordinatorResponseData.Coordinator coordinatorData = coordinators.get(0);
+            Errors error = Errors.forCode(coordinatorData.errorCode());
+            if (error == Errors.NONE) {
+                log.info("Find coordinator response received.");
+                coordinatorNode = new Node(coordinatorData.nodeId(), coordinatorData.host(), coordinatorData.port());
+                // now we want the actual share state RPC call to happen
+                enqueue(this);
+            }
+        }
+
+        /**
+         * Handles the response for an RPC.
+         *
+         * @param response - Client response
+         */
+        protected abstract void handleRequestResponse(ClientResponse response);
+
+        /**
+         * Returns true if the response if valid for the respective child class.
+         *
+         * @param response - Client response
+         * @return - boolean
+         */
+        protected abstract boolean isRequestResponse(ClientResponse response);
+    }
+
+    public class ReadStateHandler extends PersisterStateManagerHandler {
+        private final int leaderEpoch;
+        private final String coordinatorKey;
+        private final CompletableFuture<PartitionData> future;
+
+        public ReadStateHandler(String groupId, Uuid topicId, int partition, int leaderEpoch, CompletableFuture<PartitionData> future) {
+            super(groupId, topicId, partition);
+            this.leaderEpoch = leaderEpoch;
+            this.coordinatorKey = groupId + ":" + topicId + ":" + partition;
+            this.future = future;
+        }
+
+        @Override
+        protected AbstractRequest.Builder<? extends AbstractRequest> requestBuilder() {
+            return new ReadShareGroupStateRequest.Builder(new ReadShareGroupStateRequestData()
+                    .setGroupId(groupId)
+                    .setTopics(Collections.singletonList(
+                            new ReadShareGroupStateRequestData.ReadStateData()
+                                    .setTopicId(topicId)
+                                    .setPartitions(Collections.singletonList(new ReadShareGroupStateRequestData.PartitionData()
+                                            .setPartition(partition)
+                                            .setLeaderEpoch(leaderEpoch))))));
+        }
+
+        @Override
+        protected boolean isRequestResponse(ClientResponse response) {
+            return response.requestHeader().apiKey() == ApiKeys.READ_SHARE_GROUP_STATE;
+        }
+
+        private PartitionData returnErrorPartitionData(int partition, short errorCode, String errorMessage) {
+            return new PartitionData(
+                    partition,
+                    0,
+                    0,
+                    errorCode,
+                    errorMessage,
+                    0,
+                    null
+            );
+        }
+
+        @Override
+        protected void handleRequestResponse(ClientResponse response) {
+            ReadShareGroupStateResponse readShareGroupStateResponse = (ReadShareGroupStateResponse) response.responseBody();
+            ReadShareGroupStateResult result = ReadShareGroupStateResult.from(readShareGroupStateResponse.data());
+            String errorMessage = "Failed to read state for partition " + partition + " in topic " + topicId + " for group " + groupId;
+            if (result.topicsData().size() != 1) {
+                log.error("ReadState response for {} is invalid", coordinatorKey);
+                future.complete(returnErrorPartitionData(partition, Errors.forException(new IllegalStateException(errorMessage)).code(), errorMessage));
+            }
+            TopicData<PartitionAllData> topicData = result.topicsData().get(0);
+            if (!topicData.topicId().equals(topicId)) {
+                log.error("ReadState response for {} is invalid", coordinatorKey);
+                future.complete(returnErrorPartitionData(partition, Errors.forException(new IllegalStateException(errorMessage)).code(), errorMessage));
+            }
+            if (topicData.partitions().size() != 1) {
+                log.error("ReadState response for {} is invalid", coordinatorKey);
+                future.complete(returnErrorPartitionData(partition, Errors.forException(new IllegalStateException(errorMessage)).code(), errorMessage));
+            }
+            PartitionData partitionData = (PartitionData) topicData.partitions().get(0);
+            if (!(partitionData.partition() == partition)) {
+                log.error("ReadState response for {} is invalid", coordinatorKey);
+                future.complete(returnErrorPartitionData(partition, Errors.forException(new IllegalStateException(errorMessage)).code(), errorMessage));
+            }
+            future.complete(partitionData);
+        }
+    }
+
+    private static class SendThread extends InterBrokerSendThread {
+        private final ConcurrentLinkedQueue<PersisterStateManagerHandler> queue = new ConcurrentLinkedQueue<>();
+        private final Supplier<List<Node>> nodeSupplier;
+        private static final Random RAND = new Random(System.currentTimeMillis());
+
+        public SendThread(String name, KafkaClient networkClient, int requestTimeoutMs, Time time, boolean isInterruptible, Supplier<List<Node>> nodeSupplier) {
+            super(name, networkClient, requestTimeoutMs, time, isInterruptible);
+            this.nodeSupplier = nodeSupplier;
+        }
+
+        private Node randomNode() {
+            List<Node> nodes = nodeSupplier.get();
+            return nodes.get(RAND.nextInt(nodes.size()));
+        }
+
+        /**
+         * the incoming requests will have the keys in the following format
+         * groupId: [
+         * topidId1: [part1, part2, part3],
+         * topicId2: [part1, part2, part3]
+         * ...
+         * ]
+         * Hence, the total number of keys would be 1 x m x n (1 is for the groupId) where m is number of topicIds
+         * and n is number of partitions specified per topicId.
+         * Therefore, we must issue a find coordinator RPC for each of the mn keys
+         * and then a read state RPC again for each of the mn keys. Hence, resulting in 2mn RPC calls
+         * due to 1 request.
+         *
+         * @return list of requests to manage
+         */
+        @Override
+        public Collection<RequestAndCompletionHandler> generateRequests() {
+            if (!queue.isEmpty()) {
+                PersisterStateManagerHandler handler = queue.peek();
+                queue.poll();
+                if (handler.lookupNeeded()) {
+                    // we need to find the coordinator node
+                    return Collections.singletonList(new RequestAndCompletionHandler(
+                            System.currentTimeMillis(),
+                            randomNode(),
+                            handler.findShareCoordinatorBuilder(),
+                            handler
+                    ));
+                } else {
+                    // share coordinator node already available
+                    return Collections.singletonList(new RequestAndCompletionHandler(
+                            System.currentTimeMillis(),
+                            handler.shareCoordinatorNode(),
+                            handler.requestBuilder(),
+                            handler
+                    ));
+                }
+            }
+            return Collections.emptyList();
+        }
+
+        public void enqueue(PersisterStateManagerHandler handler) {
+            queue.add(handler);
+        }
+    }
 }
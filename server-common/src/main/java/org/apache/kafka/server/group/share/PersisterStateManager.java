--- conflicted
+++ resolved
@@ -24,25 +24,19 @@
 import org.apache.kafka.common.Uuid;
 import org.apache.kafka.common.message.FindCoordinatorRequestData;
 import org.apache.kafka.common.message.FindCoordinatorResponseData;
-<<<<<<< HEAD
 import org.apache.kafka.common.message.ReadShareGroupStateRequestData;
 import org.apache.kafka.common.message.ReadShareGroupStateResponseData;
-=======
 import org.apache.kafka.common.message.WriteShareGroupStateRequestData;
->>>>>>> ba35fbe0
 import org.apache.kafka.common.protocol.ApiKeys;
 import org.apache.kafka.common.protocol.Errors;
 import org.apache.kafka.common.requests.AbstractRequest;
 import org.apache.kafka.common.requests.FindCoordinatorRequest;
 import org.apache.kafka.common.requests.FindCoordinatorResponse;
-<<<<<<< HEAD
 import org.apache.kafka.common.requests.ReadShareGroupStateRequest;
 import org.apache.kafka.common.requests.ReadShareGroupStateResponse;
-=======
 import org.apache.kafka.common.requests.WriteShareGroupStateRequest;
 import org.apache.kafka.common.requests.WriteShareGroupStateResponse;
 import org.apache.kafka.common.utils.ExponentialBackoff;
->>>>>>> ba35fbe0
 import org.apache.kafka.common.utils.Time;
 import org.apache.kafka.server.util.InterBrokerSendThread;
 import org.apache.kafka.server.util.RequestAndCompletionHandler;
@@ -82,7 +76,6 @@
                 nodeSupplier);
     }
 
-<<<<<<< HEAD
     public void enqueue(PersisterStateManagerHandler handler) {
         this.sender.enqueue(handler);
     }
@@ -105,6 +98,9 @@
         protected final String groupId;
         protected final Uuid topicId;
         protected final int partition;
+        private final ExponentialBackoff findCoordbackoff = new ExponentialBackoff(1_000, 2, 30_000, 100);
+        private int findCoordattempts = 0;
+        private static final int MAX_FIND_COORD_ATTEMPTS = 5;
 
         public PersisterStateManagerHandler(String groupId, Uuid topicId, int partition) {
             this.groupId = groupId;
@@ -118,79 +114,6 @@
          * @return builder for the request
          */
         protected abstract AbstractRequest.Builder<? extends AbstractRequest> requestBuilder();
-=======
-  public void stop() throws InterruptedException {
-    if (isStarted.get()) {
-      this.sender.shutdown();
-    }
-  }
-
-  public abstract class PersisterStateManagerHandler implements RequestCompletionHandler {
-    protected Node coordinatorNode;
-    protected final String groupId;
-    protected final Uuid topicId;
-    protected final int partition;
-    private final ExponentialBackoff findCoordbackoff = new ExponentialBackoff(1_000, 2, 30_000, 100);
-    private int findCoordattempts = 0;
-    private static final int MAX_FIND_COORD_ATTEMPTS = 5;
-
-    public PersisterStateManagerHandler(String groupId, Uuid topicId, int partition) {
-      this.groupId = groupId;
-      this.topicId = topicId;
-      this.partition = partition;
-    }
-
-    /**
-     * Child class must create appropriate builder object for the handled RPC
-     *
-     * @return builder for the request
-     */
-    protected abstract AbstractRequest.Builder<? extends AbstractRequest> requestBuilder();
-
-    /**
-     * Returns builder for share coordinator
-     *
-     * @return builder for find coordinator
-     */
-    protected AbstractRequest.Builder<? extends AbstractRequest> findShareCoordinatorBuilder() {
-      return new FindCoordinatorRequest.Builder(new FindCoordinatorRequestData()
-          .setKeyType(FindCoordinatorRequest.CoordinatorType.SHARE.id())
-          .setKey(coordinatorKey()));
-    }
-
-    /**
-     * Return the share coordinator node
-     * @return Node
-     */
-    protected Node shareCoordinatorNode() {
-      return coordinatorNode;
-    }
-
-    /**
-     * Returns true is coordinator node is not yet set
-     * @return boolean
-     */
-    protected boolean lookupNeeded() {
-      return coordinatorNode == null;
-    }
-
-    /**
-     * Returns the String key to be used as share coordinator key
-     * @return String
-     */
-    protected String coordinatorKey() {
-      return ShareGroupHelper.coordinatorKey(groupId, topicId, partition);
-    }
-
-    /**
-     * Returns true if the RPC response if for Find Coordinator RPC.
-     * @param response - Client response object
-     * @return boolean
-     */
-    protected boolean isFindCoordinatorResponse(ClientResponse response) {
-      return response != null && response.requestHeader().apiKey() == ApiKeys.FIND_COORDINATOR;
-    }
->>>>>>> ba35fbe0
 
         /**
          * Returns builder for share coordinator
@@ -203,10 +126,8 @@
                     .setKey(coordinatorKey()));
         }
 
-<<<<<<< HEAD
         /**
          * Return the share coordinator node
-         *
          * @return Node
          */
         protected Node shareCoordinatorNode() {
@@ -215,7 +136,6 @@
 
         /**
          * Returns true is coordinator node is not yet set
-         *
          * @return boolean
          */
         protected boolean lookupNeeded() {
@@ -224,7 +144,6 @@
 
         /**
          * Returns the String key to be used as share coordinator key
-         *
          * @return String
          */
         protected String coordinatorKey() {
@@ -233,140 +152,12 @@
 
         /**
          * Returns true if the RPC response if for Find Coordinator RPC.
-         *
          * @param response - Client response object
          * @return boolean
          */
         protected boolean isFindCoordinatorResponse(ClientResponse response) {
             return response != null && response.requestHeader().apiKey() == ApiKeys.FIND_COORDINATOR;
         }
-=======
-    /**
-     * Handles the response for find coordinator RPC and sets appropriate state.
-     * @param response - Client response for find coordinator RPC
-     */
-    protected void handleFindCoordinatorResponse(ClientResponse response) {
-      List<FindCoordinatorResponseData.Coordinator> coordinators = ((FindCoordinatorResponse) response.responseBody()).coordinators();
-      if (coordinators.size() != 1) {
-        log.error("Find coordinator response for {} is invalid", coordinatorKey());
-        findCoordinatorErrorResponse(Errors.UNKNOWN_SERVER_ERROR, new IllegalStateException("Invalid response with multiple coordinators."));
-      }
-      FindCoordinatorResponseData.Coordinator coordinatorData = coordinators.get(0);
-      Errors error = Errors.forCode(coordinatorData.errorCode());
-      if (error == Errors.NONE) {
-        findCoordattempts = 0;
-        log.info("Find coordinator response received.");
-        coordinatorNode = new Node(coordinatorData.nodeId(), coordinatorData.host(), coordinatorData.port());
-        // now we want the actual share state RPC call to happen
-        enqueue(this);
-      } else if (isFindCoordinatorRetryable(error)) {
-        log.warn("Received retryable error in find coordinator {}", error.message());
-        if (findCoordattempts > MAX_FIND_COORD_ATTEMPTS) {
-          log.error("Exhausted max retries to find coordinator without success.");
-          findCoordinatorErrorResponse(error, new Exception("Exhausted max retries to find coordinator without success."));
-          return;
-        }
-        log.info("Waiting before retrying find coordinator RPC.");
-        try {
-          TimeUnit.MILLISECONDS.sleep(findCoordbackoff.backoff(++findCoordattempts));
-        } catch (InterruptedException e) {
-          log.warn("Interrupted waiting before retrying find coordinator request", e);
-        }
-        enqueue(this);
-      } else {
-        log.error("Unable to find coordinator.");
-        findCoordinatorErrorResponse(error, null);
-      }
-    }
-
-    private boolean isFindCoordinatorRetryable(Errors error) {
-      return error == Errors.COORDINATOR_NOT_AVAILABLE ||
-          error == Errors.COORDINATOR_LOAD_IN_PROGRESS;
-    }
-
-    /**
-     * Handles the response for an RPC.
-     * @param response - Client response
-     */
-    protected abstract void handleRequestResponse(ClientResponse response);
-
-    /**
-     * Returns true if the response if valid for the respective child class.
-     * @param response - Client response
-     * @return - boolean
-     */
-    protected abstract boolean isRequestResponse(ClientResponse response);
-
-    /**
-     * Handle invalid find coordinator response. If error is UNKNOWN_SERVER_ERROR. Look at the
-     * exception details to figure out the problem.
-     * @param error
-     * @param exception
-     */
-    protected abstract void findCoordinatorErrorResponse(Errors error, Exception exception);
-  }
-
-  public class WriteStateHandler extends PersisterStateManagerHandler {
-    private final int stateEpoch;
-    private final int leaderEpoch;
-    private final long startOffset;
-    private final List<PersisterStateBatch> batches;
-    private final CompletableFuture<WriteShareGroupStateResponse> result;
-
-    public WriteStateHandler(String groupId, Uuid topicId, int partition, int stateEpoch, int leaderEpoch, long startOffset, List<PersisterStateBatch> batches, CompletableFuture<WriteShareGroupStateResponse> result) {
-      super(groupId, topicId, partition);
-      this.stateEpoch = stateEpoch;
-      this.leaderEpoch = leaderEpoch;
-      this.startOffset = startOffset;
-      this.batches = batches;
-      this.result = result;
-    }
-
-    @Override
-    protected AbstractRequest.Builder<? extends AbstractRequest> requestBuilder() {
-      return new WriteShareGroupStateRequest.Builder(new WriteShareGroupStateRequestData()
-          .setGroupId(groupId)
-          .setTopics(Collections.singletonList(
-              new WriteShareGroupStateRequestData.WriteStateData()
-                  .setTopicId(topicId)
-                  .setPartitions(Collections.singletonList(new WriteShareGroupStateRequestData.PartitionData()
-                      .setPartition(partition)
-                      .setStateEpoch(stateEpoch)
-                      .setLeaderEpoch(leaderEpoch)
-                      .setStartOffset(startOffset)
-                      .setStateBatches(batches.stream()
-                          .map(batch -> new WriteShareGroupStateRequestData.StateBatch()
-                              .setFirstOffset(batch.firstOffset())
-                              .setLastOffset(batch.lastOffset())
-                              .setDeliveryState(batch.deliveryState())
-                              .setDeliveryCount(batch.deliveryCount()))
-                          .collect(Collectors.toList())))))));
-    }
-
-    @Override
-    protected boolean isRequestResponse(ClientResponse response) {
-      return response.requestHeader().apiKey() == ApiKeys.WRITE_SHARE_GROUP_STATE;
-    }
-
-    @Override
-    protected void handleRequestResponse(ClientResponse response) {
-      log.info("Write state response received. - {}", response);
-      this.result.complete((WriteShareGroupStateResponse) response.responseBody());
-    }
-
-    @Override
-    protected void findCoordinatorErrorResponse(Errors error, Exception exception) {
-      if (error == Errors.UNKNOWN_SERVER_ERROR && exception != null) {
-        this.result.complete(new WriteShareGroupStateResponse(
-            WriteShareGroupStateResponse.getErrorResponseData(topicId, partition, error, exception.getMessage())));
-      } else {
-        this.result.complete(new WriteShareGroupStateResponse(
-            WriteShareGroupStateResponse.getErrorResponseData(topicId, partition, error, "Error in find coordinator. " +
-                (exception == null ? error.message() : exception.getMessage()))));
-      }
-    }
-  }
->>>>>>> ba35fbe0
 
         @Override
         public void onComplete(ClientResponse response) {
@@ -381,43 +172,130 @@
 
         /**
          * Handles the response for find coordinator RPC and sets appropriate state.
-         *
          * @param response - Client response for find coordinator RPC
          */
         protected void handleFindCoordinatorResponse(ClientResponse response) {
             List<FindCoordinatorResponseData.Coordinator> coordinators = ((FindCoordinatorResponse) response.responseBody()).coordinators();
             if (coordinators.size() != 1) {
                 log.error("Find coordinator response for {} is invalid", coordinatorKey());
-                //todo smjn: how to handle?
-//        future.completeExceptionally(new IllegalStateException("Failed to read state for partition " + partition + " in topic " + topicId + " for group " + groupId));
+                findCoordinatorErrorResponse(Errors.UNKNOWN_SERVER_ERROR, new IllegalStateException("Invalid response with multiple coordinators."));
             }
             FindCoordinatorResponseData.Coordinator coordinatorData = coordinators.get(0);
             Errors error = Errors.forCode(coordinatorData.errorCode());
             if (error == Errors.NONE) {
+                findCoordattempts = 0;
                 log.info("Find coordinator response received.");
                 coordinatorNode = new Node(coordinatorData.nodeId(), coordinatorData.host(), coordinatorData.port());
                 // now we want the actual share state RPC call to happen
                 enqueue(this);
-            }
+            } else if (isFindCoordinatorRetryable(error)) {
+                log.warn("Received retryable error in find coordinator {}", error.message());
+                if (findCoordattempts > MAX_FIND_COORD_ATTEMPTS) {
+                    log.error("Exhausted max retries to find coordinator without success.");
+                    findCoordinatorErrorResponse(error, new Exception("Exhausted max retries to find coordinator without success."));
+                    return;
+                }
+                log.info("Waiting before retrying find coordinator RPC.");
+                try {
+                    TimeUnit.MILLISECONDS.sleep(findCoordbackoff.backoff(++findCoordattempts));
+                } catch (InterruptedException e) {
+                    log.warn("Interrupted waiting before retrying find coordinator request", e);
+                }
+                enqueue(this);
+            } else {
+                log.error("Unable to find coordinator.");
+                findCoordinatorErrorResponse(error, null);
+            }
+        }
+
+        private boolean isFindCoordinatorRetryable(Errors error) {
+            return error == Errors.COORDINATOR_NOT_AVAILABLE ||
+                    error == Errors.COORDINATOR_LOAD_IN_PROGRESS;
         }
 
         /**
          * Handles the response for an RPC.
-         *
          * @param response - Client response
          */
         protected abstract void handleRequestResponse(ClientResponse response);
 
         /**
          * Returns true if the response if valid for the respective child class.
-         *
          * @param response - Client response
          * @return - boolean
          */
         protected abstract boolean isRequestResponse(ClientResponse response);
-    }
-
-<<<<<<< HEAD
+
+        /**
+         * Handle invalid find coordinator response. If error is UNKNOWN_SERVER_ERROR. Look at the
+         * exception details to figure out the problem.
+         * @param error
+         * @param exception
+         */
+        protected abstract void findCoordinatorErrorResponse(Errors error, Exception exception);
+    }
+
+    public class WriteStateHandler extends PersisterStateManagerHandler {
+        private final int stateEpoch;
+        private final int leaderEpoch;
+        private final long startOffset;
+        private final List<PersisterStateBatch> batches;
+        private final CompletableFuture<WriteShareGroupStateResponse> result;
+
+        public WriteStateHandler(String groupId, Uuid topicId, int partition, int stateEpoch, int leaderEpoch, long startOffset, List<PersisterStateBatch> batches, CompletableFuture<WriteShareGroupStateResponse> result) {
+            super(groupId, topicId, partition);
+            this.stateEpoch = stateEpoch;
+            this.leaderEpoch = leaderEpoch;
+            this.startOffset = startOffset;
+            this.batches = batches;
+            this.result = result;
+        }
+
+        @Override
+        protected AbstractRequest.Builder<? extends AbstractRequest> requestBuilder() {
+            return new WriteShareGroupStateRequest.Builder(new WriteShareGroupStateRequestData()
+                    .setGroupId(groupId)
+                    .setTopics(Collections.singletonList(
+                            new WriteShareGroupStateRequestData.WriteStateData()
+                                    .setTopicId(topicId)
+                                    .setPartitions(Collections.singletonList(new WriteShareGroupStateRequestData.PartitionData()
+                                            .setPartition(partition)
+                                            .setStateEpoch(stateEpoch)
+                                            .setLeaderEpoch(leaderEpoch)
+                                            .setStartOffset(startOffset)
+                                            .setStateBatches(batches.stream()
+                                                    .map(batch -> new WriteShareGroupStateRequestData.StateBatch()
+                                                            .setFirstOffset(batch.firstOffset())
+                                                            .setLastOffset(batch.lastOffset())
+                                                            .setDeliveryState(batch.deliveryState())
+                                                            .setDeliveryCount(batch.deliveryCount()))
+                                                    .collect(Collectors.toList())))))));
+        }
+
+        @Override
+        protected boolean isRequestResponse(ClientResponse response) {
+            return response.requestHeader().apiKey() == ApiKeys.WRITE_SHARE_GROUP_STATE;
+        }
+
+        @Override
+        protected void handleRequestResponse(ClientResponse response) {
+            log.info("Write state response received. - {}", response);
+            this.result.complete((WriteShareGroupStateResponse) response.responseBody());
+        }
+
+        @Override
+        protected void findCoordinatorErrorResponse(Errors error, Exception exception) {
+            if (error == Errors.UNKNOWN_SERVER_ERROR && exception != null) {
+                this.result.complete(new WriteShareGroupStateResponse(
+                        WriteShareGroupStateResponse.getErrorResponseData(topicId, partition, error, exception.getMessage())));
+            } else {
+                this.result.complete(new WriteShareGroupStateResponse(
+                        WriteShareGroupStateResponse.getErrorResponseData(topicId, partition, error, "Error in find coordinator. " +
+                                (exception == null ? error.message() : exception.getMessage()))));
+            }
+        }
+    }
+
     public class ReadStateHandler extends PersisterStateManagerHandler {
         private final int leaderEpoch;
         private final String coordinatorKey;
@@ -437,9 +315,10 @@
                     .setTopics(Collections.singletonList(
                             new ReadShareGroupStateRequestData.ReadStateData()
                                     .setTopicId(topicId)
-                                    .setPartitions(Collections.singletonList(new ReadShareGroupStateRequestData.PartitionData()
-                                            .setPartition(partition)
-                                            .setLeaderEpoch(leaderEpoch))))));
+                                    .setPartitions(Collections.singletonList(
+                                            new ReadShareGroupStateRequestData.PartitionData()
+                                                    .setPartition(partition)
+                                                    .setLeaderEpoch(leaderEpoch))))));
         }
 
         @Override
@@ -447,83 +326,47 @@
             return response.requestHeader().apiKey() == ApiKeys.READ_SHARE_GROUP_STATE;
         }
 
-        private ReadShareGroupStateResponse returnErrorResponse(short errorCode, String errorMessage) {
-            return new ReadShareGroupStateResponse(new ReadShareGroupStateResponseData()
-                    .setResults(Collections.singletonList(new ReadShareGroupStateResponseData.ReadStateResult()
-                            .setTopicId(topicId)
-                            .setPartitions(Collections.singletonList(new ReadShareGroupStateResponseData.PartitionResult()
-                                    .setPartition(partition)
-                                    .setErrorCode(errorCode)
-                                    .setErrorMessage(errorMessage))))));
-        }
-
         @Override
         protected void handleRequestResponse(ClientResponse response) {
+            log.info("Read state response received. - {}", response);
             ReadShareGroupStateResponseData readShareGroupStateResponseData = ((ReadShareGroupStateResponse) response.responseBody()).data();
             String errorMessage = "Failed to read state for partition " + partition + " in topic " + topicId + " for group " + groupId;
             if (readShareGroupStateResponseData.results().size() != 1) {
                 log.error("ReadState response for {} is invalid", coordinatorKey);
-                future.complete(returnErrorResponse(Errors.forException(new IllegalStateException(errorMessage)).code(), errorMessage));
+                this.future.complete(new ReadShareGroupStateResponse(
+                        ReadShareGroupStateResponse.getErrorResponseData(topicId, partition, Errors.forException(new IllegalStateException(errorMessage)), errorMessage)));
             }
             ReadShareGroupStateResponseData.ReadStateResult topicData = readShareGroupStateResponseData.results().get(0);
             if (!topicData.topicId().equals(topicId)) {
                 log.error("ReadState response for {} is invalid", coordinatorKey);
-                future.complete(returnErrorResponse(Errors.forException(new IllegalStateException(errorMessage)).code(), errorMessage));
+                this.future.complete(new ReadShareGroupStateResponse(
+                        ReadShareGroupStateResponse.getErrorResponseData(topicId, partition, Errors.forException(new IllegalStateException(errorMessage)), errorMessage)));
             }
             if (topicData.partitions().size() != 1) {
                 log.error("ReadState response for {} is invalid", coordinatorKey);
-                future.complete(returnErrorResponse(Errors.forException(new IllegalStateException(errorMessage)).code(), errorMessage));
+                this.future.complete(new ReadShareGroupStateResponse(
+                        ReadShareGroupStateResponse.getErrorResponseData(topicId, partition, Errors.forException(new IllegalStateException(errorMessage)), errorMessage)));
             }
             ReadShareGroupStateResponseData.PartitionResult partitionResponse = topicData.partitions().get(0);
             if (partitionResponse.partition() != partition) {
                 log.error("ReadState response for {} is invalid", coordinatorKey);
-                future.complete(returnErrorResponse(Errors.forException(new IllegalStateException(errorMessage)).code(), errorMessage));
+                this.future.complete(new ReadShareGroupStateResponse(
+                        ReadShareGroupStateResponse.getErrorResponseData(topicId, partition, Errors.forException(new IllegalStateException(errorMessage)), errorMessage)));
             }
             future.complete((ReadShareGroupStateResponse) response.responseBody());
         }
-=======
-    /**
-     * the incoming requests will have the keys in the following format
-     * groupId: [
-     * topidId1: [part1, part2, part3],
-     * topicId2: [part1, part2, part3]
-     * ...
-     * ]
-     * Hence, the total number of keys would be 1 x m x n (1 is for the groupId) where m is number of topicIds
-     * and n is number of partitions specified per topicId.
-     * Therefore, we must issue a find coordinator RPC for each of the mn keys
-     * and then a read state RPC again for each of the mn keys. Hence, resulting in 2mn RPC calls
-     * due to 1 request.
-     *
-     * @return list of requests to manage
-     */
-    @Override
-    public Collection<RequestAndCompletionHandler> generateRequests() {
-      if (!queue.isEmpty()) {
-        PersisterStateManagerHandler handler = queue.peek();
-        queue.poll();
-        if (handler.lookupNeeded()) {
-          // we need to find the coordinator node
-          log.info("Sending find coordinator RPC");
-          return Collections.singletonList(new RequestAndCompletionHandler(
-              System.currentTimeMillis(),
-              randomNode(),
-              handler.findShareCoordinatorBuilder(),
-              handler
-          ));
-        } else {
-          log.info("Sending share state RPC");
-          // share coord node already available
-          return Collections.singletonList(new RequestAndCompletionHandler(
-              System.currentTimeMillis(),
-              handler.shareCoordinatorNode(),
-              handler.requestBuilder(),
-              handler
-          ));
-        }
-      }
-      return Collections.emptyList();
->>>>>>> ba35fbe0
+
+        @Override
+        protected void findCoordinatorErrorResponse(Errors error, Exception exception) {
+            if (error == Errors.UNKNOWN_SERVER_ERROR && exception != null) {
+                this.future.complete(new ReadShareGroupStateResponse(
+                        ReadShareGroupStateResponse.getErrorResponseData(topicId, partition, error, exception.getMessage())));
+            } else {
+                this.future.complete(new ReadShareGroupStateResponse(
+                        ReadShareGroupStateResponse.getErrorResponseData(topicId, partition, error, "Error in find coordinator. " +
+                                (exception == null ? error.message() : exception.getMessage()))));
+            }
+        }
     }
 
     private static class SendThread extends InterBrokerSendThread {
@@ -563,6 +406,7 @@
                 queue.poll();
                 if (handler.lookupNeeded()) {
                     // we need to find the coordinator node
+                    log.info("Sending find coordinator RPC");
                     return Collections.singletonList(new RequestAndCompletionHandler(
                             System.currentTimeMillis(),
                             randomNode(),
@@ -570,7 +414,8 @@
                             handler
                     ));
                 } else {
-                    // share coordinator node already available
+                    log.info("Sending share state RPC");
+                    // share coord node already available
                     return Collections.singletonList(new RequestAndCompletionHandler(
                             System.currentTimeMillis(),
                             handler.shareCoordinatorNode(),

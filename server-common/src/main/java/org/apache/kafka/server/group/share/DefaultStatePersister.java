/*
 * Licensed to the Apache Software Foundation (ASF) under one or more
 * contributor license agreements. See the NOTICE file distributed with
 * this work for additional information regarding copyright ownership.
 * The ASF licenses this file to You under the Apache License, Version 2.0
 * (the "License"); you may not use this file except in compliance with
 * the License. You may obtain a copy of the License at
 *
 *    http://www.apache.org/licenses/LICENSE-2.0
 *
 * Unless required by applicable law or agreed to in writing, software
 * distributed under the License is distributed on an "AS IS" BASIS,
 * WITHOUT WARRANTIES OR CONDITIONS OF ANY KIND, either express or implied.
 * See the License for the specific language governing permissions and
 * limitations under the License.
 */

package org.apache.kafka.server.group.share;

import org.apache.kafka.common.Uuid;
import org.apache.kafka.common.annotation.InterfaceStability;
<<<<<<< HEAD
import org.apache.kafka.common.requests.ReadShareGroupStateResponse;
=======
import org.apache.kafka.common.requests.WriteShareGroupStateResponse;
>>>>>>> ba35fbe0
import org.slf4j.Logger;
import org.slf4j.LoggerFactory;

import java.util.Collection;
<<<<<<< HEAD
=======
import java.util.Collections;
>>>>>>> ba35fbe0
import java.util.HashMap;
import java.util.List;
import java.util.Map;
import java.util.Objects;
import java.util.concurrent.CompletableFuture;
import java.util.concurrent.ExecutionException;
import java.util.stream.Collectors;

/**
 * The default implementation of the {@link Persister} interface which is used by the
 * group coordinator and share-partition leaders to manage the durable share-partition state.
 * This implementation uses inter-broker RPCs to make requests with the share coordinator
 * which is responsible for persisting the share-partition state.
 */
@InterfaceStability.Evolving
public class DefaultStatePersister implements Persister {
<<<<<<< HEAD
    private PersisterConfig persisterConfig;
    private PersisterStateManager stateManager;

    private static final Logger log = LoggerFactory.getLogger(DefaultStatePersister.class);

    /**
     * needs to be public as its instance will be
     * created in BrokerServer from class name.
     */
    public DefaultStatePersister() {
    }

    // avoid double check locking - safer, neater
    private static final class InstanceHolder {
        static final Persister INSTANCE = new DefaultStatePersister();
    }

    public static Persister getInstance() {
        return InstanceHolder.INSTANCE;
    }

    @Override
    public void configure(PersisterConfig config) {
        this.persisterConfig = Objects.requireNonNull(config);
        this.stateManager = Objects.requireNonNull(config.stateManager);
        this.stateManager.start();
    }

    @Override
    public void stop() {
        try {
            this.stateManager.stop();
        } catch (Exception e) {
            log.error("Unable to stop state manager", e);
        }
    }

    /**
     * Used by the group coordinator to initialize the share-partition state.
     * This is an inter-broker RPC authorized as a cluster action.
     *
     * @param request InitializeShareGroupStateParameters
     * @return InitializeShareGroupStateResult
     */
    public CompletableFuture<InitializeShareGroupStateResult> initializeState(InitializeShareGroupStateParameters request) {
        throw new RuntimeException("not implemented");
    }

    /**
     * Used by share-partition leaders to read share-partition state from a share coordinator.
     * This is an inter-broker RPC authorized as a cluster action.
     *
     * @param request ReadShareGroupStateParameters
     * @return ReadShareGroupStateResult
     */
    public CompletableFuture<ReadShareGroupStateResult> readState(ReadShareGroupStateParameters request) {
        log.info("Shard readState request received - {}", request);
        GroupTopicPartitionData<PartitionIdLeaderEpochData> gtp = request.groupTopicPartitionData();
        String groupId = gtp.groupId();
        HashMap<Uuid, HashMap<Integer, CompletableFuture<ReadShareGroupStateResponse>>> futureMap = new HashMap<>();
        List<PersisterStateManager.ReadStateHandler> handlers = gtp.topicsData().stream()
                .map(topicData -> topicData.partitions().stream()
                        .map(partitionData -> {

                            Map<Integer, CompletableFuture<ReadShareGroupStateResponse>> partMap = futureMap.computeIfAbsent(topicData.topicId(), k -> new HashMap<>());
                            if (!partMap.containsKey(partitionData.partition())) {
                                partMap.put(partitionData.partition(), new CompletableFuture<>());
                            }
                            return stateManager.new ReadStateHandler(
                                    groupId,
                                    topicData.topicId(),
                                    partitionData.partition(),
                                    partitionData.leaderEpoch(),
                                    partMap.get(partitionData.partition()));
                        })
                        .collect(Collectors.toList()))
                .flatMap(Collection::stream)
                .collect(Collectors.toList());

        for (PersisterStateManager.PersisterStateManagerHandler handler : handlers) {
            stateManager.enqueue(handler);
        }

        // Combine all futures into a single CompletableFuture<Void>
        CompletableFuture<Void> combinedFuture = CompletableFuture.allOf(futureMap.values().stream()
                .flatMap(map -> map.values().stream()).toArray(CompletableFuture[]::new));

        // Transform the combined CompletableFuture<Void> into CompletableFuture<ReadShareGroupStateResult>
        return combinedFuture.thenApply(v -> {
            List<TopicData<PartitionAllData>> topicsData = futureMap.entrySet().stream()
                    .map(topicId -> {
                        List<PartitionAllData> partitionAllData = futureMap.get(topicId).values().stream()
                                .map(future -> {
                                    try {
                                        ReadShareGroupStateResponse partitionResponse = future.get();
                                        return partitionResponse.data().results().get(0).partitions().stream()
                                                .map(partitionResult -> PartitionFactory.newPartitionAllData(
                                                        partitionResult.partition(),
                                                        partitionResult.stateEpoch(),
                                                        partitionResult.startOffset(),
                                                        partitionResult.errorCode(),
                                                        partitionResult.errorMessage(),
                                                        partitionResult.stateBatches().stream().map(PersisterStateBatch::from).collect(Collectors.toList())
                                                ))
                                                .collect(Collectors.toList());
                                    } catch (InterruptedException | ExecutionException e) {
                                        throw new RuntimeException(e);
                                    }
                                })
                                .flatMap(List::stream)
                                .collect(Collectors.toList());
                        return new TopicData<>((Uuid) topicId, partitionAllData);
                    })
                    .collect(Collectors.toList());
            return new ReadShareGroupStateResult.Builder()
                    .setTopicsData(topicsData)
                    .build();
        });
    }

    /**
     * Used by share-partition leaders to write share-partition state to a share coordinator.
     * This is an inter-broker RPC authorized as a cluster action.
     *
     * @param request WriteShareGroupStateParameters
     * @return WriteShareGroupStateResult
     */
    public CompletableFuture<WriteShareGroupStateResult> writeState(WriteShareGroupStateParameters request) {
        throw new RuntimeException("not implemented");
    }

    /**
     * Used by the group coordinator to delete share-partition state from a share coordinator.
     * This is an inter-broker RPC authorized as a cluster action.
     *
     * @param request DeleteShareGroupStateParameters
     * @return DeleteShareGroupStateResult
     */
    public CompletableFuture<DeleteShareGroupStateResult> deleteState(DeleteShareGroupStateParameters request) {
        throw new RuntimeException("not implemented");
    }

    /**
     * Used by the group coordinator to read the offset information from share-partition state from a share coordinator.
     * This is an inter-broker RPC authorized as a cluster action.
     *
     * @param request ReadShareGroupStateSummaryParameters
     * @return ReadShareGroupStateSummaryResult
     */
    public CompletableFuture<ReadShareGroupStateSummaryResult> readSummary(ReadShareGroupStateSummaryParameters request) {
        throw new RuntimeException("not implemented");
    }
=======
  private PersisterConfig persisterConfig;
  private PersisterStateManager stateManager;

  private static final Logger log = LoggerFactory.getLogger(DefaultStatePersister.class);

  /**
   * needs to be public as its instance will be
   * created in BrokerServer from class name.
   */
  public DefaultStatePersister() {
  }

  // avoid double check locking - safer, neater
  private static final class InstanceHolder {
    static final Persister INSTANCE = new DefaultStatePersister();
  }

  public static Persister getInstance() {
    return InstanceHolder.INSTANCE;
  }

  @Override
  public void configure(PersisterConfig config) {
    this.persisterConfig = Objects.requireNonNull(config);
    this.stateManager = Objects.requireNonNull(config.stateManager);
    this.stateManager.start();
  }

  @Override
  public void stop() {
    try {
      this.stateManager.stop();
    } catch (Exception e) {
      log.error("Unable to stop state manager", e);
    }
  }

  /**
   * Used by the group coordinator to initialize the share-partition state.
   * This is an inter-broker RPC authorized as a cluster action.
   *
   * @param request InitializeShareGroupStateParameters
   * @return InitializeShareGroupStateResult
   */
  public CompletableFuture<InitializeShareGroupStateResult> initializeState(InitializeShareGroupStateParameters request) {
    throw new RuntimeException("not implemented");
  }

  /**
   * Used by share-partition leaders to read share-partition state from a share coordinator.
   * This is an inter-broker RPC authorized as a cluster action.
   *
   * @param request ReadShareGroupStateParameters
   * @return ReadShareGroupStateResult
   */
  public CompletableFuture<ReadShareGroupStateResult> readState(ReadShareGroupStateParameters request) {
    log.info("Read share state request received: {}", request);
    TopicData<PartitionIdLeaderEpochData> requestTopicData = request.groupTopicPartitionData().topicsData().get(0);
    PartitionIdLeaderEpochData requestPartitionData = requestTopicData.partitions().get(0);
    PartitionAllData resultPartitionData = PartitionFactory.newPartitionAllData(
        requestPartitionData.partition(),
        PartitionFactory.DEFAULT_STATE_EPOCH,
        PartitionFactory.DEFAULT_START_OFFSET,
        PartitionFactory.DEFAULT_ERROR_CODE,
        PartitionFactory.DEFAULT_ERR_MESSAGE,
        Collections.emptyList()
    );
    ReadShareGroupStateResult.Builder builder = new ReadShareGroupStateResult.Builder();
    TopicData<PartitionAllData> topicData = new TopicData<>(requestTopicData.topicId(), Collections.singletonList(resultPartitionData));
    return CompletableFuture.completedFuture(builder.setTopicsData(Collections.singletonList(topicData)).build());
  }

  /**
   * Used by share-partition leaders to write share-partition state to a share coordinator.
   * This is an inter-broker RPC authorized as a cluster action.
   *
   * @param request WriteShareGroupStateParameters
   * @return WriteShareGroupStateResult
   */
  public CompletableFuture<WriteShareGroupStateResult> writeState(WriteShareGroupStateParameters request) {
    log.info("Write share group state request received - {}", request);
    GroupTopicPartitionData<PartitionStateBatchData> gtp = request.groupTopicPartitionData();
    String groupId = gtp.groupId();

    Map<Uuid, Map<Integer, CompletableFuture<WriteShareGroupStateResponse>>> futureMap = new HashMap<>();

    List<PersisterStateManager.WriteStateHandler> handlers = gtp.topicsData().stream()
        .map(topicData -> topicData.partitions().stream()
            .map(partitionData -> {
              Map<Integer, CompletableFuture<WriteShareGroupStateResponse>> partMap = futureMap.computeIfAbsent(topicData.topicId(), k -> new HashMap<>());
              if (!partMap.containsKey(partitionData.partition())) {
                partMap.put(partitionData.partition(), new CompletableFuture<>());
              }
              return stateManager.new WriteStateHandler(
                  groupId, topicData.topicId(), partitionData.partition(), partitionData.stateEpoch(), partitionData.leaderEpoch(), partitionData.startOffset(), partitionData.stateBatches(),
                  partMap.get(partitionData.partition()));
            })
            .collect(Collectors.toList()))
        .flatMap(Collection::stream)
        .collect(Collectors.toList());

    for (PersisterStateManager.PersisterStateManagerHandler handler : handlers) {
      stateManager.enqueue(handler);
    }

    CompletableFuture<Void> combinedFuture = CompletableFuture.allOf(futureMap.values().stream()
        .flatMap(partMap -> partMap.values().stream()).toArray(CompletableFuture[]::new));

    return combinedFuture.thenApply(v -> {
      List<TopicData<PartitionErrorData>> topicsData = futureMap.keySet().stream()
          .map(topicId -> {
            List<PartitionErrorData> partitionErrData = futureMap.get(topicId).values().stream()
                .map(future -> {
                  try {
                    WriteShareGroupStateResponse partitionResponse = future.get();
                    return partitionResponse.data().results().get(0).partitions().stream()
                        .map(partitionResult -> PartitionFactory.newPartitionErrorData(partitionResult.partition(), partitionResult.errorCode(), partitionResult.errorMessage()))
                        .collect(Collectors.toList());
                  } catch (InterruptedException | ExecutionException e) {
                    throw new RuntimeException(e);
                  }
                })
                .flatMap(List::stream)
                .collect(Collectors.toList());
            return new TopicData<>(topicId, partitionErrData);
          })
          .collect(Collectors.toList());
      return new WriteShareGroupStateResult.Builder()
          .setTopicsData(topicsData)
          .build();
    });
  }

  /**
   * Used by the group coordinator to delete share-partition state from a share coordinator.
   * This is an inter-broker RPC authorized as a cluster action.
   *
   * @param request DeleteShareGroupStateParameters
   * @return DeleteShareGroupStateResult
   */
  public CompletableFuture<DeleteShareGroupStateResult> deleteState(DeleteShareGroupStateParameters request) {
    throw new RuntimeException("not implemented");
  }

  /**
   * Used by the group coordinator to read the offset information from share-partition state from a share coordinator.
   * This is an inter-broker RPC authorized as a cluster action.
   *
   * @param request ReadShareGroupStateSummaryParameters
   * @return ReadShareGroupStateSummaryResult
   */
  public CompletableFuture<ReadShareGroupStateSummaryResult> readSummary(ReadShareGroupStateSummaryParameters request) {
    throw new RuntimeException("not implemented");
  }
>>>>>>> ba35fbe0
}<|MERGE_RESOLUTION|>--- conflicted
+++ resolved
@@ -19,19 +19,12 @@
 
 import org.apache.kafka.common.Uuid;
 import org.apache.kafka.common.annotation.InterfaceStability;
-<<<<<<< HEAD
 import org.apache.kafka.common.requests.ReadShareGroupStateResponse;
-=======
 import org.apache.kafka.common.requests.WriteShareGroupStateResponse;
->>>>>>> ba35fbe0
 import org.slf4j.Logger;
 import org.slf4j.LoggerFactory;
 
 import java.util.Collection;
-<<<<<<< HEAD
-=======
-import java.util.Collections;
->>>>>>> ba35fbe0
 import java.util.HashMap;
 import java.util.List;
 import java.util.Map;
@@ -48,7 +41,6 @@
  */
 @InterfaceStability.Evolving
 public class DefaultStatePersister implements Persister {
-<<<<<<< HEAD
     private PersisterConfig persisterConfig;
     private PersisterStateManager stateManager;
 
@@ -95,6 +87,67 @@
      */
     public CompletableFuture<InitializeShareGroupStateResult> initializeState(InitializeShareGroupStateParameters request) {
         throw new RuntimeException("not implemented");
+    }
+
+    /**
+     * Used by share-partition leaders to write share-partition state to a share coordinator.
+     * This is an inter-broker RPC authorized as a cluster action.
+     *
+     * @param request WriteShareGroupStateParameters
+     * @return WriteShareGroupStateResult
+     */
+    public CompletableFuture<WriteShareGroupStateResult> writeState(WriteShareGroupStateParameters request) {
+        log.info("Write share group state request received - {}", request);
+        GroupTopicPartitionData<PartitionStateBatchData> gtp = request.groupTopicPartitionData();
+        String groupId = gtp.groupId();
+
+        Map<Uuid, Map<Integer, CompletableFuture<WriteShareGroupStateResponse>>> futureMap = new HashMap<>();
+
+        List<PersisterStateManager.WriteStateHandler> handlers = gtp.topicsData().stream()
+                .map(topicData -> topicData.partitions().stream()
+                        .map(partitionData -> {
+                            Map<Integer, CompletableFuture<WriteShareGroupStateResponse>> partMap = futureMap.computeIfAbsent(topicData.topicId(), k -> new HashMap<>());
+                            if (!partMap.containsKey(partitionData.partition())) {
+                                partMap.put(partitionData.partition(), new CompletableFuture<>());
+                            }
+                            return stateManager.new WriteStateHandler(
+                                    groupId, topicData.topicId(), partitionData.partition(), partitionData.stateEpoch(), partitionData.leaderEpoch(), partitionData.startOffset(), partitionData.stateBatches(),
+                                    partMap.get(partitionData.partition()));
+                        })
+                        .collect(Collectors.toList()))
+                .flatMap(Collection::stream)
+                .collect(Collectors.toList());
+
+        for (PersisterStateManager.PersisterStateManagerHandler handler : handlers) {
+            stateManager.enqueue(handler);
+        }
+
+        CompletableFuture<Void> combinedFuture = CompletableFuture.allOf(futureMap.values().stream()
+                .flatMap(partMap -> partMap.values().stream()).toArray(CompletableFuture[]::new));
+
+        return combinedFuture.thenApply(v -> {
+            List<TopicData<PartitionErrorData>> topicsData = futureMap.keySet().stream()
+                    .map(topicId -> {
+                        List<PartitionErrorData> partitionErrData = futureMap.get(topicId).values().stream()
+                                .map(future -> {
+                                    try {
+                                        WriteShareGroupStateResponse partitionResponse = future.get();
+                                        return partitionResponse.data().results().get(0).partitions().stream()
+                                                .map(partitionResult -> PartitionFactory.newPartitionErrorData(partitionResult.partition(), partitionResult.errorCode(), partitionResult.errorMessage()))
+                                                .collect(Collectors.toList());
+                                    } catch (InterruptedException | ExecutionException e) {
+                                        throw new RuntimeException(e);
+                                    }
+                                })
+                                .flatMap(List::stream)
+                                .collect(Collectors.toList());
+                        return new TopicData<>(topicId, partitionErrData);
+                    })
+                    .collect(Collectors.toList());
+            return new WriteShareGroupStateResult.Builder()
+                    .setTopicsData(topicsData)
+                    .build();
+        });
     }
 
     /**
@@ -170,17 +223,6 @@
     }
 
     /**
-     * Used by share-partition leaders to write share-partition state to a share coordinator.
-     * This is an inter-broker RPC authorized as a cluster action.
-     *
-     * @param request WriteShareGroupStateParameters
-     * @return WriteShareGroupStateResult
-     */
-    public CompletableFuture<WriteShareGroupStateResult> writeState(WriteShareGroupStateParameters request) {
-        throw new RuntimeException("not implemented");
-    }
-
-    /**
      * Used by the group coordinator to delete share-partition state from a share coordinator.
      * This is an inter-broker RPC authorized as a cluster action.
      *
@@ -201,160 +243,4 @@
     public CompletableFuture<ReadShareGroupStateSummaryResult> readSummary(ReadShareGroupStateSummaryParameters request) {
         throw new RuntimeException("not implemented");
     }
-=======
-  private PersisterConfig persisterConfig;
-  private PersisterStateManager stateManager;
-
-  private static final Logger log = LoggerFactory.getLogger(DefaultStatePersister.class);
-
-  /**
-   * needs to be public as its instance will be
-   * created in BrokerServer from class name.
-   */
-  public DefaultStatePersister() {
-  }
-
-  // avoid double check locking - safer, neater
-  private static final class InstanceHolder {
-    static final Persister INSTANCE = new DefaultStatePersister();
-  }
-
-  public static Persister getInstance() {
-    return InstanceHolder.INSTANCE;
-  }
-
-  @Override
-  public void configure(PersisterConfig config) {
-    this.persisterConfig = Objects.requireNonNull(config);
-    this.stateManager = Objects.requireNonNull(config.stateManager);
-    this.stateManager.start();
-  }
-
-  @Override
-  public void stop() {
-    try {
-      this.stateManager.stop();
-    } catch (Exception e) {
-      log.error("Unable to stop state manager", e);
-    }
-  }
-
-  /**
-   * Used by the group coordinator to initialize the share-partition state.
-   * This is an inter-broker RPC authorized as a cluster action.
-   *
-   * @param request InitializeShareGroupStateParameters
-   * @return InitializeShareGroupStateResult
-   */
-  public CompletableFuture<InitializeShareGroupStateResult> initializeState(InitializeShareGroupStateParameters request) {
-    throw new RuntimeException("not implemented");
-  }
-
-  /**
-   * Used by share-partition leaders to read share-partition state from a share coordinator.
-   * This is an inter-broker RPC authorized as a cluster action.
-   *
-   * @param request ReadShareGroupStateParameters
-   * @return ReadShareGroupStateResult
-   */
-  public CompletableFuture<ReadShareGroupStateResult> readState(ReadShareGroupStateParameters request) {
-    log.info("Read share state request received: {}", request);
-    TopicData<PartitionIdLeaderEpochData> requestTopicData = request.groupTopicPartitionData().topicsData().get(0);
-    PartitionIdLeaderEpochData requestPartitionData = requestTopicData.partitions().get(0);
-    PartitionAllData resultPartitionData = PartitionFactory.newPartitionAllData(
-        requestPartitionData.partition(),
-        PartitionFactory.DEFAULT_STATE_EPOCH,
-        PartitionFactory.DEFAULT_START_OFFSET,
-        PartitionFactory.DEFAULT_ERROR_CODE,
-        PartitionFactory.DEFAULT_ERR_MESSAGE,
-        Collections.emptyList()
-    );
-    ReadShareGroupStateResult.Builder builder = new ReadShareGroupStateResult.Builder();
-    TopicData<PartitionAllData> topicData = new TopicData<>(requestTopicData.topicId(), Collections.singletonList(resultPartitionData));
-    return CompletableFuture.completedFuture(builder.setTopicsData(Collections.singletonList(topicData)).build());
-  }
-
-  /**
-   * Used by share-partition leaders to write share-partition state to a share coordinator.
-   * This is an inter-broker RPC authorized as a cluster action.
-   *
-   * @param request WriteShareGroupStateParameters
-   * @return WriteShareGroupStateResult
-   */
-  public CompletableFuture<WriteShareGroupStateResult> writeState(WriteShareGroupStateParameters request) {
-    log.info("Write share group state request received - {}", request);
-    GroupTopicPartitionData<PartitionStateBatchData> gtp = request.groupTopicPartitionData();
-    String groupId = gtp.groupId();
-
-    Map<Uuid, Map<Integer, CompletableFuture<WriteShareGroupStateResponse>>> futureMap = new HashMap<>();
-
-    List<PersisterStateManager.WriteStateHandler> handlers = gtp.topicsData().stream()
-        .map(topicData -> topicData.partitions().stream()
-            .map(partitionData -> {
-              Map<Integer, CompletableFuture<WriteShareGroupStateResponse>> partMap = futureMap.computeIfAbsent(topicData.topicId(), k -> new HashMap<>());
-              if (!partMap.containsKey(partitionData.partition())) {
-                partMap.put(partitionData.partition(), new CompletableFuture<>());
-              }
-              return stateManager.new WriteStateHandler(
-                  groupId, topicData.topicId(), partitionData.partition(), partitionData.stateEpoch(), partitionData.leaderEpoch(), partitionData.startOffset(), partitionData.stateBatches(),
-                  partMap.get(partitionData.partition()));
-            })
-            .collect(Collectors.toList()))
-        .flatMap(Collection::stream)
-        .collect(Collectors.toList());
-
-    for (PersisterStateManager.PersisterStateManagerHandler handler : handlers) {
-      stateManager.enqueue(handler);
-    }
-
-    CompletableFuture<Void> combinedFuture = CompletableFuture.allOf(futureMap.values().stream()
-        .flatMap(partMap -> partMap.values().stream()).toArray(CompletableFuture[]::new));
-
-    return combinedFuture.thenApply(v -> {
-      List<TopicData<PartitionErrorData>> topicsData = futureMap.keySet().stream()
-          .map(topicId -> {
-            List<PartitionErrorData> partitionErrData = futureMap.get(topicId).values().stream()
-                .map(future -> {
-                  try {
-                    WriteShareGroupStateResponse partitionResponse = future.get();
-                    return partitionResponse.data().results().get(0).partitions().stream()
-                        .map(partitionResult -> PartitionFactory.newPartitionErrorData(partitionResult.partition(), partitionResult.errorCode(), partitionResult.errorMessage()))
-                        .collect(Collectors.toList());
-                  } catch (InterruptedException | ExecutionException e) {
-                    throw new RuntimeException(e);
-                  }
-                })
-                .flatMap(List::stream)
-                .collect(Collectors.toList());
-            return new TopicData<>(topicId, partitionErrData);
-          })
-          .collect(Collectors.toList());
-      return new WriteShareGroupStateResult.Builder()
-          .setTopicsData(topicsData)
-          .build();
-    });
-  }
-
-  /**
-   * Used by the group coordinator to delete share-partition state from a share coordinator.
-   * This is an inter-broker RPC authorized as a cluster action.
-   *
-   * @param request DeleteShareGroupStateParameters
-   * @return DeleteShareGroupStateResult
-   */
-  public CompletableFuture<DeleteShareGroupStateResult> deleteState(DeleteShareGroupStateParameters request) {
-    throw new RuntimeException("not implemented");
-  }
-
-  /**
-   * Used by the group coordinator to read the offset information from share-partition state from a share coordinator.
-   * This is an inter-broker RPC authorized as a cluster action.
-   *
-   * @param request ReadShareGroupStateSummaryParameters
-   * @return ReadShareGroupStateSummaryResult
-   */
-  public CompletableFuture<ReadShareGroupStateSummaryResult> readSummary(ReadShareGroupStateSummaryParameters request) {
-    throw new RuntimeException("not implemented");
-  }
->>>>>>> ba35fbe0
 }
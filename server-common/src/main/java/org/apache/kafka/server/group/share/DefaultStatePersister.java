/*
 * Licensed to the Apache Software Foundation (ASF) under one or more
 * contributor license agreements. See the NOTICE file distributed with
 * this work for additional information regarding copyright ownership.
 * The ASF licenses this file to You under the Apache License, Version 2.0
 * (the "License"); you may not use this file except in compliance with
 * the License. You may obtain a copy of the License at
 *
 *    http://www.apache.org/licenses/LICENSE-2.0
 *
 * Unless required by applicable law or agreed to in writing, software
 * distributed under the License is distributed on an "AS IS" BASIS,
 * WITHOUT WARRANTIES OR CONDITIONS OF ANY KIND, either express or implied.
 * See the License for the specific language governing permissions and
 * limitations under the License.
 */

package org.apache.kafka.server.group.share;

import org.apache.kafka.common.Uuid;
import org.apache.kafka.common.annotation.InterfaceStability;
import org.slf4j.Logger;
import org.slf4j.LoggerFactory;

<<<<<<< HEAD
import java.util.Collection;
import java.util.HashMap;
import java.util.List;
import java.util.Objects;
import java.util.concurrent.CompletableFuture;
import java.util.concurrent.ExecutionException;
import java.util.stream.Collectors;
=======
import java.util.Objects;
import java.util.concurrent.CompletableFuture;
>>>>>>> d00a4cb6

/**
 * The default implementation of the {@link Persister} interface which is used by the
 * group coordinator and share-partition leaders to manage the durable share-partition state.
 * This implementation uses inter-broker RPCs to make requests with the share coordinator
 * which is responsible for persisting the share-partition state.
 */
@InterfaceStability.Evolving
public class DefaultStatePersister implements Persister {
  private PersisterConfig persisterConfig;
  private PersisterStateManager stateManager;

  private static final Logger log = LoggerFactory.getLogger(DefaultStatePersister.class);

  /**
   * needs to be public as its instance will be
   * created in BrokerServer from class name.
   */
  public DefaultStatePersister() {
  }

  // avoid double check locking - safer, neater
  private static final class InstanceHolder {
    static final Persister INSTANCE = new DefaultStatePersister();
  }

  public static Persister getInstance() {
    return InstanceHolder.INSTANCE;
  }

  @Override
  public void configure(PersisterConfig config) {
    this.persisterConfig = Objects.requireNonNull(config);
    this.stateManager = Objects.requireNonNull(config.stateManager);
  }

  @Override
  public void stop() {
    try {
      this.stateManager.stop();
    } catch (Exception e) {
      log.error("Unable to stop state manager", e);
    }
  }

  /**
   * Used by the group coordinator to initialize the share-partition state.
   * This is an inter-broker RPC authorized as a cluster action.
   *
   * @param request InitializeShareGroupStateParameters
   * @return InitializeShareGroupStateResult
   */
  public CompletableFuture<InitializeShareGroupStateResult> initializeState(InitializeShareGroupStateParameters request) {
    throw new RuntimeException("not implemented");
  }

  /**
   * Used by share-partition leaders to read share-partition state from a share coordinator.
   * This is an inter-broker RPC authorized as a cluster action.
   *
   * @param request ReadShareGroupStateParameters
   * @return ReadShareGroupStateResult
   */
  public CompletableFuture<ReadShareGroupStateResult> readState(ReadShareGroupStateParameters request) {
<<<<<<< HEAD
    this.stateManager.start();
    GroupTopicPartitionData<PartitionIdLeaderEpochData> gtp = request.groupTopicPartitionData();
    String groupId = gtp.groupId();
    HashMap<Uuid, HashMap<Integer, CompletableFuture<PartitionData>>> futures = new HashMap<>();
    List<PersisterStateManager.ReadStateHandler> handlers = gtp.topicsData().stream()
        .map(topicData -> topicData.partitions().stream()
            .map(partitionData ->
                    {
                        CompletableFuture<PartitionData> future = new CompletableFuture<>();
                        if (futures.containsKey(topicData.topicId())) {
                            futures.get(topicData.topicId()).put(partitionData.partition(), future);
                        } else {
                            HashMap<Integer, CompletableFuture<PartitionData>> map = new HashMap<>();
                            map.put(partitionData.partition(), future);
                            futures.put(topicData.topicId(), map);
                        }
                        return stateManager.new ReadStateHandler(
                                groupId,
                                topicData.topicId(),
                                partitionData.partition(),
                                partitionData.leaderEpoch(),
                                future
                        );
                    }
            )
            .collect(Collectors.toList()))
        .flatMap(Collection::stream)
        .collect(Collectors.toList());

    for (PersisterStateManager.PersisterStateManagerHandler handler : handlers) {
      stateManager.enqueue(handler);
    }

    // Combine all futures into a single CompletableFuture<Void>
    CompletableFuture<Void> allOf = CompletableFuture.allOf(futures.values().stream()
            .flatMap(map -> map.values().stream()).toArray(CompletableFuture[]::new));

    // Transform the combined CompletableFuture<Void> into CompletableFuture<ReadShareGroupStateResult>
    return allOf.thenApply(v -> {
      List<TopicData<PartitionData>> topicDataList = futures.entrySet().stream()
              .map(topicEntry -> {
                Uuid topicId = topicEntry.getKey();
                List<PartitionData> partitionDataList = topicEntry.getValue().values().stream()
                        .map(future -> {
                          try {
                            return future.get();
                          } catch (InterruptedException | ExecutionException e) {
                            throw new RuntimeException(e);
                          }
                        })
                        .collect(Collectors.toList());
                return new TopicData<>(topicId, partitionDataList);
              })
              .collect(Collectors.toList());
      return ReadShareGroupStateResult.from(topicDataList);
    });
=======
    throw new RuntimeException("not implemented");
>>>>>>> d00a4cb6
  }

  /**
   * Used by share-partition leaders to write share-partition state to a share coordinator.
   * This is an inter-broker RPC authorized as a cluster action.
   *
   * @param request WriteShareGroupStateParameters
   * @return WriteShareGroupStateResult
   */
  public CompletableFuture<WriteShareGroupStateResult> writeState(WriteShareGroupStateParameters request) {
    throw new RuntimeException("not implemented");
  }

  /**
   * Used by the group coordinator to delete share-partition state from a share coordinator.
   * This is an inter-broker RPC authorized as a cluster action.
   *
   * @param request DeleteShareGroupStateParameters
   * @return DeleteShareGroupStateResult
   */
  public CompletableFuture<DeleteShareGroupStateResult> deleteState(DeleteShareGroupStateParameters request) {
    throw new RuntimeException("not implemented");
  }

  /**
   * Used by the group coordinator to read the offset information from share-partition state from a share coordinator.
   * This is an inter-broker RPC authorized as a cluster action.
   *
   * @param request ReadShareGroupStateSummaryParameters
   * @return ReadShareGroupStateSummaryResult
   */
  public CompletableFuture<ReadShareGroupStateSummaryResult> readSummary(ReadShareGroupStateSummaryParameters request) {
    throw new RuntimeException("not implemented");
  }
}<|MERGE_RESOLUTION|>--- conflicted
+++ resolved
@@ -22,7 +22,6 @@
 import org.slf4j.Logger;
 import org.slf4j.LoggerFactory;
 
-<<<<<<< HEAD
 import java.util.Collection;
 import java.util.HashMap;
 import java.util.List;
@@ -30,10 +29,6 @@
 import java.util.concurrent.CompletableFuture;
 import java.util.concurrent.ExecutionException;
 import java.util.stream.Collectors;
-=======
-import java.util.Objects;
-import java.util.concurrent.CompletableFuture;
->>>>>>> d00a4cb6
 
 /**
  * The default implementation of the {@link Persister} interface which is used by the
@@ -98,15 +93,13 @@
    * @return ReadShareGroupStateResult
    */
   public CompletableFuture<ReadShareGroupStateResult> readState(ReadShareGroupStateParameters request) {
-<<<<<<< HEAD
     this.stateManager.start();
     GroupTopicPartitionData<PartitionIdLeaderEpochData> gtp = request.groupTopicPartitionData();
     String groupId = gtp.groupId();
     HashMap<Uuid, HashMap<Integer, CompletableFuture<PartitionData>>> futures = new HashMap<>();
     List<PersisterStateManager.ReadStateHandler> handlers = gtp.topicsData().stream()
         .map(topicData -> topicData.partitions().stream()
-            .map(partitionData ->
-                    {
+            .map(partitionData -> {
                         CompletableFuture<PartitionData> future = new CompletableFuture<>();
                         if (futures.containsKey(topicData.topicId())) {
                             futures.get(topicData.topicId()).put(partitionData.partition(), future);
@@ -155,9 +148,6 @@
               .collect(Collectors.toList());
       return ReadShareGroupStateResult.from(topicDataList);
     });
-=======
-    throw new RuntimeException("not implemented");
->>>>>>> d00a4cb6
   }
 
   /**

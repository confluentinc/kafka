/*
 * Licensed to the Apache Software Foundation (ASF) under one or more
 * contributor license agreements. See the NOTICE file distributed with
 * this work for additional information regarding copyright ownership.
 * The ASF licenses this file to You under the Apache License, Version 2.0
 * (the "License"); you may not use this file except in compliance with
 * the License. You may obtain a copy of the License at
 *
 *    http://www.apache.org/licenses/LICENSE-2.0
 *
 * Unless required by applicable law or agreed to in writing, software
 * distributed under the License is distributed on an "AS IS" BASIS,
 * WITHOUT WARRANTIES OR CONDITIONS OF ANY KIND, either express or implied.
 * See the License for the specific language governing permissions and
 * limitations under the License.
 */

package org.apache.kafka.server.group.share;

import java.util.List;
import java.util.Objects;

public class GroupTopicPartitionData<P extends PartitionInfoData> {
  private final String groupId;
  private final List<TopicData<P>> topicsData;

  public GroupTopicPartitionData(String groupId, List<TopicData<P>> topicsData) {
    this.groupId = groupId;
    this.topicsData = topicsData;
    validate();
  }

  public String groupId() {
    return groupId;
  }

  public List<TopicData<P>> topicsData() {
    return topicsData;
  }

  @Override
  public boolean equals(Object o) {
    if (this == o) return true;
    if (o == null || getClass() != o.getClass()) return false;
    GroupTopicPartitionData<?> that = (GroupTopicPartitionData<?>) o;
    return Objects.equals(groupId, that.groupId) && Objects.equals(topicsData, that.topicsData);
  }

  @Override
  public int hashCode() {
    return Objects.hash(groupId, topicsData);
  }

  public static class Builder<P extends PartitionInfoData> {
    private String groupId;
    private List<TopicData<P>> topicsData;

    public Builder<P> setGroupId(String groupId) {
      this.groupId = groupId;
      return this;
    }

    public Builder<P> setTopicsData(List<TopicData<P>> topicsData) {
      this.topicsData = topicsData;
      return this;
    }

    public Builder<P> setGroupTopicPartition(GroupTopicPartitionData<P> groupTopicPartitionData) {
      this.groupId = groupTopicPartitionData.groupId();
      this.topicsData = groupTopicPartitionData.topicsData();
      return this;
    }

    public GroupTopicPartitionData<P> build() {
      return new GroupTopicPartitionData<P>(this.groupId, this.topicsData);
    }
  }

  private void validate() throws IllegalArgumentException {
    if (groupId == null || groupId.isEmpty()) {
      throw new IllegalArgumentException("GroupId must be specified.");
    }
    if (topicsData.isEmpty()) {
      throw new IllegalArgumentException("Topic-partition data must be specified groupId:" + groupId);
    }
    for (TopicData<P> topicData : topicsData) {
      if (topicData.topicId() == null) {
        throw new IllegalArgumentException(String.format("TopicId must be specified groupId: %s, topicData: %s", groupId, topicData));
      }
      if (topicData.partitions().isEmpty()) {
        throw new IllegalArgumentException(String.format("Partition data must be specified groupId: %s, topicData: %s", groupId, topicData));
      }
      for (P partitionData : topicData.partitions()) {
        if (!(partitionData instanceof PartitionIdData)) {
          throw new IllegalArgumentException(String.format("Partition data must have partition id groupId: %s, topicId: %s, partitionData: %s",
<<<<<<< HEAD
                  groupId, topicData.topicId(), partitionData));
        }
        if (((PartitionIdData) partitionData).partition() < 0) {
          throw new IllegalArgumentException(String.format("Partition id must be non-negative integer groupId: %s, topicId: %s, partitionData: %s",
                  groupId, topicData.topicId(), ((PartitionIdData) partitionData).partition()));
        }
      }
    }
  }
=======
              groupId, topicData.topicId(), partitionData));
        }
        if (((PartitionIdData) partitionData).partition() < 0) {
          throw new IllegalArgumentException(String.format("Partition id must be non-negative integer groupId: %s, topicId: %s, partitionData: %s",
              groupId, topicData.topicId(), ((PartitionIdData) partitionData).partition()));
        }
      }
    }
  }

  @Override
  public String toString() {
    return "GroupTopicPartitionData(" + groupId + ", " + topicsData + ")";
  }
>>>>>>> ba35fbe0
}<|MERGE_RESOLUTION|>--- conflicted
+++ resolved
@@ -21,102 +21,90 @@
 import java.util.Objects;
 
 public class GroupTopicPartitionData<P extends PartitionInfoData> {
-  private final String groupId;
-  private final List<TopicData<P>> topicsData;
+    private final String groupId;
+    private final List<TopicData<P>> topicsData;
 
-  public GroupTopicPartitionData(String groupId, List<TopicData<P>> topicsData) {
-    this.groupId = groupId;
-    this.topicsData = topicsData;
-    validate();
-  }
-
-  public String groupId() {
-    return groupId;
-  }
-
-  public List<TopicData<P>> topicsData() {
-    return topicsData;
-  }
-
-  @Override
-  public boolean equals(Object o) {
-    if (this == o) return true;
-    if (o == null || getClass() != o.getClass()) return false;
-    GroupTopicPartitionData<?> that = (GroupTopicPartitionData<?>) o;
-    return Objects.equals(groupId, that.groupId) && Objects.equals(topicsData, that.topicsData);
-  }
-
-  @Override
-  public int hashCode() {
-    return Objects.hash(groupId, topicsData);
-  }
-
-  public static class Builder<P extends PartitionInfoData> {
-    private String groupId;
-    private List<TopicData<P>> topicsData;
-
-    public Builder<P> setGroupId(String groupId) {
-      this.groupId = groupId;
-      return this;
+    public GroupTopicPartitionData(String groupId, List<TopicData<P>> topicsData) {
+        this.groupId = groupId;
+        this.topicsData = topicsData;
+        validate();
     }
 
-    public Builder<P> setTopicsData(List<TopicData<P>> topicsData) {
-      this.topicsData = topicsData;
-      return this;
+    public String groupId() {
+        return groupId;
     }
 
-    public Builder<P> setGroupTopicPartition(GroupTopicPartitionData<P> groupTopicPartitionData) {
-      this.groupId = groupTopicPartitionData.groupId();
-      this.topicsData = groupTopicPartitionData.topicsData();
-      return this;
+    public List<TopicData<P>> topicsData() {
+        return topicsData;
     }
 
-    public GroupTopicPartitionData<P> build() {
-      return new GroupTopicPartitionData<P>(this.groupId, this.topicsData);
+    @Override
+    public boolean equals(Object o) {
+        if (this == o) return true;
+        if (o == null || getClass() != o.getClass()) return false;
+        GroupTopicPartitionData<?> that = (GroupTopicPartitionData<?>) o;
+        return Objects.equals(groupId, that.groupId) && Objects.equals(topicsData, that.topicsData);
     }
-  }
 
-  private void validate() throws IllegalArgumentException {
-    if (groupId == null || groupId.isEmpty()) {
-      throw new IllegalArgumentException("GroupId must be specified.");
+    @Override
+    public int hashCode() {
+        return Objects.hash(groupId, topicsData);
     }
-    if (topicsData.isEmpty()) {
-      throw new IllegalArgumentException("Topic-partition data must be specified groupId:" + groupId);
+
+    public static class Builder<P extends PartitionInfoData> {
+        private String groupId;
+        private List<TopicData<P>> topicsData;
+
+        public Builder<P> setGroupId(String groupId) {
+            this.groupId = groupId;
+            return this;
+        }
+
+        public Builder<P> setTopicsData(List<TopicData<P>> topicsData) {
+            this.topicsData = topicsData;
+            return this;
+        }
+
+        public Builder<P> setGroupTopicPartition(GroupTopicPartitionData<P> groupTopicPartitionData) {
+            this.groupId = groupTopicPartitionData.groupId();
+            this.topicsData = groupTopicPartitionData.topicsData();
+            return this;
+        }
+
+        public GroupTopicPartitionData<P> build() {
+            return new GroupTopicPartitionData<P>(this.groupId, this.topicsData);
+        }
     }
-    for (TopicData<P> topicData : topicsData) {
-      if (topicData.topicId() == null) {
-        throw new IllegalArgumentException(String.format("TopicId must be specified groupId: %s, topicData: %s", groupId, topicData));
-      }
-      if (topicData.partitions().isEmpty()) {
-        throw new IllegalArgumentException(String.format("Partition data must be specified groupId: %s, topicData: %s", groupId, topicData));
-      }
-      for (P partitionData : topicData.partitions()) {
-        if (!(partitionData instanceof PartitionIdData)) {
-          throw new IllegalArgumentException(String.format("Partition data must have partition id groupId: %s, topicId: %s, partitionData: %s",
-<<<<<<< HEAD
-                  groupId, topicData.topicId(), partitionData));
+
+    private void validate() throws IllegalArgumentException {
+        if (groupId == null || groupId.isEmpty()) {
+            throw new IllegalArgumentException("GroupId must be specified.");
         }
-        if (((PartitionIdData) partitionData).partition() < 0) {
-          throw new IllegalArgumentException(String.format("Partition id must be non-negative integer groupId: %s, topicId: %s, partitionData: %s",
-                  groupId, topicData.topicId(), ((PartitionIdData) partitionData).partition()));
+        if (topicsData.isEmpty()) {
+            throw new IllegalArgumentException("Topic-partition data must be specified groupId:" + groupId);
         }
-      }
+        for (TopicData<P> topicData : topicsData) {
+            if (topicData.topicId() == null) {
+                throw new IllegalArgumentException(String.format("TopicId must be specified groupId: %s, topicData: %s", groupId, topicData));
+            }
+            if (topicData.partitions().isEmpty()) {
+                throw new IllegalArgumentException(String.format("Partition data must be specified groupId: %s, topicData: %s", groupId, topicData));
+            }
+            for (P partitionData : topicData.partitions()) {
+                if (!(partitionData instanceof PartitionIdData)) {
+                    throw new IllegalArgumentException(String.format("Partition data must have partition id groupId: %s, topicId: %s, partitionData: %s",
+                            groupId, topicData.topicId(), partitionData));
+                }
+                if (((PartitionIdData) partitionData).partition() < 0) {
+                    throw new IllegalArgumentException(String.format("Partition id must be non-negative integer groupId: %s, topicId: %s, partitionData: %s",
+                            groupId, topicData.topicId(), ((PartitionIdData) partitionData).partition()));
+                }
+            }
+        }
     }
-  }
-=======
-              groupId, topicData.topicId(), partitionData));
-        }
-        if (((PartitionIdData) partitionData).partition() < 0) {
-          throw new IllegalArgumentException(String.format("Partition id must be non-negative integer groupId: %s, topicId: %s, partitionData: %s",
-              groupId, topicData.topicId(), ((PartitionIdData) partitionData).partition()));
-        }
-      }
+
+    @Override
+    public String toString() {
+        return "GroupTopicPartitionData(" + groupId + ", " + topicsData + ")";
     }
-  }
-
-  @Override
-  public String toString() {
-    return "GroupTopicPartitionData(" + groupId + ", " + topicsData + ")";
-  }
->>>>>>> ba35fbe0
 }
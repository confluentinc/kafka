# Licensed to the Apache Software Foundation (ASF) under one or more
# contributor license agreements.  See the NOTICE file distributed with
# this work for additional information regarding copyright ownership.
# The ASF licenses this file to You under the Apache License, Version 2.0
# (the "License"); you may not use this file except in compliance with
# the License.  You may obtain a copy of the License at
#
#    http://www.apache.org/licenses/LICENSE-2.0
#
# Unless required by applicable law or agreed to in writing, software
# distributed under the License is distributed on an "AS IS" BASIS,
# WITHOUT WARRANTIES OR CONDITIONS OF ANY KIND, either express or implied.
# See the License for the specific language governing permissions and
# limitations under the License.

version: v1.0
name: build-test-release
agent:
  machine:
<<<<<<< HEAD
    type: s1-prod-ubuntu24-04-arm64-2
=======
    type: s1-prod-ubuntu24-04-arm64-3
>>>>>>> 87155cd8
fail_fast:
  cancel:
    when: "true"
execution_time_limit:
  hours: 4
queue:
  - when: "branch != 'master' and branch !~ '[0-9]+\\.[0-9]+\\.x'"
    processing: parallel
global_job_config:
  env_vars:
    - name: NANO_VERSION
      value: "true"
    - name: PUBLISH
      value: "true"
    - name: ENABLE_PUBLISH_ARTIFACTS
      value: "true"
    - name: ENABLE_DOWNSTREAM_TRIGGER
      value: "true"
    - name: DOWNSTREAM_PROJECTS
      value: "common"
  prologue:
    commands:
      - echo $SEMAPHORE_WORKFLOW_ID
      - echo $SEMAPHORE_GIT_REPO_SLUG
      - checkout
      - sem-version java 21
      - sem-version go 1.16.15
      - sem-version python 3.11
      - python --version
      - python -m venv junitparser
      - source junitparser/bin/activate
      - pip install junitparser
      - git config --global url."git@github.com:".insteadOf "https://github.com/"
      - export SEMAPHORE_CACHE_DIR=/home/semaphore
      - source scripts/set_env_vars.sh
      - source scripts/set_downstream_branch.sh
blocks:
  - name: Gradle Build
    dependencies: []
    task:
      jobs:
        - name: Build, Compile, Validations, Publish
          commands:
            - |
              if [[ "${SEMAPHORE_ORGANIZATION_URL}" != *".semaphoreci.com" ]]; then
                . vault-setup
              fi
            - >-
              if [[ "${SEMAPHORE_ORGANIZATION_URL}" != *".semaphoreci.com" ]] && [ "$NANO_VERSION" = "true" ] && [ "$RELEASE_JOB" = "false" ] && [ "$ENABLE_PUBLISH_ARTIFACTS" = "true" ]; then
                . ci-tools ci-update-version
              fi
            - |
              if [[ "${SEMAPHORE_ORGANIZATION_URL}" != *".semaphoreci.com" ]]; then
                make compile-validate
              fi
            - |
              if [[ "${SEMAPHORE_ORGANIZATION_URL}" != *".semaphoreci.com" ]] && [ "$PUBLISH" = "true" ] && [ "$SEMAPHORE_GIT_REF_TYPE" != "pull-request" ] && [ "$ENABLE_PUBLISH_ARTIFACTS" = "true" ]; then \
                if [[ "$RELEASE_JOB" = "false" ]]; then \
                  . ci-tools ci-push-tag; \
                  mavenUrl=$(vault kv get v1/ci/kv/gradle/artifactory_snapshots_settings | grep mavenUrl | cut -d "," -f 2 | cut -d "'" -f 2); \
                elif [[ "$SEMAPHORE_GIT_BRANCH" == *-alpha* ]]; then \
                  mavenUrl=$(vault kv get v1/ci/kv/gradle/artifactory_preview_release_settings | grep mavenUrl | cut -d "," -f 2 | cut -d "'" -f 2); \
                fi; \
                ./gradlewAll -PmavenUrl=$mavenUrl -PkeepAliveMode=session uploadArchives; \
              fi
            - |
              echo "PUBLISH: $PUBLISH, RELEASE_JOB: $RELEASE_JOB, SEMAPHORE_GIT_REF_TYPE: $SEMAPHORE_GIT_REF_TYPE, ENABLE_DOWNSTREAM_TRIGGER: $ENABLE_DOWNSTREAM_TRIGGER"
              if [[ "${SEMAPHORE_ORGANIZATION_URL}" != *".semaphoreci.com" ]] && [ "$PUBLISH" = "true" ] && [ "$RELEASE_JOB" = "false" ] && [ "$SEMAPHORE_GIT_REF_TYPE" != "pull-request" ] && [ "$ENABLE_DOWNSTREAM_TRIGGER" = "true" ]; then
                for project in $DOWNSTREAM_PROJECTS; do
                  sem-trigger -p $project -b $DOWNSTREAM_BRANCH_NAME -f .semaphore/semaphore.yml
                done
              fi
  - name: Tests
    dependencies: []
    task:
      jobs:
        - name: Unit tests and Integration tests
          commands:
            - |
              ./gradlew \
                unitTest integrationTest --no-daemon --stacktrace --continue \
                -PtestLoggingEvents=started,passed,skipped,failed -PmaxParallelForks=2 \
                -PignoreFailures=true -PmaxTestRetries=1 -PmaxTestRetryFailures=5 
              gradle_exit=$?
              
              # Check Gradle exit code and fail the job if non-zero
              if [ "$gradle_exit" -ne 0 ]; then
                echo "❌ Gradle exited with code $gradle_exit — failing the job."
                exit "$gradle_exit"
              else
                echo "✅ Gradle completed successfully (exit code 0)."
              fi
              
              shopt -s globstar
              python scripts/check_test_failures.py **/build/test-results/**/TEST-*.xml
              check_exit=$?

              test-results publish --name Test-Suite --trim-output-to 1024 --omit-output-for-passed **/build/test-results/**/TEST-*.xml || true

              # Check if check_test_failures.py returned non-zero exit code
              if [ "$check_exit" -ne 0 ]; then
                echo "❌ check_test_failures.py returned $check_exit"
                exit "$check_exit"
              fi
          execution_time_limit:
            minutes: 120
      epilogue:
        always:
          commands:
            - |
              echo "Job creation time: $((SEMAPHORE_JOB_CREATION_TIME * 1000))"
              echo "Current time: $(date +%s%3N)"
              echo $(( ($(date +%s%3N) - $SEMAPHORE_JOB_CREATION_TIME * 1000) )) > duration.txt
              artifact push workflow duration.txt --destination $SEMAPHORE_JOB_INDEX-test-duration-$SEMAPHORE_WORKFLOW_ID || true
after_pipeline:
  task:
    agent:
      machine:
        type: s1-prod-ubuntu24-04-arm64-0
    jobs:
      - name: Metrics
        commands:
          - emit-ci-metrics -p -a test-results
      - name: Publish Test Results
        commands:
          - test-results gen-pipeline-report || true
      - name: SonarQube
        commands:
          - checkout
          - sem-version java 11
          - emit-sonarqube-data -a test-results
      - name: Trigger cp-jar-build to verify CP packaging
        commands:
          - |
            if [[ -z "$SEMAPHORE_GIT_PR_BRANCH" ]] && [[ "$SEMAPHORE_GIT_BRANCH" == "master" ]]; then \
              echo "Commit to master (not a PR), triggering cp-jar-build task to verify CP packaging"; \
              sem-trigger -p packaging \
              -t cp-jar-build-on-commit \
              -d "|" -i "UPSTREAM_COMPONENT|$SEMAPHORE_PROJECT_NAME" \
              -i "UPSTREAM_GIT_SHA|$SEMAPHORE_GIT_SHA" \
              -i "UPSTREAM_WORKFLOW_LINK|https://semaphore.ci.confluent.io/workflows/${SEMAPHORE_WORKFLOW_ID}" \
              -b $SEMAPHORE_GIT_BRANCH; \
            else \
              echo "Skipping: either it's a PR or not a commit to master branch"; \
            fi;<|MERGE_RESOLUTION|>--- conflicted
+++ resolved
@@ -17,11 +17,7 @@
 name: build-test-release
 agent:
   machine:
-<<<<<<< HEAD
     type: s1-prod-ubuntu24-04-arm64-2
-=======
-    type: s1-prod-ubuntu24-04-arm64-3
->>>>>>> 87155cd8
 fail_fast:
   cancel:
     when: "true"
@@ -103,7 +99,7 @@
             - |
               ./gradlew \
                 unitTest integrationTest --no-daemon --stacktrace --continue \
-                -PtestLoggingEvents=started,passed,skipped,failed -PmaxParallelForks=2 \
+                -PtestLoggingEvents=started,passed,skipped,failed -PmaxParallelForks=1 \
                 -PignoreFailures=true -PmaxTestRetries=1 -PmaxTestRetryFailures=5 
               gradle_exit=$?
               

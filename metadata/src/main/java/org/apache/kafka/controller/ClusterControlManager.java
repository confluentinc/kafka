--- conflicted
+++ resolved
@@ -136,12 +136,8 @@
         @Override
         public String toString() {
             return "HeartbeatReply(isCaughtUp=" + isCaughtUp +
-<<<<<<< HEAD
-                ", isFenced=" + isFenced + ", shouldShutdown=" + shouldShutdown + ")";
-=======
                 ", isFenced=" + isFenced +
                 ", shouldShutdown = " + shouldShutdown + ")";
->>>>>>> 2c94e17e
         }
     }
 
@@ -279,11 +275,6 @@
                     setId(brokerId).setEpoch(request.brokerEpoch()), (short) 0));
             }
         }
-<<<<<<< HEAD
-        // TODO: KC-1399 will implement the controller-side controlled shutdown sequence
-        //       Replace the default for shouldShutdown below as part of that
-=======
->>>>>>> 2c94e17e
         return new ControllerResult<>(records, new HeartbeatReply(isCaughtUp, isFenced, false));
     }
 

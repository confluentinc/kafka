/*
 * Licensed to the Apache Software Foundation (ASF) under one or more
 * contributor license agreements. See the NOTICE file distributed with
 * this work for additional information regarding copyright ownership.
 * The ASF licenses this file to You under the Apache License, Version 2.0
 * (the "License"); you may not use this file except in compliance with
 * the License. You may obtain a copy of the License at
 *
 *    http://www.apache.org/licenses/LICENSE-2.0
 *
 * Unless required by applicable law or agreed to in writing, software
 * distributed under the License is distributed on an "AS IS" BASIS,
 * WITHOUT WARRANTIES OR CONDITIONS OF ANY KIND, either express or implied.
 * See the License for the specific language governing permissions and
 * limitations under the License.
 */

package org.apache.kafka.controller;

import org.apache.kafka.common.Endpoint;
import org.apache.kafka.common.errors.DuplicateBrokerRegistrationException;
import org.apache.kafka.common.errors.StaleBrokerEpochException;
import org.apache.kafka.common.errors.UnsupportedVersionException;
import org.apache.kafka.common.message.BrokerHeartbeatRequestData;
import org.apache.kafka.common.message.BrokerRegistrationRequestData;
import org.apache.kafka.common.metadata.RegisterBrokerRecord;
import org.apache.kafka.common.metadata.FenceBrokerRecord;
import org.apache.kafka.common.metadata.UnfenceBrokerRecord;
import org.apache.kafka.common.metadata.UnregisterBrokerRecord;
import org.apache.kafka.common.protocol.ApiMessageAndVersion;
import org.apache.kafka.common.security.auth.SecurityProtocol;
import org.apache.kafka.common.utils.LogContext;
import org.apache.kafka.common.utils.Time;
import org.apache.kafka.metadata.BrokerRegistration;
import org.apache.kafka.metadata.FeatureManager;
import org.apache.kafka.metadata.VersionRange;
import org.apache.kafka.timeline.SnapshotRegistry;
import org.apache.kafka.timeline.TimelineHashMap;
import org.apache.kafka.timeline.TimelineHashSet;
import org.slf4j.Logger;

import java.util.ArrayList;
import java.util.Collections;
import java.util.HashMap;
import java.util.Iterator;
import java.util.List;
import java.util.Map;
import java.util.Objects;
import java.util.Random;

import static java.util.concurrent.TimeUnit.MILLISECONDS;
import static java.util.concurrent.TimeUnit.NANOSECONDS;

public class ClusterControlManager {
    static class BrokerSoftState {
        private long lastContactNs;

        BrokerSoftState(long lastContactNs) {
            this.lastContactNs = lastContactNs;
        }
    }

    public static class RegistrationReply {
        private final long epoch;

        RegistrationReply(long epoch) {
            this.epoch = epoch;
        }

        public long epoch() {
            return epoch;
        }

        @Override
        public int hashCode() {
            return Objects.hash(epoch);
        }

        @Override
        public boolean equals(Object o) {
            if (!(o instanceof RegistrationReply)) return false;
            RegistrationReply other = (RegistrationReply) o;
            return other.epoch == epoch;
        }

        @Override
        public String toString() {
            return "RegistrationReply(epoch=" + epoch + ")";
        }
    }

    public static class HeartbeatReply {
        private final boolean isCaughtUp;
        private final boolean isFenced;

        HeartbeatReply(boolean isCaughtUp, boolean isFenced) {
            this.isCaughtUp = isCaughtUp;
            this.isFenced = isFenced;
        }

        public boolean isCaughtUp() {
            return isCaughtUp;
        }

        public boolean isFenced() {
            return isFenced;
        }

        @Override
        public int hashCode() {
            return Objects.hash(isCaughtUp, isFenced);
        }

        @Override
        public boolean equals(Object o) {
            if (!(o instanceof HeartbeatReply)) return false;
            HeartbeatReply other = (HeartbeatReply) o;
            return other.isCaughtUp == isCaughtUp &&
                other.isFenced == isFenced;
        }

        @Override
        public String toString() {
            return "HeartbeatReply(isCaughtUp=" + isCaughtUp +
                ", isFenced=" + isFenced + ")";
        }
    }

    private final Logger log;

    /**
     * The Kafka clock object to use.
     */
    private final Time time;

    /**
     * How long leases should last, in milliseconds.
     */
    private final long leaseDurationNs;

    /**
     * How long leases should be exclusive, in milliseconds.
     */
    private final long exclusiveLeaseDurationNs;

    /**
     * Maps broker IDs to broker registrations.
     */
    private final TimelineHashMap<Integer, BrokerRegistration> brokerRegistrations;

    /**
     * A set containing the usable brokers (that are registered and unfenced).
     */
    private final TimelineHashSet<Integer> usable;

    /**
     * Maps broker IDs to soft state.  The soft state is not persisted in the metadata log.
     */
    private final HashMap<Integer, BrokerSoftState> brokerSoftStates;

    ClusterControlManager(LogContext logContext,
                          Time time,
                          SnapshotRegistry snapshotRegistry,
                          long leaseDurationMs,
                          long exclusiveLeaseDurationMs) {
        this.log = logContext.logger(ClusterControlManager.class);
        this.time = time;
        this.leaseDurationNs = NANOSECONDS.convert(leaseDurationMs, MILLISECONDS);
        this.exclusiveLeaseDurationNs = NANOSECONDS.convert(
            Math.max(leaseDurationMs, exclusiveLeaseDurationMs), MILLISECONDS);
        this.brokerRegistrations = new TimelineHashMap<>(snapshotRegistry, 0);
        this.usable = new TimelineHashSet<>(snapshotRegistry, 0);
        this.brokerSoftStates = new HashMap<>();
    }

    /**
     * Process an incoming broker registration request.
     */
    public ControllerResult<RegistrationReply> registerBroker(
            BrokerRegistrationRequestData request, long writeOffset,
            FeatureManager.FinalizedFeaturesAndEpoch finalizedFeaturesAndEpoch) {
        int brokerId = request.brokerId();
        BrokerRegistration existing = brokerRegistrations.get(brokerId);
        if (existing != null && !existing.incarnationId().equals(request.incarnationId())) {
            throw new DuplicateBrokerRegistrationException("Another broker has " +
                "registered with that broker id.");
        }
        RegisterBrokerRecord record = new RegisterBrokerRecord().setBrokerId(brokerId).
            setIncarnationId(request.incarnationId()).
            setBrokerEpoch(writeOffset);
        for (BrokerRegistrationRequestData.Listener listener : request.listeners()) {
            record.endPoints().add(new RegisterBrokerRecord.BrokerEndpoint().
                setHost(listener.host()).
                setName(listener.name()).
                setPort(listener.port()).
                setSecurityProtocol(listener.securityProtocol()));
        }
        for (BrokerRegistrationRequestData.Feature feature : request.features()) {
            VersionRange supported = finalizedFeaturesAndEpoch.finalizedFeatures().
                getOrDefault(feature.name(), VersionRange.ALL);
            if (!supported.contains(new VersionRange(feature.minSupportedVersion(),
                    feature.maxSupportedVersion()))) {
                throw new UnsupportedVersionException("Unable to register because " +
                    "the broker has an unsupported version of " + feature.name());
            }
            record.features().add(new RegisterBrokerRecord.BrokerFeature().
                setName(feature.name()).
                setMinSupportedVersion(feature.minSupportedVersion()).
                setMaxSupportedVersion(feature.maxSupportedVersion()));
        }
        return new ControllerResult<>(
            Collections.singletonList(new ApiMessageAndVersion(record, (short) 0)),
            new RegistrationReply(writeOffset));
    }

    public ControllerResult<HeartbeatReply> processBrokerHeartbeat(BrokerHeartbeatRequestData request,
                                                                   long lastCommittedOffset) {
        int brokerId = request.brokerId();
        verifyHeartbeatAgainstRegistration(request, brokerRegistrations.get(brokerId));
        touchBroker(brokerId);
        boolean isCaughtUp = request.currentMetadataOffset() >= lastCommittedOffset;
        boolean isFenced = !usable.contains(brokerId);
        List<ApiMessageAndVersion> records = new ArrayList<>();
        if (isFenced) {
            if (isCaughtUp && !request.shouldFence()) {
                records.add(new ApiMessageAndVersion(new UnfenceBrokerRecord().
                    setId(brokerId).setEpoch(request.brokerEpoch()), (short) 0));
            }
        } else {
            if (request.shouldFence()) {
                records.add(new ApiMessageAndVersion(new FenceBrokerRecord().
                    setId(brokerId).setEpoch(request.brokerEpoch()), (short) 0));
            }
        }
        return new ControllerResult<>(records, new HeartbeatReply(isCaughtUp, isFenced));
    }

    void touchBroker(int brokerId) {
        long nowNs = time.nanoseconds();
        BrokerSoftState state = brokerSoftStates.get(brokerId);
        if (state == null) {
            state = new BrokerSoftState(nowNs);
            brokerSoftStates.put(brokerId, state);
        } else {
            state.lastContactNs = nowNs;
        }
        log.trace("Set lastContactNs for {} to {}", brokerId, state.lastContactNs);
        // TODO: fence brokers when their time is up, using lastContactNs
    }

    static void verifyHeartbeatAgainstRegistration(BrokerHeartbeatRequestData request,
                                                   BrokerRegistration registration) {
        if (registration == null) {
            throw new StaleBrokerEpochException("No registration found for broker " +
                request.brokerId());
        }
        if (request.brokerEpoch() != registration.epoch()) {
            throw new StaleBrokerEpochException("Expected broker epoch " +
                request.brokerEpoch() + "; got epoch " + registration.epoch());
        }
    }

<<<<<<< HEAD
    /**
     * Process an incoming broker registration request.
     */
    public ControllerResult<RegistrationReply> registerBroker(
            BrokerRegistrationRequestData request, long brokerEpoch) {
        long currentNs = time.nanoseconds();
        int brokerId = request.brokerId();
        BrokerRegistration existing = brokerRegistrations.get(brokerId);
        if (existing != null) {
            BrokerSoftState state = brokerSoftStates.get(brokerId);
            if (state != null && currentNs < exclusiveLeaseExpirationNs(state.leaseStartNs)) {
                throw new DuplicateBrokerRegistrationException("Another broker has " +
                    "registered with that broker id.");
            }
        }
        RegisterBrokerRecord record = new RegisterBrokerRecord().setBrokerId(brokerId).
            setIncarnationId(request.incarnationId()).
            setBrokerEpoch(brokerEpoch);
        for (BrokerRegistrationRequestData.Listener listener : request.listeners()) {
            record.endPoints().add(new RegisterBrokerRecord.BrokerEndpoint().
                setHost(listener.host()).
                setName(listener.name()).
                setPort(listener.port()).
                setSecurityProtocol(listener.securityProtocol()));
        }
        return new ControllerResult<>(
            Collections.singletonList(new ApiMessageAndVersion(record, (short) 0)),
            new RegistrationReply(brokerEpoch,
                NANOSECONDS.convert(leaseDurationNs, MILLISECONDS)));
    }

=======
>>>>>>> fe22bc82
    private long exclusiveLeaseExpirationNs(long leaseStartNs) {
        return leaseStartNs + exclusiveLeaseDurationNs;
    }

    public void replay(RegisterBrokerRecord record) {
        int brokerId = record.brokerId();
        long nowNs = time.nanoseconds();
        brokerSoftStates.remove(brokerId);
        brokerSoftStates.put(brokerId, new BrokerSoftState(nowNs));
        List<Endpoint> listeners = new ArrayList<>();
        for (RegisterBrokerRecord.BrokerEndpoint endpoint : record.endPoints()) {
            listeners.add(new Endpoint(endpoint.name(),
                SecurityProtocol.forId(endpoint.securityProtocol()),
                endpoint.host(), endpoint.port()));
        }
        Map<String, VersionRange> features = new HashMap<>();
        for (RegisterBrokerRecord.BrokerFeature feature : record.features()) {
            features.put(feature.name(), new VersionRange(
                feature.minSupportedVersion(), feature.maxSupportedVersion()));
        }
        brokerRegistrations.put(brokerId, new BrokerRegistration(brokerId,
            record.brokerEpoch(), record.incarnationId(), listeners, features,
            record.rack()));
        touchBroker(brokerId);
        log.trace("Replayed {}", record);
    }

    public void replay(UnregisterBrokerRecord record) {
        int brokerId = record.brokerId();
        BrokerRegistration registration = brokerRegistrations.get(brokerId);
        if (registration == null) {
            log.error("Unable to replay {}: no broker registration found for that id", record);
        } else if (registration.epoch() !=  record.brokerEpoch()) {
            log.error("Unable to replay {}: no broker registration with that epoch found", record);
        } else {
            brokerRegistrations.remove(brokerId);
            brokerSoftStates.remove(brokerId);
            usable.remove(brokerId);
            log.trace("Replayed {}", record);
        }
    }

    public void replay(FenceBrokerRecord record) {
        int brokerId = record.id();
        BrokerRegistration registration = brokerRegistrations.get(brokerId);
        if (registration == null) {
            log.error("Unable to replay {}: no broker registration found for that id", record);
        } else if (registration.epoch() !=  record.epoch()) {
            log.error("Unable to replay {}: no broker registration with that epoch found", record);
        } else {
            usable.remove(record.id());
            log.trace("Replayed {}", record);
        }
    }

    public void replay(UnfenceBrokerRecord record) {
        int brokerId = record.id();
        BrokerRegistration registration = brokerRegistrations.get(brokerId);
        if (registration == null) {
            log.error("Unable to replay {}: no broker registration found for that id", record);
        } else if (registration.epoch() !=  record.epoch()) {
            log.error("Unable to replay {}: no broker registration with that epoch found", record);
        } else {
            usable.add(record.id());
            log.trace("Replayed {}", record);
        }
    }

    /**
     * Returns true if the given broker id is registered and unfenced.
     */
    public boolean isUsable(int brokerId) {
        return usable.contains(brokerId);
    }

    public List<Integer> chooseRandomUsable(Random random, int numBrokers) {
        if (usable.size() < numBrokers) {
            throw new RuntimeException("there are only " + usable.size() +
                " usable brokers");
        }
        List<Integer> choices = new ArrayList<>();
        // TODO: rack-awareness
        List<Integer> indexes = new ArrayList<>();
        for (int i = 0; i < numBrokers; i++) {
            indexes.add(random.nextInt(numBrokers - i));
        }
        indexes.sort(Integer::compareTo);
        Iterator<Integer> iter = usable.iterator();
        for (int i = 0; choices.size() < indexes.size(); i++) {
            int brokerId = iter.next();
            if (indexes.get(choices.size()) + choices.size() == i) {
                choices.add(brokerId);
            }
        }
        Collections.shuffle(choices);
        return choices;
    }
}<|MERGE_RESOLUTION|>--- conflicted
+++ resolved
@@ -177,7 +177,7 @@
      * Process an incoming broker registration request.
      */
     public ControllerResult<RegistrationReply> registerBroker(
-            BrokerRegistrationRequestData request, long writeOffset,
+            BrokerRegistrationRequestData request, long brokerEpoch,
             FeatureManager.FinalizedFeaturesAndEpoch finalizedFeaturesAndEpoch) {
         int brokerId = request.brokerId();
         BrokerRegistration existing = brokerRegistrations.get(brokerId);
@@ -187,7 +187,7 @@
         }
         RegisterBrokerRecord record = new RegisterBrokerRecord().setBrokerId(brokerId).
             setIncarnationId(request.incarnationId()).
-            setBrokerEpoch(writeOffset);
+            setBrokerEpoch(brokerEpoch);
         for (BrokerRegistrationRequestData.Listener listener : request.listeners()) {
             record.endPoints().add(new RegisterBrokerRecord.BrokerEndpoint().
                 setHost(listener.host()).
@@ -210,7 +210,7 @@
         }
         return new ControllerResult<>(
             Collections.singletonList(new ApiMessageAndVersion(record, (short) 0)),
-            new RegistrationReply(writeOffset));
+                new RegistrationReply(brokerEpoch));
     }
 
     public ControllerResult<HeartbeatReply> processBrokerHeartbeat(BrokerHeartbeatRequestData request,
@@ -260,40 +260,6 @@
         }
     }
 
-<<<<<<< HEAD
-    /**
-     * Process an incoming broker registration request.
-     */
-    public ControllerResult<RegistrationReply> registerBroker(
-            BrokerRegistrationRequestData request, long brokerEpoch) {
-        long currentNs = time.nanoseconds();
-        int brokerId = request.brokerId();
-        BrokerRegistration existing = brokerRegistrations.get(brokerId);
-        if (existing != null) {
-            BrokerSoftState state = brokerSoftStates.get(brokerId);
-            if (state != null && currentNs < exclusiveLeaseExpirationNs(state.leaseStartNs)) {
-                throw new DuplicateBrokerRegistrationException("Another broker has " +
-                    "registered with that broker id.");
-            }
-        }
-        RegisterBrokerRecord record = new RegisterBrokerRecord().setBrokerId(brokerId).
-            setIncarnationId(request.incarnationId()).
-            setBrokerEpoch(brokerEpoch);
-        for (BrokerRegistrationRequestData.Listener listener : request.listeners()) {
-            record.endPoints().add(new RegisterBrokerRecord.BrokerEndpoint().
-                setHost(listener.host()).
-                setName(listener.name()).
-                setPort(listener.port()).
-                setSecurityProtocol(listener.securityProtocol()));
-        }
-        return new ControllerResult<>(
-            Collections.singletonList(new ApiMessageAndVersion(record, (short) 0)),
-            new RegistrationReply(brokerEpoch,
-                NANOSECONDS.convert(leaseDurationNs, MILLISECONDS)));
-    }
-
-=======
->>>>>>> fe22bc82
     private long exclusiveLeaseExpirationNs(long leaseStartNs) {
         return leaseStartNs + exclusiveLeaseDurationNs;
     }
